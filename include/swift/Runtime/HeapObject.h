//===--- HeapObject.h - Swift Language Allocation ABI -----------*- C++ -*-===//
//
// This source file is part of the Swift.org open source project
//
// Copyright (c) 2014 - 2017 Apple Inc. and the Swift project authors
// Licensed under Apache License v2.0 with Runtime Library Exception
//
// See https://swift.org/LICENSE.txt for license information
// See https://swift.org/CONTRIBUTORS.txt for the list of Swift project authors
//
//===----------------------------------------------------------------------===//
//
// Swift Allocation ABI
//
//===----------------------------------------------------------------------===//

#ifndef SWIFT_RUNTIME_ALLOC_H
#define SWIFT_RUNTIME_ALLOC_H

#include <cstddef>
#include <cstdint>
#include "swift/Runtime/Config.h"
#include "swift/Runtime/Heap.h"

#if SWIFT_OBJC_INTEROP
#include <objc/objc.h>
#endif // SWIFT_OBJC_INTEROP

// Bring in the definition of HeapObject 
#include "swift/shims/HeapObject.h"
#include "swift/shims/Visibility.h"

namespace swift {
  
struct InProcess;

template <typename Runtime> struct TargetMetadata;
using Metadata = TargetMetadata<InProcess>;
  
template <typename Runtime> struct TargetHeapMetadata;
using HeapMetadata = TargetHeapMetadata<InProcess>;

struct OpaqueValue;

/// Allocates a new heap object.  The returned memory is
/// uninitialized outside of the heap-object header.  The object
/// has an initial retain count of 1, and its metadata is set to
/// the given value.
///
/// At some point "soon after return", it will become an
/// invariant that metadata->getSize(returnValue) will equal
/// requiredSize.
///
/// Either aborts or throws a swift exception if the allocation fails.
///
/// \param requiredSize - the required size of the allocation,
///   including the header
/// \param requiredAlignmentMask - the required alignment of the allocation;
///   always one less than a power of 2 that's at least alignof(void*)
/// \return never null
///
/// POSSIBILITIES: The argument order is fair game.  It may be useful
/// to have a variant which guarantees zero-initialized memory.
<<<<<<< HEAD
SWIFT_EXTERN_C SWIFT_RETURNS_NONNULL SWIFT_NODISCARD SWIFT_ATTRIBUTE_FOR_EXPORTS
=======
SWIFT_EXTERN_C SWIFT_RETURNS_NONNULL SWIFT_NODISCARD SWIFT_RUNTIME_EXPORT_ATTRIBUTE
>>>>>>> 85419cfa
HeapObject *swift_allocObject(HeapMetadata const *metadata,
                              size_t requiredSize,
                              size_t requiredAlignmentMask);

/// Initializes the object header of a stack allocated object.
///
/// \param metadata - the object's metadata which is stored in the header
/// \param object - the pointer to the object's memory on the stack
/// \returns the passed object pointer.
SWIFT_RUNTIME_EXPORT
HeapObject *swift_initStackObject(HeapMetadata const *metadata,
                                  HeapObject *object);

/// Initializes the object header of a static object which is statically
/// allocated in the data section.
///
/// \param metadata - the object's metadata which is stored in the header
/// \param object - the address of the object in the data section. It is assumed
///        that at offset -1 there is a swift_once token allocated.
/// \returns the passed object pointer.
SWIFT_RUNTIME_EXPORT
HeapObject *swift_initStaticObject(HeapMetadata const *metadata,
                                   HeapObject *object);

/// Performs verification that the lifetime of a stack allocated object has
/// ended. It aborts if the reference counts of the object indicate that the
/// object did escape to some other location.
SWIFT_RUNTIME_EXPORT
void swift_verifyEndOfLifetime(HeapObject *object);

struct BoxPair {
  HeapObject *object;
  OpaqueValue *buffer;
};

/// Allocates a heap object that can contain a value of the given type.
/// Returns a Box structure containing a HeapObject* pointer to the
/// allocated object, and a pointer to the value inside the heap object.
/// The value pointer points to an uninitialized buffer of size and alignment
/// appropriate to store a value of the given type.
/// The heap object has an initial retain count of 1, and its metadata is set
/// such that destroying the heap object destroys the contained value.
SWIFT_CC(swift) SWIFT_RUNTIME_EXPORT
BoxPair swift_allocBox(Metadata const *type);

/// Performs a uniqueness check on the pointer to a box structure. If the check
/// fails allocates a new box and stores the pointer in the buffer.
///
///  if (!isUnique(buffer[0]))
///    buffer[0] = swift_allocBox(type)
SWIFT_CC(swift) SWIFT_RUNTIME_EXPORT
BoxPair swift_makeBoxUnique(OpaqueValue *buffer, Metadata const *type,
                                    size_t alignMask);

/// Returns the address of a heap object representing all empty box types.
<<<<<<< HEAD
SWIFT_EXTERN_C SWIFT_RETURNS_NONNULL SWIFT_NODISCARD SWIFT_ATTRIBUTE_FOR_EXPORTS
=======
SWIFT_EXTERN_C SWIFT_RETURNS_NONNULL SWIFT_NODISCARD SWIFT_RUNTIME_EXPORT_ATTRIBUTE
>>>>>>> 85419cfa
HeapObject* swift_allocEmptyBox();

/// Atomically increments the retain count of an object.
///
/// \param object - may be null, in which case this is a no-op
///
/// \return object - we return the object because this enables tail call
/// optimization and the argument register to be live through the call on
/// architectures whose argument and return register is the same register.
///
/// POSSIBILITIES: We may end up wanting a bunch of different variants:
///  - the general version which correctly handles null values, swift
///     objects, and ObjC objects
///    - a variant that assumes that its operand is a swift object
///      - a variant that can safely use non-atomic operations
///      - maybe a variant that can assume a non-null object
/// It may also prove worthwhile to have this use a custom CC
/// which preserves a larger set of registers.
SWIFT_RUNTIME_EXPORT
HeapObject *swift_retain(HeapObject *object);

SWIFT_RUNTIME_EXPORT
HeapObject *swift_retain_n(HeapObject *object, uint32_t n);

SWIFT_RUNTIME_EXPORT
HeapObject *swift_nonatomic_retain(HeapObject *object);

SWIFT_RUNTIME_EXPORT
HeapObject* swift_nonatomic_retain_n(HeapObject *object, uint32_t n);

/// Atomically increments the reference count of an object, unless it has
/// already been destroyed. Returns nil if the object is dead.
SWIFT_RUNTIME_EXPORT
HeapObject *swift_tryRetain(HeapObject *object);

/// Returns true if an object is in the process of being deallocated.
SWIFT_RUNTIME_EXPORT
bool swift_isDeallocating(HeapObject *object);

/// Atomically decrements the retain count of an object.  If the
/// retain count reaches zero, the object is destroyed as follows:
///
///   size_t allocSize = object->metadata->destroy(object);
///   if (allocSize) swift_deallocObject(object, allocSize);
///
/// \param object - may be null, in which case this is a no-op
///
/// POSSIBILITIES: We may end up wanting a bunch of different variants:
///  - the general version which correctly handles null values, swift
///     objects, and ObjC objects
///    - a variant that assumes that its operand is a swift object
///      - a variant that can safely use non-atomic operations
///      - maybe a variant that can assume a non-null object
/// It's unlikely that a custom CC would be beneficial here.
SWIFT_RUNTIME_EXPORT
void swift_release(HeapObject *object);

SWIFT_RUNTIME_EXPORT
void swift_nonatomic_release(HeapObject *object);

/// Atomically decrements the retain count of an object n times. If the retain
/// count reaches zero, the object is destroyed
SWIFT_RUNTIME_EXPORT
void swift_release_n(HeapObject *object, uint32_t n);

/// Sets the RC_DEALLOCATING_FLAG flag. This is done non-atomically.
/// The strong reference count of \p object must be 1 and no other thread may
/// retain the object during executing this function.
SWIFT_RUNTIME_EXPORT
void swift_setDeallocating(HeapObject *object);

SWIFT_RUNTIME_EXPORT
void swift_nonatomic_release_n(HeapObject *object, uint32_t n);

// Refcounting observation hooks for memory tools. Don't use these.
SWIFT_RUNTIME_EXPORT
size_t swift_retainCount(HeapObject *object);
SWIFT_RUNTIME_EXPORT
size_t swift_unownedRetainCount(HeapObject *object);
SWIFT_RUNTIME_EXPORT
size_t swift_weakRetainCount(HeapObject *object);

/// Is this pointer a non-null unique reference to an object?
SWIFT_RUNTIME_EXPORT
bool swift_isUniquelyReferenced(const void *);

/// Is this non-null pointer a unique reference to an object?
SWIFT_RUNTIME_EXPORT
bool swift_isUniquelyReferenced_nonNull(const void *);

/// Is this non-null BridgeObject a unique reference to an object?
SWIFT_RUNTIME_EXPORT
bool swift_isUniquelyReferenced_nonNull_bridgeObject(uintptr_t bits);

/// Is this pointer a non-null unique reference to an object
/// that uses Swift reference counting?
SWIFT_RUNTIME_EXPORT
bool swift_isUniquelyReferencedNonObjC(const void *);

/// Is this non-null pointer a unique reference to an object
/// that uses Swift reference counting?
SWIFT_RUNTIME_EXPORT
bool swift_isUniquelyReferencedNonObjC_nonNull(const void *);

/// Is this non-null BridgeObject a unique reference to an object
/// that uses Swift reference counting?
SWIFT_RUNTIME_EXPORT
bool swift_isUniquelyReferencedNonObjC_nonNull_bridgeObject(
  uintptr_t bits);

/// Is this native Swift pointer a non-null unique reference to
/// an object?
SWIFT_RUNTIME_EXPORT
bool swift_isUniquelyReferenced_native(const struct HeapObject *);

/// Is this non-null native Swift pointer a unique reference to
/// an object?
SWIFT_RUNTIME_EXPORT
bool swift_isUniquelyReferenced_nonNull_native(const struct HeapObject *);

/// Is this native Swift pointer non-null and has a reference count greater than
/// one.
/// This runtime call will print an error message with file name and location if
/// the closure is escaping but it will not abort.
///
/// \p type: 0 - withoutActuallyEscaping verification
///              Was the closure passed to a withoutActuallyEscaping block
///              escaped in the block?
///          1 - @objc closure sentinel verification
///              Was the closure passed to Objective-C escaped?
SWIFT_RUNTIME_EXPORT
bool swift_isEscapingClosureAtFileLocation(const struct HeapObject *object,
                                           const unsigned char *filename,
                                           int32_t filenameLength,
                                           int32_t line,
                                           int32_t column,
                                           unsigned type);

/// Deallocate the given memory.
///
/// It must have been returned by swift_allocObject and the strong reference
/// must have the RC_DEALLOCATING_FLAG flag set, but otherwise the object is
/// in an unknown state.
///
/// \param object - never null
/// \param allocatedSize - the allocated size of the object from the
///   program's perspective, i.e. the value
/// \param allocatedAlignMask - the alignment requirement that was passed
///   to allocObject
///
/// POSSIBILITIES: It may be useful to have a variant which
/// requires the object to have been fully zeroed from offsets
/// sizeof(SwiftHeapObject) to allocatedSize.
SWIFT_RUNTIME_EXPORT
void swift_deallocObject(HeapObject *object, size_t allocatedSize,
                         size_t allocatedAlignMask);

/// Deallocate an uninitialized object with a strong reference count of +1.
///
/// It must have been returned by swift_allocObject, but otherwise the object is
/// in an unknown state.
///
/// \param object - never null
/// \param allocatedSize - the allocated size of the object from the
///   program's perspective, i.e. the value
/// \param allocatedAlignMask - the alignment requirement that was passed
///   to allocObject
///
SWIFT_RUNTIME_EXPORT
void swift_deallocUninitializedObject(HeapObject *object, size_t allocatedSize,
                                      size_t allocatedAlignMask);

/// Deallocate the given memory.
///
/// It must have been returned by swift_allocObject, possibly used as an
/// Objective-C class instance, and the strong reference must have the
/// RC_DEALLOCATING_FLAG flag set, but otherwise the object is in an unknown
/// state.
///
/// \param object - never null
/// \param allocatedSize - the allocated size of the object from the
///   program's perspective, i.e. the value
/// \param allocatedAlignMask - the alignment requirement that was passed
///   to allocObject
///
/// POSSIBILITIES: It may be useful to have a variant which
/// requires the object to have been fully zeroed from offsets
/// sizeof(SwiftHeapObject) to allocatedSize.
SWIFT_RUNTIME_EXPORT
void swift_deallocClassInstance(HeapObject *object,
                                 size_t allocatedSize,
                                 size_t allocatedAlignMask);

/// Deallocate the given memory after destroying instance variables.
///
/// Destroys instance variables in classes more derived than the given metatype.
///
/// It must have been returned by swift_allocObject, possibly used as an
/// Objective-C class instance, and the strong reference must be equal to 1.
///
/// \param object - may be null
/// \param type - most derived class whose instance variables do not need to
///   be destroyed
/// \param allocatedSize - the allocated size of the object from the
///   program's perspective, i.e. the value
/// \param allocatedAlignMask - the alignment requirement that was passed
///   to allocObject
SWIFT_RUNTIME_EXPORT
void swift_deallocPartialClassInstance(HeapObject *object,
                                       const HeapMetadata *type,
                                       size_t allocatedSize,
                                       size_t allocatedAlignMask);

/// Deallocate the given memory allocated by swift_allocBox; it was returned
/// by swift_allocBox but is otherwise in an unknown state. The given Metadata
/// pointer must be the same metadata pointer that was passed to swift_allocBox
/// when the memory was allocated.
SWIFT_RUNTIME_EXPORT
void swift_deallocBox(HeapObject *object);

/// Project the value out of a box. `object` must have been allocated
/// using `swift_allocBox`, or by the compiler using a statically-emitted
/// box metadata object.
SWIFT_RUNTIME_EXPORT
OpaqueValue *swift_projectBox(HeapObject *object);

/// RAII object that wraps a Swift heap object and releases it upon
/// destruction.
class SwiftRAII {
  HeapObject *object;

public:
  SwiftRAII(HeapObject *obj, bool AlreadyRetained) : object(obj) {
    if (!AlreadyRetained)
      swift_retain(obj);
  }

  ~SwiftRAII() {
    if (object)
      swift_release(object);
  }

  SwiftRAII(const SwiftRAII &other) {
    swift_retain(*other);
    object = *other;
    ;
  }
  SwiftRAII(SwiftRAII &&other) : object(*other) {
    other.object = nullptr;
  }
  SwiftRAII &operator=(const SwiftRAII &other) {
    if (object)
      swift_release(object);
    swift_retain(*other);
    object = *other;
    return *this;
  }
  SwiftRAII &operator=(SwiftRAII &&other) {
    if (object)
      swift_release(object);
    object = *other;
    other.object = nullptr;
    return *this;
  }

  HeapObject *operator *() const { return object; }
};

/*****************************************************************************/
/**************************** UNOWNED REFERENCES *****************************/
/*****************************************************************************/

/// An unowned reference in memory.  This is ABI.
struct UnownedReference {
  HeapObject *Value;
};

/// Increment the unowned retain count.
SWIFT_RUNTIME_EXPORT
HeapObject *swift_unownedRetain(HeapObject *value);

/// Decrement the unowned retain count.
SWIFT_RUNTIME_EXPORT
void swift_unownedRelease(HeapObject *value);

/// Increment the unowned retain count.
SWIFT_RUNTIME_EXPORT
void *swift_nonatomic_unownedRetain(HeapObject *value);

/// Decrement the unowned retain count.
SWIFT_RUNTIME_EXPORT
void swift_nonatomic_unownedRelease(HeapObject *value);

/// Increment the unowned retain count by n.
SWIFT_RUNTIME_EXPORT
HeapObject *swift_unownedRetain_n(HeapObject *value, int n);

/// Decrement the unowned retain count by n.
SWIFT_RUNTIME_EXPORT
void swift_unownedRelease_n(HeapObject *value, int n);

/// Increment the unowned retain count by n.
SWIFT_RUNTIME_EXPORT
HeapObject *swift_nonatomic_unownedRetain_n(HeapObject *value, int n);

/// Decrement the unowned retain count by n.
SWIFT_RUNTIME_EXPORT
void swift_nonatomic_unownedRelease_n(HeapObject *value, int n);

/// Increment the strong retain count of an object, aborting if it has
/// been deallocated.
SWIFT_RUNTIME_EXPORT
HeapObject *swift_unownedRetainStrong(HeapObject *value);

/// Increment the strong retain count of an object, aborting if it has
/// been deallocated.
SWIFT_RUNTIME_EXPORT
HeapObject *swift_nonatomic_unownedRetainStrong(HeapObject *value);

/// Increment the strong retain count of an object which may have been
/// deallocated, aborting if it has been deallocated, and decrement its
/// unowned reference count.
SWIFT_RUNTIME_EXPORT
void swift_unownedRetainStrongAndRelease(HeapObject *value);

/// Increment the strong retain count of an object which may have been
/// deallocated, aborting if it has been deallocated, and decrement its
/// unowned reference count.
SWIFT_RUNTIME_EXPORT
void swift_nonatomic_unownedRetainStrongAndRelease(HeapObject *value);

/// Aborts if the object has been deallocated.
SWIFT_RUNTIME_EXPORT
void swift_unownedCheck(HeapObject *value);

static inline void swift_unownedInit(UnownedReference *ref, HeapObject *value) {
  ref->Value = value;
  swift_unownedRetain(value);
}

static inline void swift_unownedAssign(UnownedReference *ref,
                                       HeapObject *value) {
  auto oldValue = ref->Value;
  if (value != oldValue) {
    swift_unownedRetain(value);
    ref->Value = value;
    swift_unownedRelease(oldValue);
  }
}

static inline HeapObject *swift_unownedLoadStrong(UnownedReference *ref) {
  auto value = ref->Value;
  swift_unownedRetainStrong(value);
  return value;
}

static inline void *swift_unownedTakeStrong(UnownedReference *ref) {
  auto value = ref->Value;
  swift_unownedRetainStrongAndRelease(value);
  return value;
}

static inline void swift_unownedDestroy(UnownedReference *ref) {
  swift_unownedRelease(ref->Value);
}

static inline void swift_unownedCopyInit(UnownedReference *dest,
                                         UnownedReference *src) {
  dest->Value = src->Value;
  swift_unownedRetain(dest->Value);
}

static inline void swift_unownedTakeInit(UnownedReference *dest,
                                         UnownedReference *src) {
  dest->Value = src->Value;
}

static inline void swift_unownedCopyAssign(UnownedReference *dest,
                                           UnownedReference *src) {
  auto newValue = src->Value;
  auto oldValue = dest->Value;
  if (newValue != oldValue) {
    dest->Value = newValue;
    swift_unownedRetain(newValue);
    swift_unownedRelease(oldValue);
  }
}

static inline void swift_unownedTakeAssign(UnownedReference *dest,
                                           UnownedReference *src) {
  auto newValue = src->Value;
  auto oldValue = dest->Value;
  dest->Value = newValue;
  swift_unownedRelease(oldValue);
}

static inline bool swift_unownedIsEqual(UnownedReference *ref,
                                        HeapObject *value) {
  bool isEqual = ref->Value == value;
  if (isEqual)
    swift_unownedCheck(value);
  return isEqual;
}

/*****************************************************************************/
/****************************** WEAK REFERENCES ******************************/
/*****************************************************************************/

// Defined in Runtime/WeakReference.h
class WeakReference;

/// Initialize a weak reference.
///
/// \param ref - never null
/// \param value - can be null
/// \return ref
SWIFT_RUNTIME_EXPORT
WeakReference *swift_weakInit(WeakReference *ref, HeapObject *value);

/// Assign a new value to a weak reference.
///
/// \param ref - never null
/// \param value - can be null
/// \return ref
SWIFT_RUNTIME_EXPORT
WeakReference *swift_weakAssign(WeakReference *ref, HeapObject *value);

/// Load a value from a weak reference.  If the current value is a
/// non-null object that has begun deallocation, returns null;
/// otherwise, retains the object before returning.
///
/// \param ref - never null
/// \return can be null
SWIFT_RUNTIME_EXPORT
HeapObject *swift_weakLoadStrong(WeakReference *ref);

/// Load a value from a weak reference as if by swift_weakLoadStrong,
/// but leaving the reference in an uninitialized state.
///
/// \param ref - never null
/// \return can be null
SWIFT_RUNTIME_EXPORT
HeapObject *swift_weakTakeStrong(WeakReference *ref);

/// Destroy a weak reference.
///
/// \param ref - never null, but can refer to a null object
SWIFT_RUNTIME_EXPORT
void swift_weakDestroy(WeakReference *ref);

/// Copy initialize a weak reference.
///
/// \param dest - never null, but can refer to a null object
/// \param src - never null, but can refer to a null object
/// \return dest
SWIFT_RUNTIME_EXPORT
WeakReference *swift_weakCopyInit(WeakReference *dest, WeakReference *src);

/// Take initialize a weak reference.
///
/// \param dest - never null, but can refer to a null object
/// \param src - never null, but can refer to a null object
/// \return dest
SWIFT_RUNTIME_EXPORT
WeakReference *swift_weakTakeInit(WeakReference *dest, WeakReference *src);

/// Copy assign a weak reference.
///
/// \param dest - never null, but can refer to a null object
/// \param src - never null, but can refer to a null object
/// \return dest
SWIFT_RUNTIME_EXPORT
WeakReference *swift_weakCopyAssign(WeakReference *dest, WeakReference *src);

/// Take assign a weak reference.
///
/// \param dest - never null, but can refer to a null object
/// \param src - never null, but can refer to a null object
/// \return dest
SWIFT_RUNTIME_EXPORT
WeakReference *swift_weakTakeAssign(WeakReference *dest, WeakReference *src);

/*****************************************************************************/
/************************* OTHER REFERENCE-COUNTING **************************/
/*****************************************************************************/

SWIFT_RUNTIME_EXPORT
void *swift_bridgeObjectRetain(void *value);

/// Increment the strong retain count of a bridged object by n.
SWIFT_RUNTIME_EXPORT
void *swift_bridgeObjectRetain_n(void *value, int n);


SWIFT_RUNTIME_EXPORT
void *swift_nonatomic_bridgeObjectRetain(void *value);


/// Increment the strong retain count of a bridged object by n.
SWIFT_RUNTIME_EXPORT
void *swift_nonatomic_bridgeObjectRetain_n(void *value, int n);


/*****************************************************************************/
/************************ UNKNOWN REFERENCE-COUNTING *************************/
/*****************************************************************************/

#if SWIFT_OBJC_INTEROP

/// Increment the strong retain count of an object which might not be a native
/// Swift object.
SWIFT_RUNTIME_EXPORT
void *swift_unknownObjectRetain(void *value);

/// Increment the strong retain count of an object which might not be a native
/// Swift object by n.
SWIFT_RUNTIME_EXPORT
void *swift_unknownObjectRetain_n(void *value, int n);

/// Increment the strong retain count of an object which might not be a native
/// Swift object.
SWIFT_RUNTIME_EXPORT
void *swift_nonatomic_unknownObjectRetain(void *value);

/// Increment the strong retain count of an object which might not be a native
/// Swift object by n.
SWIFT_RUNTIME_EXPORT
void *swift_nonatomic_unknownObjectRetain_n(void *value, int n);

#else

static inline void *swift_unknownObjectRetain(void *value) {
  return swift_retain(static_cast<HeapObject *>(value));
}

static inline void *swift_unknownObjectRetain_n(void *value, int n) {
  return swift_retain_n(static_cast<HeapObject *>(value), n);
}

static inline void *swift_nonatomic_unknownObjectRetain(void *value) {
  return swift_nonatomic_retain(static_cast<HeapObject *>(value));
}

static inline void *swift_nonatomic_unknownObjectRetain_n(void *value, int n) {
  return swift_nonatomic_retain_n(static_cast<HeapObject *>(value), n);
}


#endif // SWIFT_OBJC_INTEROP

SWIFT_RUNTIME_EXPORT
void swift_bridgeObjectRelease(void *value);

/// Decrement the strong retain count of a bridged object by n.
SWIFT_RUNTIME_EXPORT
void swift_bridgeObjectRelease_n(void *value, int n);

SWIFT_RUNTIME_EXPORT
void swift_nonatomic_bridgeObjectRelease(void *value);

/// Decrement the strong retain count of a bridged object by n.
SWIFT_RUNTIME_EXPORT
void swift_nonatomic_bridgeObjectRelease_n(void *value, int n);

#if SWIFT_OBJC_INTEROP

/// Decrement the strong retain count of an object which might not be a native
/// Swift object.
SWIFT_RUNTIME_EXPORT
void swift_unknownObjectRelease(void *value);

/// Decrement the strong retain count of an object which might not be a native
/// Swift object by n.
SWIFT_RUNTIME_EXPORT
void swift_unknownObjectRelease_n(void *value, int n);

/// Decrement the strong retain count of an object which might not be a native
/// Swift object.
SWIFT_RUNTIME_EXPORT
void swift_nonatomic_unknownObjectRelease(void *value);

/// Decrement the strong retain count of an object which might not be a native
/// Swift object by n.
SWIFT_RUNTIME_EXPORT
void swift_nonatomic_unknownObjectRelease_n(void *value, int n);

#else

static inline void swift_unknownObjectRelease(void *value) {
  swift_release(static_cast<HeapObject *>(value));
}

static inline void swift_unknownObjectRelease_n(void *value, int n) {
  swift_release_n(static_cast<HeapObject *>(value), n);
}

static inline void swift_nonatomic_unknownObjectRelease(void *value) {
  swift_nonatomic_release(static_cast<HeapObject *>(value));
}

static inline void swift_nonatomic_unknownObjectRelease_n(void *value, int n) {
  swift_nonatomic_release_n(static_cast<HeapObject *>(value), n);
}

#endif // SWIFT_OBJC_INTEROP

/*****************************************************************************/
/************************** UNKNOWN WEAK REFERENCES **************************/
/*****************************************************************************/

#if SWIFT_OBJC_INTEROP

/// Initialize a weak reference.
///
/// \param ref - never null
/// \param value - not necessarily a native Swift object; can be null
/// \return ref
SWIFT_RUNTIME_EXPORT
WeakReference *swift_unknownObjectWeakInit(WeakReference *ref, void *value);

#else

static inline WeakReference *swift_unknownObjectWeakInit(WeakReference *ref,
                                                         void *value) {
  return swift_weakInit(ref, static_cast<HeapObject *>(value));
}

#endif // SWIFT_OBJC_INTEROP

#if SWIFT_OBJC_INTEROP

/// Assign a new value to a weak reference.
///
/// \param ref - never null
/// \param value - not necessarily a native Swift object; can be null
/// \return ref
SWIFT_RUNTIME_EXPORT
WeakReference *swift_unknownObjectWeakAssign(WeakReference *ref, void *value);

#else

static inline WeakReference *swift_unknownObjectWeakAssign(WeakReference *ref,
                                                           void *value) {
  return swift_weakAssign(ref, static_cast<HeapObject *>(value));
}

#endif // SWIFT_OBJC_INTEROP

#if SWIFT_OBJC_INTEROP

/// Load a value from a weak reference, much like swift_weakLoadStrong
/// but without requiring the variable to refer to a native Swift object.
///
/// \param ref - never null
/// \return can be null
SWIFT_RUNTIME_EXPORT
void *swift_unknownObjectWeakLoadStrong(WeakReference *ref);

#else

static inline void *swift_unknownObjectWeakLoadStrong(WeakReference *ref) {
  return static_cast<void *>(swift_weakLoadStrong(ref));
}

#endif // SWIFT_OBJC_INTEROP

#if SWIFT_OBJC_INTEROP

/// Load a value from a weak reference as if by
/// swift_unknownObjectWeakLoadStrong, but leaving the reference in an
/// uninitialized state.
///
/// \param ref - never null
/// \return can be null
SWIFT_RUNTIME_EXPORT
void *swift_unknownObjectWeakTakeStrong(WeakReference *ref);

#else

static inline void *swift_unknownObjectWeakTakeStrong(WeakReference *ref) {
  return static_cast<void *>(swift_weakTakeStrong(ref));
}

#endif // SWIFT_OBJC_INTEROP

#if SWIFT_OBJC_INTEROP

/// Destroy a weak reference variable that might not refer to a native
/// Swift object.
SWIFT_RUNTIME_EXPORT
void swift_unknownObjectWeakDestroy(WeakReference *object);

#else

static inline void swift_unknownObjectWeakDestroy(WeakReference *object) {
  swift_weakDestroy(object);
}

#endif // SWIFT_OBJC_INTEROP

#if SWIFT_OBJC_INTEROP

/// Copy-initialize a weak reference variable from one that might not
/// refer to a native Swift object.
/// \return dest
SWIFT_RUNTIME_EXPORT
WeakReference *swift_unknownObjectWeakCopyInit(WeakReference *dest,
                                               WeakReference *src);

#else

static inline WeakReference *
swift_unknownObjectWeakCopyInit(WeakReference *dest, WeakReference *src) {
  return swift_weakCopyInit(dest, src);
}

#endif // SWIFT_OBJC_INTEROP

#if SWIFT_OBJC_INTEROP

/// Take-initialize a weak reference variable from one that might not
/// refer to a native Swift object.
/// \return dest
SWIFT_RUNTIME_EXPORT
WeakReference *swift_unknownObjectWeakTakeInit(WeakReference *dest,
                                               WeakReference *src);

#else

static inline WeakReference *
swift_unknownObjectWeakTakeInit(WeakReference *dest, WeakReference *src) {
  return swift_weakTakeInit(dest, src);
}

#endif // SWIFT_OBJC_INTEROP

#if SWIFT_OBJC_INTEROP

/// Copy-assign a weak reference variable from another when either
/// or both variables might not refer to a native Swift object.
/// \return dest
SWIFT_RUNTIME_EXPORT
WeakReference *swift_unknownObjectWeakCopyAssign(WeakReference *dest,
                                                 WeakReference *src);

#else

static inline WeakReference *
swift_unknownObjectWeakCopyAssign(WeakReference *dest, WeakReference *src) {
  return swift_weakCopyAssign(dest, src);
}

#endif // SWIFT_OBJC_INTEROP

#if SWIFT_OBJC_INTEROP

/// Take-assign a weak reference variable from another when either
/// or both variables might not refer to a native Swift object.
/// \return dest
SWIFT_RUNTIME_EXPORT
WeakReference *swift_unknownObjectWeakTakeAssign(WeakReference *dest,
                                                 WeakReference *src);

#else

static inline WeakReference *
swift_unknownObjectWeakTakeAssign(WeakReference *dest, WeakReference *src) {
  return swift_weakTakeAssign(dest, src);
}

#endif // SWIFT_OBJC_INTEROP

/*****************************************************************************/
/************************ UNKNOWN UNOWNED REFERENCES *************************/
/*****************************************************************************/

#if SWIFT_OBJC_INTEROP

/// Initialize an unowned reference to an object with unknown reference
/// counting.
/// \return ref
SWIFT_RUNTIME_EXPORT
UnownedReference *swift_unknownObjectUnownedInit(UnownedReference *ref,
                                                 void *value);

#else

static inline UnownedReference *
swift_unknownObjectUnownedInit(UnownedReference *ref, void *value) {
  swift_unownedInit(ref, static_cast<HeapObject*>(value));
  return ref;
}

#endif // SWIFT_OBJC_INTEROP

#if SWIFT_OBJC_INTEROP

/// Assign to an unowned reference holding an object with unknown reference
/// counting.
/// \return ref
SWIFT_RUNTIME_EXPORT
UnownedReference *swift_unknownObjectUnownedAssign(UnownedReference *ref,
                                                   void *value);

#else

static inline UnownedReference *
swift_unknownObjectUnownedAssign(UnownedReference *ref, void *value) {
  swift_unownedAssign(ref, static_cast<HeapObject*>(value));
  return ref;
}

#endif // SWIFT_OBJC_INTEROP

#if SWIFT_OBJC_INTEROP

/// Load from an unowned reference to an object with unknown reference
/// counting.
SWIFT_RUNTIME_EXPORT
void *swift_unknownObjectUnownedLoadStrong(UnownedReference *ref);

#else

static inline void *
swift_unknownObjectUnownedLoadStrong(UnownedReference *ref) {
  return swift_unownedLoadStrong(ref);
}

#endif // SWIFT_OBJC_INTEROP

#if SWIFT_OBJC_INTEROP

/// Take from an unowned reference to an object with unknown reference
/// counting.
SWIFT_RUNTIME_EXPORT
void *swift_unknownObjectUnownedTakeStrong(UnownedReference *ref);

#else

static inline void *
swift_unknownObjectUnownedTakeStrong(UnownedReference *ref) {
  return swift_unownedTakeStrong(ref);
}

#endif // SWIFT_OBJC_INTEROP

#if SWIFT_OBJC_INTEROP
  
/// Destroy an unowned reference to an object with unknown reference counting.
SWIFT_RUNTIME_EXPORT
void swift_unknownObjectUnownedDestroy(UnownedReference *ref);

#else

static inline void swift_unknownObjectUnownedDestroy(UnownedReference *ref) {
  swift_unownedDestroy(ref);
}

#endif // SWIFT_OBJC_INTEROP

#if SWIFT_OBJC_INTEROP

/// Copy-initialize an unowned reference variable from one that might not
/// refer to a native Swift object.
/// \return dest
SWIFT_RUNTIME_EXPORT
UnownedReference *swift_unknownObjectUnownedCopyInit(UnownedReference *dest,
                                                     UnownedReference *src);

#else

static inline UnownedReference *
swift_unknownObjectUnownedCopyInit(UnownedReference *dest,
                                   UnownedReference *src) {
  swift_unownedCopyInit(dest, src);
  return dest;
}

#endif // SWIFT_OBJC_INTEROP

#if SWIFT_OBJC_INTEROP

/// Take-initialize an unowned reference variable from one that might not
/// refer to a native Swift object.
SWIFT_RUNTIME_EXPORT
UnownedReference *swift_unknownObjectUnownedTakeInit(UnownedReference *dest,
                                                     UnownedReference *src);

#else

static inline UnownedReference *
swift_unknownObjectUnownedTakeInit(UnownedReference *dest,
                                   UnownedReference *src) {
  swift_unownedTakeInit(dest, src);
  return dest;
}

#endif // SWIFT_OBJC_INTEROP

#if SWIFT_OBJC_INTEROP

/// Copy-assign an unowned reference variable from another when either
/// or both variables might not refer to a native Swift object.
/// \return dest
SWIFT_RUNTIME_EXPORT
UnownedReference *swift_unknownObjectUnownedCopyAssign(UnownedReference *dest,
                                                       UnownedReference *src);

#else

static inline UnownedReference *
swift_unknownObjectUnownedCopyAssign(UnownedReference *dest,
                                     UnownedReference *src) {
  swift_unownedCopyAssign(dest, src);
  return dest;
}

#endif // SWIFT_OBJC_INTEROP

#if SWIFT_OBJC_INTEROP

/// Take-assign an unowned reference variable from another when either
/// or both variables might not refer to a native Swift object.
/// \return dest
SWIFT_RUNTIME_EXPORT
UnownedReference *swift_unknownObjectUnownedTakeAssign(UnownedReference *dest,
                                                       UnownedReference *src);

#else

static inline UnownedReference *
swift_unknownObjectUnownedTakeAssign(UnownedReference *dest,
                                     UnownedReference *src) {
  swift_unownedTakeAssign(dest, src);
  return dest;
}

#endif // SWIFT_OBJC_INTEROP

#if SWIFT_OBJC_INTEROP

/// Return `*ref == value` when ref might not refer to a native Swift object.
/// Does not halt when *ref is a dead object as long as *ref != value.
SWIFT_RUNTIME_EXPORT
bool swift_unknownObjectUnownedIsEqual(UnownedReference *ref, void *value);

#else

static inline bool swift_unknownObjectUnownedIsEqual(UnownedReference *ref,
                                                     void *value) {
  return swift_unownedIsEqual(ref, static_cast<HeapObject *>(value));
}

#endif // SWIFT_OBJC_INTEROP

struct TypeNamePair {
  const char *data;
  uintptr_t length;
};

/// Return the name of a Swift type represented by a metadata object.
/// func _getTypeName(_ type: Any.Type, qualified: Bool)
///   -> (UnsafePointer<UInt8>, Int)
SWIFT_CC(swift) SWIFT_RUNTIME_STDLIB_API
TypeNamePair
swift_getTypeName(const Metadata *type, bool qualified);

/// Return the mangled name of a Swift type represented by a metadata object.
/// func _getMangledTypeName(_ type: Any.Type)
///   -> (UnsafePointer<UInt8>, Int)
SWIFT_CC(swift) SWIFT_RUNTIME_STDLIB_API
TypeNamePair
swift_getFunctionFullNameFromMangledName(
        const char *mangledNameStart, uintptr_t mangledNameLength);

/// Return the human-readable full name of the mangled function name passed in.
/// func _getMangledTypeName(_ mangledName: UnsafePointer<UInt8>,
///                          mangledNameLength: UInt)
///   -> (UnsafePointer<UInt8>, Int)
SWIFT_CC(swift) SWIFT_RUNTIME_STDLIB_API
TypeNamePair
swift_getMangledTypeName(const Metadata *type);

} // end namespace swift

#if SWIFT_OBJC_INTEROP
/// Standard ObjC lifecycle methods for Swift objects
#define STANDARD_OBJC_METHOD_IMPLS_FOR_SWIFT_OBJECTS \
- (id)retain { \
  auto SELF = reinterpret_cast<HeapObject *>(self); \
  swift_retain(SELF); \
  return self; \
} \
- (oneway void)release { \
  auto SELF = reinterpret_cast<HeapObject *>(self); \
  swift_release(SELF); \
} \
- (id)autorelease { \
  return _objc_rootAutorelease(self); \
} \
- (NSUInteger)retainCount { \
  return swift::swift_retainCount(reinterpret_cast<HeapObject *>(self)); \
} \
- (BOOL)_isDeallocating { \
  return swift_isDeallocating(reinterpret_cast<HeapObject *>(self)); \
} \
- (BOOL)_tryRetain { \
  return swift_tryRetain(reinterpret_cast<HeapObject*>(self)) != nullptr; \
} \
- (BOOL)allowsWeakReference { \
  return !swift_isDeallocating(reinterpret_cast<HeapObject *>(self)); \
} \
- (BOOL)retainWeakReference { \
  return swift_tryRetain(reinterpret_cast<HeapObject*>(self)) != nullptr; \
} \
- (void)_setWeaklyReferenced { \
  auto heapObj = reinterpret_cast<HeapObject *>(self); \
  heapObj->refCounts.setPureSwiftDeallocation(false); \
} \
- (void)_noteAssociatedObjects { \
  auto heapObj = reinterpret_cast<HeapObject *>(self); \
  heapObj->refCounts.setPureSwiftDeallocation(false); \
} \
- (void)dealloc { \
  swift_rootObjCDealloc(reinterpret_cast<HeapObject *>(self)); \
}

#endif // SWIFT_OBJC_INTEROP


#endif // SWIFT_RUNTIME_ALLOC_H<|MERGE_RESOLUTION|>--- conflicted
+++ resolved
@@ -61,11 +61,7 @@
 ///
 /// POSSIBILITIES: The argument order is fair game.  It may be useful
 /// to have a variant which guarantees zero-initialized memory.
-<<<<<<< HEAD
-SWIFT_EXTERN_C SWIFT_RETURNS_NONNULL SWIFT_NODISCARD SWIFT_ATTRIBUTE_FOR_EXPORTS
-=======
 SWIFT_EXTERN_C SWIFT_RETURNS_NONNULL SWIFT_NODISCARD SWIFT_RUNTIME_EXPORT_ATTRIBUTE
->>>>>>> 85419cfa
 HeapObject *swift_allocObject(HeapMetadata const *metadata,
                               size_t requiredSize,
                               size_t requiredAlignmentMask);
@@ -121,11 +117,7 @@
                                     size_t alignMask);
 
 /// Returns the address of a heap object representing all empty box types.
-<<<<<<< HEAD
-SWIFT_EXTERN_C SWIFT_RETURNS_NONNULL SWIFT_NODISCARD SWIFT_ATTRIBUTE_FOR_EXPORTS
-=======
 SWIFT_EXTERN_C SWIFT_RETURNS_NONNULL SWIFT_NODISCARD SWIFT_RUNTIME_EXPORT_ATTRIBUTE
->>>>>>> 85419cfa
 HeapObject* swift_allocEmptyBox();
 
 /// Atomically increments the retain count of an object.

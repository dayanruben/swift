--- conflicted
+++ resolved
@@ -55,74 +55,6 @@
                             ParseableInterfaceOptions const &Opts,
                             ModuleDecl *M);
 
-<<<<<<< HEAD
-/// Extract the specified-or-defaulted -module-cache-path that winds up in
-/// the clang importer, for reuse as the .swiftmodule cache path when
-/// building a ParseableInterfaceModuleLoader.
-std::string
-getModuleCachePathFromClang(const clang::CompilerInstance &Instance);
-
-/// A ModuleLoader that runs a subordinate \c CompilerInvocation and \c
-/// CompilerInstance to convert .swiftinterface files to .swiftmodule
-/// files on the fly, caching the resulting .swiftmodules in the module cache
-/// directory, and loading the serialized .swiftmodules from there.
-class ParseableInterfaceModuleLoader : public SerializedModuleLoaderBase {
-  explicit ParseableInterfaceModuleLoader(ASTContext &ctx, StringRef cacheDir,
-                                          StringRef prebuiltCacheDir,
-                                          DependencyTracker *tracker,
-                                          ModuleLoadingMode loadMode)
-    : SerializedModuleLoaderBase(ctx, tracker, loadMode),
-      CacheDir(cacheDir), PrebuiltCacheDir(prebuiltCacheDir)
-  {}
-
-  std::string CacheDir;
-  std::string PrebuiltCacheDir;
-
-  /// Wire up the SubInvocation's InputsAndOutputs to contain both input and
-  /// output filenames.
-  ///
-  /// This is a method rather than a helper function in the implementation file
-  /// because it accesses non-public bits of FrontendInputsAndOutputs.
-  static void configureSubInvocationInputsAndOutputs(
-    CompilerInvocation &SubInvocation, StringRef InPath, StringRef OutPath);
-
-  static bool buildSwiftModuleFromSwiftInterface(
-    clang::vfs::FileSystem &FS, DiagnosticEngine &Diags, SourceLoc DiagLoc,
-    CompilerInvocation &SubInvocation, StringRef InPath, StringRef OutPath,
-    StringRef ModuleCachePath, DependencyTracker *OuterTracker,
-    bool ShouldSerializeDeps);
-
-  std::error_code findModuleFilesInDirectory(
-      AccessPathElem ModuleID, StringRef DirPath, StringRef ModuleFilename,
-      StringRef ModuleDocFilename,
-      std::unique_ptr<llvm::MemoryBuffer> *ModuleBuffer,
-      std::unique_ptr<llvm::MemoryBuffer> *ModuleDocBuffer) override;
-
-public:
-  static std::unique_ptr<ParseableInterfaceModuleLoader>
-  create(ASTContext &ctx, StringRef cacheDir, StringRef prebuiltCacheDir,
-         DependencyTracker *tracker, ModuleLoadingMode loadMode) {
-    return std::unique_ptr<ParseableInterfaceModuleLoader>(
-        new ParseableInterfaceModuleLoader(ctx, cacheDir, prebuiltCacheDir,
-                                           tracker, loadMode));
-  }
-
-  /// Unconditionally build \p InPath (a swiftinterface file) to \p OutPath (as
-  /// a swiftmodule file).
-  ///
-  /// A simplified version of the core logic in #openModuleFiles, mostly for
-  /// testing purposes.
-  static bool buildSwiftModuleFromSwiftInterface(ASTContext &Ctx,
-                                                 StringRef CacheDir,
-                                                 StringRef PrebuiltCacheDir,
-                                                 StringRef ModuleName,
-                                                 StringRef InPath,
-                                                 StringRef OutPath);
-};
-
-
-=======
->>>>>>> a4cff0d0
 } // end namespace swift
 
 #endif
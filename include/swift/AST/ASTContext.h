//===--- ASTContext.h - AST Context Object ----------------------*- C++ -*-===//
//
// This source file is part of the Swift.org open source project
//
// Copyright (c) 2014 - 2020 Apple Inc. and the Swift project authors
// Licensed under Apache License v2.0 with Runtime Library Exception
//
// See https://swift.org/LICENSE.txt for license information
// See https://swift.org/CONTRIBUTORS.txt for the list of Swift project authors
//
//===----------------------------------------------------------------------===//
//
// This file defines the ASTContext interface.
//
//===----------------------------------------------------------------------===//

#ifndef SWIFT_AST_ASTCONTEXT_H
#define SWIFT_AST_ASTCONTEXT_H

#include "swift/AST/Evaluator.h"
#include "swift/AST/GenericSignature.h"
#include "swift/AST/Identifier.h"
#include "swift/AST/SearchPathOptions.h"
#include "swift/AST/Type.h"
#include "swift/AST/Types.h"
#include "swift/AST/TypeAlignments.h"
#include "swift/Basic/LangOptions.h"
#include "swift/Basic/Located.h"
#include "swift/Basic/Malloc.h"
#include "llvm/ADT/ArrayRef.h"
#include "llvm/ADT/DenseMap.h"
#include "llvm/ADT/IntrusiveRefCntPtr.h"
#include "llvm/ADT/MapVector.h"
#include "llvm/ADT/PointerIntPair.h"
#include "llvm/ADT/SetVector.h"
#include "llvm/ADT/SmallPtrSet.h"
#include "llvm/ADT/StringMap.h"
#include "llvm/ADT/TinyPtrVector.h"
#include "llvm/Support/Allocator.h"
#include "llvm/Support/DataTypes.h"
#include <functional>
#include <memory>
#include <utility>
#include <vector>

namespace clang {
  class Decl;
  class MacroInfo;
  class Module;
  class ObjCInterfaceDecl;
}

namespace swift {
  class AbstractFunctionDecl;
  class ASTContext;
  enum class Associativity : unsigned char;
  class AvailabilityContext;
  class BoundGenericType;
  class ClangModuleLoader;
  class ClangNode;
  class ConcreteDeclRef;
  class ConstructorDecl;
  class Decl;
  class DeclContext;
  class DefaultArgumentInitializer;
  class DerivativeAttr;
  class DifferentiableAttr;
  class ExtensionDecl;
  class ForeignRepresentationInfo;
  class FuncDecl;
  class GenericContext;
  class InFlightDiagnostic;
  class IterableDeclContext;
  class LazyContextData;
  class LazyIterableDeclContextData;
  class LazyMemberLoader;
  class PatternBindingDecl;
  class PatternBindingInitializer;
  class SourceFile;
  class SourceLoc;
  class Type;
  class TypeVariableType;
  class TupleType;
  class FunctionType;
  class GenericSignatureBuilder;
  class ArchetypeType;
  class Identifier;
  class InheritedNameSet;
  class ModuleDecl;
  class ModuleLoader;
  class NominalTypeDecl;
  class NormalProtocolConformance;
  class OpaqueTypeDecl;
  class InheritedProtocolConformance;
  class SelfProtocolConformance;
  class SpecializedProtocolConformance;
  enum class ProtocolConformanceState;
  class Pattern;
  enum PointerTypeKind : unsigned;
  class PrecedenceGroupDecl;
  class TupleTypeElt;
  class EnumElementDecl;
  class ProtocolDecl;
  class SubstitutableType;
  class SourceManager;
  class ValueDecl;
  class DiagnosticEngine;
  class TypeCheckerDebugConsumer;
  struct RawComment;
  class DocComment;
  class SILBoxType;
  class SILTransform;
  class TypeAliasDecl;
  class VarDecl;
  class UnifiedStatsReporter;
  class IndexSubset;
  struct SILAutoDiffDerivativeFunctionKey;
  // SWIFT_ENABLE_TENSORFLOW
  struct AutoDiffConfig;
  struct AutoDiffDerivativeFunctionKind;
  class DerivativeAttr;
  class DifferentiableAttr;
  // SWIFT_ENABLE_TENSORFLOW END

  enum class KnownProtocolKind : uint8_t;

namespace namelookup {
  class ImportCache;
}

namespace syntax {
  class SyntaxArena;
}

/// The arena in which a particular ASTContext allocation will go.
enum class AllocationArena {
  /// The permanent arena, which is tied to the lifetime of
  /// the ASTContext.
  ///
  /// All global declarations and types need to be allocated into this arena.
  /// At present, everything that is not a type involving a type variable is
  /// allocated in this arena.
  Permanent,
  /// The constraint solver's temporary arena, which is tied to the
  /// lifetime of a particular instance of the constraint solver.
  ///
  /// Any type involving a type variable is allocated in this arena.
  ConstraintSolver
};

/// Lists the set of "known" Foundation entities that are used in the
/// compiler.
///
/// While the names of Foundation types aren't likely to change in
/// Objective-C, their mapping into Swift can. Therefore, when
/// referring to names of Foundation entities in Swift, use this enum
/// and \c ASTContext::getSwiftName or \c ASTContext::getSwiftId.
enum class KnownFoundationEntity {
#define FOUNDATION_ENTITY(Name) Name,
#include "swift/AST/KnownFoundationEntities.def"
};

/// Retrieve the Foundation entity kind for the given Objective-C
/// entity name.
Optional<KnownFoundationEntity> getKnownFoundationEntity(StringRef name);

/// Introduces a new constraint checker arena, whose lifetime is
/// tied to the lifetime of this RAII object.
class ConstraintCheckerArenaRAII {
  ASTContext &Self;
  void *Data;

public:
  /// Introduces a new constraint checker arena, supplanting any
  /// existing constraint checker arena.
  ///
  /// \param self The ASTContext into which this constraint checker arena
  /// will be installed.
  ///
  /// \param allocator The allocator used for allocating any data that
  /// goes into the constraint checker arena.
  ConstraintCheckerArenaRAII(ASTContext &self,
                             llvm::BumpPtrAllocator &allocator);

  ConstraintCheckerArenaRAII(const ConstraintCheckerArenaRAII &) = delete;
  ConstraintCheckerArenaRAII(ConstraintCheckerArenaRAII &&) = delete;

  ConstraintCheckerArenaRAII &
  operator=(const ConstraintCheckerArenaRAII &) = delete;

  ConstraintCheckerArenaRAII &
  operator=(ConstraintCheckerArenaRAII &&) = delete;

  ~ConstraintCheckerArenaRAII();
};

class SILLayout; // From SIL

/// ASTContext - This object creates and owns the AST objects.
/// However, this class does more than just maintain context within an AST.
/// It is the closest thing to thread-local or compile-local storage in this
/// code base. Why? SourceKit uses this code with multiple threads per Unix
/// process. Each thread processes a different source file. Each thread has its
/// own instance of ASTContext, and that instance persists for the duration of
/// the thread, throughout all phases of the compilation. (The name "ASTContext"
/// is a bit of a misnomer here.) Why not use thread-local storage? This code
/// may use DispatchQueues and pthread-style TLS won't work with code that uses
/// DispatchQueues. Summary: if you think you need a global or static variable,
/// you probably need to put it here instead.

class ASTContext final {
  ASTContext(const ASTContext&) = delete;
  void operator=(const ASTContext&) = delete;

  ASTContext(LangOptions &langOpts, TypeCheckerOptions &typeckOpts,
             SearchPathOptions &SearchPathOpts, SourceManager &SourceMgr,
             DiagnosticEngine &Diags);

public:
  // Members that should only be used by ASTContext.cpp.
  struct Implementation;
  Implementation &getImpl() const;

  friend ConstraintCheckerArenaRAII;

  void operator delete(void *Data) throw();

  static ASTContext *get(LangOptions &langOpts, TypeCheckerOptions &typeckOpts,
                         SearchPathOptions &SearchPathOpts,
                         SourceManager &SourceMgr, DiagnosticEngine &Diags);
  ~ASTContext();

  /// Optional table of counters to report, nullptr when not collecting.
  ///
  /// This must be initialized early so that Allocate() doesn't try to access
  /// it before being set to null.
  UnifiedStatsReporter *Stats = nullptr;

  /// The language options used for translation.
  LangOptions &LangOpts;

  /// The type checker options.
  TypeCheckerOptions &TypeCheckerOpts;

  /// The search path options used by this AST context.
  SearchPathOptions &SearchPathOpts;

  /// The source manager object.
  SourceManager &SourceMgr;

  /// Diags - The diagnostics engine.
  DiagnosticEngine &Diags;

  /// The request-evaluator that is used to process various requests.
  Evaluator evaluator;

  /// The set of top-level modules we have loaded.
  /// This map is used for iteration, therefore it's a MapVector and not a
  /// DenseMap.
  llvm::MapVector<Identifier, ModuleDecl*> LoadedModules;

  /// The builtin module.
  ModuleDecl * const TheBuiltinModule;

  /// The standard library module.
  mutable ModuleDecl *TheStdlibModule = nullptr;

  /// The name of the standard library module "Swift".
  Identifier StdlibModuleName;

  /// The name of the SwiftShims module "SwiftShims".
  Identifier SwiftShimsModuleName;

  // Define the set of known identifiers.
#define IDENTIFIER_WITH_NAME(Name, IdStr) Identifier Id_##Name;
#include "swift/AST/KnownIdentifiers.def"

  /// A consumer of type checker debug output.
  std::unique_ptr<TypeCheckerDebugConsumer> TypeCheckerDebug;

  /// Cache for names of canonical GenericTypeParamTypes.
  mutable llvm::DenseMap<unsigned, Identifier>
    CanonicalGenericTypeParamTypeNames;

  /// Cache of remapped types (useful for diagnostics).
  llvm::StringMap<Type> RemappedTypes;

  /// The # of times we have performed typo correction.
  unsigned NumTypoCorrections = 0;

  /// The next auto-closure discriminator.  This needs to be preserved
  /// across invocations of both the parser and the type-checker.
  unsigned NextAutoClosureDiscriminator = 0;

  /// Cached mapping from types to their associated tangent spaces.
  llvm::DenseMap<Type, Optional<TangentSpace>> AutoDiffTangentSpaces;
  
  /// A cache of derivative function types per configuration.
  llvm::DenseMap<SILAutoDiffDerivativeFunctionKey, CanSILFunctionType>
      SILAutoDiffDerivativeFunctions;

  /// Cache of `@differentiable` attributes keyed by parameter indices. Used to
  /// diagnose duplicate `@differentiable` attributes for the same key.
  llvm::DenseMap<std::pair<Decl *, IndexSubset *>, DifferentiableAttr *>
      DifferentiableAttrs;

  /// Cache of `@derivative` attributes keyed by parameter indices and
  /// derivative function kind. Used to diagnose duplicate `@derivative`
  /// attributes for the same key.
  // NOTE(TF-680): relaxing the uniqueness condition to use derivative generic
  // signature as a key is possible. It requires derivative generic signature
  // mangling to avoid name collisions for SIL derivative functions with the
  // same parameter indices but different derivative generic signatures.
  llvm::DenseMap<
      std::tuple<Decl *, IndexSubset *, AutoDiffDerivativeFunctionKind>,
      llvm::SmallPtrSet<DerivativeAttr *, 1>>
      DerivativeAttrs;

private:
  /// The current generation number, which reflects the number of
  /// times that external modules have been loaded.
  ///
  /// Various places in the AST, such as the set of extensions associated with
  /// a nominal type, keep track of the generation number they saw and will
  /// automatically update when they are out of date.
  unsigned CurrentGeneration = 0;

  friend class Pattern;

  /// Mapping from patterns that store interface types that will be lazily
  /// resolved to contextual types, to the declaration context in which the
  /// pattern resides.
  llvm::DenseMap<const Pattern *, DeclContext *>
    DelayedPatternContexts;

  /// Cache of module names that fail the 'canImport' test in this context.
  llvm::SmallPtrSet<Identifier, 8> FailedModuleImportNames;
  
public:
  /// Retrieve the allocator for the given arena.
  llvm::BumpPtrAllocator &
  getAllocator(AllocationArena arena = AllocationArena::Permanent) const;

<<<<<<< HEAD
=======
private:
  bool SemanticQueriesEnabled = false;

public:
  /// Returns \c true if legacy semantic AST queries are enabled.
  ///
  /// The request evaluator generally subsumes the use of this bit. However,
  /// there are clients - mostly SourceKit - that rely on the fact that this bit
  /// being \c false causes some property wrapper requests to return null
  /// sentinel values. These clients should be migrated off of this interface
  /// to syntactic requests as soon as possible.
  ///
  /// rdar://60516325
  bool areLegacySemanticQueriesEnabled() const {
    return SemanticQueriesEnabled;
  }

  /// Enable "semantic queries".
  ///
  /// Setting this bit tells property wrapper requests to return a semantic
  /// value.  It does not otherwise affect compiler behavior and should be
  /// removed as soon as possible.
  void setLegacySemanticQueriesEnabled() {
    SemanticQueriesEnabled = true;
  }

public:
>>>>>>> cd7bc73a
  /// Allocate - Allocate memory from the ASTContext bump pointer.
  void *Allocate(unsigned long bytes, unsigned alignment,
                 AllocationArena arena = AllocationArena::Permanent) const {
    if (bytes == 0)
      return nullptr;

    if (LangOpts.UseMalloc)
      return AlignedAlloc(bytes, alignment);

    if (arena == AllocationArena::Permanent && Stats)
      Stats->getFrontendCounters().NumASTBytesAllocated += bytes;
    return getAllocator(arena).Allocate(bytes, alignment);
  }

  template <typename T>
  T *Allocate(AllocationArena arena = AllocationArena::Permanent) const {
    T *res = (T *) Allocate(sizeof(T), alignof(T), arena);
    new (res) T();
    return res;
  }

  template <typename T>
  MutableArrayRef<T> AllocateUninitialized(unsigned NumElts,
              AllocationArena Arena = AllocationArena::Permanent) const {
    T *Data = (T *) Allocate(sizeof(T) * NumElts, alignof(T), Arena);
    return { Data, NumElts };
  }

  template <typename T>
  MutableArrayRef<T> Allocate(unsigned numElts,
              AllocationArena arena = AllocationArena::Permanent) const {
    T *res = (T *) Allocate(sizeof(T) * numElts, alignof(T), arena);
    for (unsigned i = 0; i != numElts; ++i)
      new (res+i) T();
    return {res, numElts};
  }

  /// Allocate a copy of the specified object.
  template <typename T>
  typename std::remove_reference<T>::type *AllocateObjectCopy(T &&t,
              AllocationArena arena = AllocationArena::Permanent) const {
    // This function cannot be named AllocateCopy because it would always win
    // overload resolution over the AllocateCopy(ArrayRef<T>).
    using TNoRef = typename std::remove_reference<T>::type;
    TNoRef *res = (TNoRef *) Allocate(sizeof(TNoRef), alignof(TNoRef), arena);
    new (res) TNoRef(std::forward<T>(t));
    return res;
  }

  template <typename T, typename It>
  T *AllocateCopy(It start, It end,
                  AllocationArena arena = AllocationArena::Permanent) const {
    T *res = (T*)Allocate(sizeof(T)*(end-start), alignof(T), arena);
    for (unsigned i = 0; start != end; ++start, ++i)
      new (res+i) T(*start);
    return res;
  }

  template<typename T, size_t N>
  MutableArrayRef<T> AllocateCopy(T (&array)[N],
      AllocationArena arena = AllocationArena::Permanent) const {
    return MutableArrayRef<T>(AllocateCopy<T>(array, array+N, arena), N);
  }

  template<typename T>
  MutableArrayRef<T> AllocateCopy(ArrayRef<T> array,
      AllocationArena arena = AllocationArena::Permanent) const {
    return MutableArrayRef<T>(AllocateCopy<T>(array.begin(),array.end(), arena),
                              array.size());
  }


  template<typename T>
  ArrayRef<T> AllocateCopy(const SmallVectorImpl<T> &vec,
      AllocationArena arena = AllocationArena::Permanent) const {
    return AllocateCopy(ArrayRef<T>(vec), arena);
  }

  template<typename T>
  MutableArrayRef<T>
  AllocateCopy(SmallVectorImpl<T> &vec,
               AllocationArena arena = AllocationArena::Permanent) const {
    return AllocateCopy(MutableArrayRef<T>(vec), arena);
  }

  StringRef AllocateCopy(StringRef Str,
                    AllocationArena arena = AllocationArena::Permanent) const {
    ArrayRef<char> Result =
        AllocateCopy(llvm::makeArrayRef(Str.data(), Str.size()), arena);
    return StringRef(Result.data(), Result.size());
  }

  template<typename T, typename Vector, typename Set>
  MutableArrayRef<T>
  AllocateCopy(llvm::SetVector<T, Vector, Set> setVector,
               AllocationArena arena = AllocationArena::Permanent) const {
    return MutableArrayRef<T>(AllocateCopy<T>(setVector.begin(),
                                              setVector.end(),
                                              arena),
                              setVector.size());
  }

  /// Retrive the syntax node memory manager for this context.
  llvm::IntrusiveRefCntPtr<syntax::SyntaxArena> getSyntaxArena() const;

  /// Set a new stats reporter.
  void setStatsReporter(UnifiedStatsReporter *stats);

public:
  /// getIdentifier - Return the uniqued and AST-Context-owned version of the
  /// specified string.
  Identifier getIdentifier(StringRef Str) const;

  /// Decide how to interpret two precedence groups.
  Associativity associateInfixOperators(PrecedenceGroupDecl *left,
                                        PrecedenceGroupDecl *right) const;

  /// Retrieve the declaration of Swift.Error.
  ProtocolDecl *getErrorDecl() const;
  CanType getExceptionType() const;
  
#define KNOWN_STDLIB_TYPE_DECL(NAME, DECL_CLASS, NUM_GENERIC_PARAMS) \
  /** Retrieve the declaration of Swift.NAME. */ \
  DECL_CLASS *get##NAME##Decl() const;
#include "swift/AST/KnownStdlibTypes.def"

  /// Retrieve the declaration of Swift.Optional<T>.Some.
  EnumElementDecl *getOptionalSomeDecl() const;
  
  /// Retrieve the declaration of Swift.Optional<T>.None.
  EnumElementDecl *getOptionalNoneDecl() const;

  /// Retrieve the declaration of the "pointee" property of a pointer type.
  VarDecl *getPointerPointeePropertyDecl(PointerTypeKind ptrKind) const;

  /// Retrieve the type Swift.AnyObject.
  CanType getAnyObjectType() const;

  // SWIFT_ENABLE_TENSORFLOW
  /// Retrieve the decl for TensorFlow.TensorHandle iff the TensorFlow module
  /// has been imported.  Otherwise, this returns null.
  ClassDecl *getTensorHandleDecl() const;

  /// Retrieve the decl for TensorFlow.TensorShape iff the TensorFlow module
  /// has been imported.  Otherwise, this returns null.
  StructDecl *getTensorShapeDecl() const;

  /// Retrieve the decl for TensorFlow.TensorDataType iff the TensorFlow module
  /// has been imported.  Otherwise, this returns null.
  StructDecl *getTensorDataTypeDecl() const;

  /// Retrieve the decl for the Quote module iff it has been imported.
  /// Otherwise, this returns null.
  ModuleDecl *getQuoteModule() const;

  /// Retrieve the decl for Quote.Tree iff the Quote module has been imported.
  /// Otherwise, this returns null.
  ProtocolDecl *getTreeDecl() const;

  /// Retrieve the decl for Quote.Quote iff the Quote module has been imported.
  /// Otherwise, this returns null.
  ClassDecl *getQuoteDecl() const;

  /// Retrieve the decl for Quote.FunctionQuoteN iff the Quote module has been
  /// imported. Otherwise, this returns null.
  ClassDecl *getFunctionQuoteDecl(unsigned n) const;

  /// Retrieve the type Swift.Never.
  CanType getNeverType() const;

#define KNOWN_OBJC_TYPE_DECL(MODULE, NAME, DECL_CLASS) \
  /** Retrieve the declaration of MODULE.NAME. */ \
  DECL_CLASS *get##NAME##Decl() const; \
\
  /** Retrieve the type of MODULE.NAME. */ \
  Type get##NAME##Type() const;
#include "swift/AST/KnownObjCTypes.def"

  // Declare accessors for the known declarations.
#define FUNC_DECL(Name, Id) \
  FuncDecl *get##Name() const;
#include "swift/AST/KnownDecls.def"

  /// Get the '+' function on two RangeReplaceableCollection.
  FuncDecl *getPlusFunctionOnRangeReplaceableCollection() const;

  /// Get the '+' function on two String.
  FuncDecl *getPlusFunctionOnString() const;

  /// Get Sequence.makeIterator().
  FuncDecl *getSequenceMakeIterator() const;

  /// Check whether the standard library provides all the correct
  /// intrinsic support for Optional<T>.
  ///
  /// If this is true, the four methods above all promise to return
  /// non-null.
  bool hasOptionalIntrinsics() const;

  /// Check whether the standard library provides all the correct
  /// intrinsic support for UnsafeMutablePointer<T> function arguments.
  ///
  /// If this is true, the methods getConvert*ToPointerArgument
  /// all promise to return non-null.
  bool hasPointerArgumentIntrinsics() const;

  /// Check whether the standard library provides all the correct
  /// intrinsic support for array literals.
  ///
  /// If this is true, the method getAllocateUninitializedArray
  /// promises to return non-null.
  bool hasArrayLiteralIntrinsics() const;

  /// Retrieve the declaration of Swift.Bool.init(_builtinBooleanLiteral:)
  ConcreteDeclRef getBoolBuiltinInitDecl() const;

  /// Retrieve the witness for init(_builtinIntegerLiteral:).
  ConcreteDeclRef getIntBuiltinInitDecl(NominalTypeDecl *intDecl) const;

  /// Retrieve the witness for init(_builtinFloatLiteral:).
  ConcreteDeclRef getFloatBuiltinInitDecl(NominalTypeDecl *floatDecl) const;

  /// Retrieve the witness for (_builtinStringLiteral:utf8CodeUnitCount:isASCII:).
  ConcreteDeclRef getStringBuiltinInitDecl(NominalTypeDecl *stringDecl) const;

  ConcreteDeclRef getBuiltinInitDecl(NominalTypeDecl *decl,
                                     KnownProtocolKind builtinProtocol,
                llvm::function_ref<DeclName (ASTContext &ctx)> initName) const;
  
  /// Retrieve the declaration of Swift.<(Int, Int) -> Bool.
  FuncDecl *getLessThanIntDecl() const;

  /// Retrieve the declaration of Swift.==(Int, Int) -> Bool.
  FuncDecl *getEqualIntDecl() const;

  /// Retrieve the declaration of Swift._hashValue<H>(for: H) -> Int.
  FuncDecl *getHashValueForDecl() const;

  /// Retrieve the declaration of Array.append(element:)
  FuncDecl *getArrayAppendElementDecl() const;

  /// Retrieve the declaration of
  /// Array.reserveCapacityForAppend(newElementsCount: Int)
  FuncDecl *getArrayReserveCapacityDecl() const;

  // Retrieve the declaration of Swift._stdlib_isOSVersionAtLeast.
  FuncDecl *getIsOSVersionAtLeastDecl() const;
  
  /// Look for the declaration with the given name within the
  /// Swift module.
  void lookupInSwiftModule(StringRef name,
                           SmallVectorImpl<ValueDecl *> &results) const;

  /// Retrieve a specific, known protocol.
  ProtocolDecl *getProtocol(KnownProtocolKind kind) const;
  
  /// Determine whether the given nominal type is one of the standard
  /// library or Cocoa framework types that is known to be bridged by another
  /// module's overlay, for layering or implementation detail reasons.
  bool isTypeBridgedInExternalModule(NominalTypeDecl *nominal) const;

  /// True if the given type is an Objective-C class that serves as the bridged
  /// object type for many Swift value types, meaning that the conversion from
  /// an object to a value is a conditional cast.
  bool isObjCClassWithMultipleSwiftBridgedTypes(Type t);

  /// Get the Objective-C type that a Swift type bridges to, if any.
  /// 
  /// \param dc The context in which bridging is occurring.
  /// \param type The Swift for which we are querying bridging behavior.
  /// \param bridgedValueType The specific value type that is bridged,
  /// which will usually by the same as \c type.
  Type getBridgedToObjC(const DeclContext *dc, Type type,
                        Type *bridgedValueType = nullptr) const;

  /// Get the Clang type corresponding to a Swift function type.
  ///
  /// \param params The function parameters.
  /// \param resultTy The Swift result type.
  /// \param incompleteExtInfo Used to convey escaping and throwing
  ///                          information, in case it is needed.
  /// \param trueRep The actual calling convention, which must be C-compatible.
  ///                The calling convention in \p incompleteExtInfo is ignored.
  const clang::Type *
  getClangFunctionType(ArrayRef<AnyFunctionType::Param> params, Type resultTy,
                       const FunctionType::ExtInfo incompleteExtInfo,
                       FunctionTypeRepresentation trueRep);

  /// Get the Swift declaration that a Clang declaration was exported from,
  /// if applicable.
  const Decl *getSwiftDeclForExportedClangDecl(const clang::Decl *decl);

  /// Determine whether the given Swift type is representable in a
  /// given foreign language.
  ForeignRepresentationInfo
  getForeignRepresentationInfo(NominalTypeDecl *nominal,
                               ForeignLanguage language,
                               const DeclContext *dc);

  /// Add a cleanup function to be called when the ASTContext is deallocated.
  void addCleanup(std::function<void(void)> cleanup);

  /// Add a cleanup to run the given object's destructor when the ASTContext is
  /// deallocated.
  template<typename T>
  void addDestructorCleanup(T &object) {
    addCleanup([&object]{ object.~T(); });
  }

  /// Get the runtime availability of the class metadata update callback
  /// mechanism for the target platform.
  AvailabilityContext getObjCMetadataUpdateCallbackAvailability();

  /// Get the runtime availability of the objc_getClass() hook for the target
  /// platform.
  AvailabilityContext getObjCGetClassHookAvailability();
  
  /// Get the runtime availability of features introduced in the Swift 5.0
  /// compiler for the target platform.
  AvailabilityContext getSwift50Availability();

  /// Get the runtime availability of the opaque types language feature for the
  /// target platform.
  AvailabilityContext getOpaqueTypeAvailability();

  /// Get the runtime availability of the objc_loadClassref() entry point for
  /// the target platform.
  AvailabilityContext getObjCClassStubsAvailability();

  /// Get the runtime availability of features introduced in the Swift 5.1
  /// compiler for the target platform.
  AvailabilityContext getSwift51Availability();

  /// Get the runtime availability of
  /// swift_getTypeByMangledNameInContextInMetadataState.
  AvailabilityContext getTypesInAbstractMetadataStateAvailability();

  /// Get the runtime availability of support for prespecialized generic 
  /// metadata.
  AvailabilityContext getPrespecializedGenericMetadataAvailability();

  /// Get the runtime availability of features introduced in the Swift 5.2
  /// compiler for the target platform.
  AvailabilityContext getSwift52Availability();

  /// Get the runtime availability of features introduced in the Swift 5.3
  /// compiler for the target platform.
  AvailabilityContext getSwift53Availability();

  /// Get the runtime availability of features that have been introduced in the
  /// Swift compiler for future versions of the target platform.
  AvailabilityContext getSwiftFutureAvailability();


  //===--------------------------------------------------------------------===//
  // Diagnostics Helper functions
  //===--------------------------------------------------------------------===//

  bool hadError() const;
  
  //===--------------------------------------------------------------------===//
  // Type manipulation routines.
  //===--------------------------------------------------------------------===//

  // Builtin type and simple types that are used frequently.
  const CanType TheErrorType;             /// This is the ErrorType singleton.
  const CanType TheUnresolvedType;        /// This is the UnresolvedType singleton.
  const CanType TheEmptyTupleType;        /// This is '()', aka Void
  const CanType TheAnyType;               /// This is 'Any', the empty protocol composition
  const CanType TheNativeObjectType;      /// Builtin.NativeObject
  const CanType TheBridgeObjectType;      /// Builtin.BridgeObject
  const CanType TheRawPointerType;        /// Builtin.RawPointer
  const CanType TheUnsafeValueBufferType; /// Builtin.UnsafeValueBuffer
  const CanType TheSILTokenType;          /// Builtin.SILToken
  const CanType TheIntegerLiteralType;    /// Builtin.IntegerLiteralType
  
  const CanType TheIEEE32Type;            /// 32-bit IEEE floating point
  const CanType TheIEEE64Type;            /// 64-bit IEEE floating point
  
  // Target specific types.
  const CanType TheIEEE16Type;            /// 16-bit IEEE floating point
  const CanType TheIEEE80Type;            /// 80-bit IEEE floating point
  const CanType TheIEEE128Type;           /// 128-bit IEEE floating point
  const CanType ThePPC128Type;            /// 128-bit PowerPC 2xDouble
  
  /// Adds a search path to SearchPathOpts, unless it is already present.
  ///
  /// Does any proper bookkeeping to keep all module loaders up to date as well.
  void addSearchPath(StringRef searchPath, bool isFramework, bool isSystem);

  /// Adds a module loader to this AST context.
  ///
  /// \param loader The new module loader, which will be added after any
  ///               existing module loaders.
  /// \param isClang \c true if this module loader is responsible for loading
  ///                Clang modules, which are special-cased in some parts of the
  ///                compiler.
  /// \param isDWARF \c true if this module loader can load Clang modules
  ///                from DWARF.
  void addModuleLoader(std::unique_ptr<ModuleLoader> loader,
                       bool isClang = false, bool isDWARF = false);

  /// Load extensions to the given nominal type from the external
  /// module loaders.
  ///
  /// \param nominal The nominal type whose extensions should be loaded.
  ///
  /// \param previousGeneration The previous generation number. The AST already
  /// contains extensions loaded from any generation up to and including this
  /// one.
  void loadExtensions(NominalTypeDecl *nominal, unsigned previousGeneration);

  /// Load the methods within the given class that produce
  /// Objective-C class or instance methods with the given selector.
  ///
  /// \param classDecl The class in which we are searching for @objc methods.
  /// The search only considers this class and its extensions; not any
  /// superclasses.
  ///
  /// \param selector The selector to search for.
  ///
  /// \param isInstanceMethod Whether we are looking for an instance method
  /// (vs. a class method).
  ///
  /// \param previousGeneration The previous generation with which this
  /// callback was invoked. The list of methods will already contain all of
  /// the results from generations up and including \c previousGeneration.
  ///
  /// \param methods The list of @objc methods in this class that have this
  /// selector and are instance/class methods as requested. This list will be
  /// extended with any methods found in subsequent generations.
  void loadObjCMethods(ClassDecl *classDecl,
                       ObjCSelector selector,
                       bool isInstanceMethod,
                       unsigned previousGeneration,
                       llvm::TinyPtrVector<AbstractFunctionDecl *> &methods);

  // SWIFT_ENABLE_TENSORFLOW
  /// Load derivative function configurations for the given
  /// AbstractFunctionDecl.
  ///
  /// \param originalAFD The declaration whose derivative function
  /// configurations should be loaded.
  ///
  /// \param previousGeneration The previous generation number. The AST already
  /// contains derivative function configurations loaded from any generation up
  /// to and including this one.
  void loadDerivativeFunctionConfigurations(
      AbstractFunctionDecl *originalAFD, unsigned previousGeneration,
      llvm::SetVector<AutoDiffConfig> &results);
  // SWIFT_ENABLE_TENSORFLOW END

  /// Retrieve the Clang module loader for this ASTContext.
  ///
  /// If there is no Clang module loader, returns a null pointer.
  /// The loader is owned by the AST context.
  ClangModuleLoader *getClangModuleLoader() const;

  /// Retrieve the DWARF module loader for this ASTContext.
  ///
  /// If there is no Clang module loader, returns a null pointer.
  /// The loader is owned by the AST context.
  ClangModuleLoader *getDWARFModuleLoader() const;

  namelookup::ImportCache &getImportCache() const;

  /// Asks every module loader to verify the ASTs it has loaded.
  ///
  /// Does nothing in non-asserts (NDEBUG) builds.
  void verifyAllLoadedModules() const;

  /// Check whether the module with a given name can be imported without
  /// importing it.
  ///
  /// Note that even if this check succeeds, errors may still occur if the
  /// module is loaded in full.
  bool canImportModule(Located<Identifier> ModulePath);

  /// \returns a module with a given name that was already loaded.  If the
  /// module was not loaded, returns nullptr.
  ModuleDecl *getLoadedModule(
      ArrayRef<Located<Identifier>> ModulePath) const;

  ModuleDecl *getLoadedModule(Identifier ModuleName) const;

  /// Attempts to load a module into this ASTContext.
  ///
  /// If a module by this name has already been loaded, the existing module will
  /// be returned.
  ///
  /// \returns The requested module, or NULL if the module cannot be found.
  ModuleDecl *getModule(ArrayRef<Located<Identifier>> ModulePath);

  ModuleDecl *getModuleByName(StringRef ModuleName);

  /// Returns the standard library module, or null if the library isn't present.
  ///
  /// If \p loadIfAbsent is true, the ASTContext will attempt to load the module
  /// if it hasn't been set yet.
  ModuleDecl *getStdlibModule(bool loadIfAbsent = false);

  ModuleDecl *getStdlibModule() const {
    return const_cast<ASTContext *>(this)->getStdlibModule(false);
  }

  /// Retrieve the current generation number, which reflects the
  /// number of times a module import has caused mass invalidation of
  /// lookup tables.
  ///
  /// Various places in the AST keep track of the generation numbers at which
  /// their own information is valid, such as the list of extensions associated
  /// with a nominal type.
  unsigned getCurrentGeneration() const { return CurrentGeneration; }

  /// Increase the generation number, implying that various lookup
  /// tables have been significantly altered by the introduction of a new
  /// module import.
  ///
  /// \returns the previous generation number.
  unsigned bumpGeneration() { return CurrentGeneration++; }

  /// Produce a "normal" conformance for a nominal type.
  NormalProtocolConformance *
  getConformance(Type conformingType,
                 ProtocolDecl *protocol,
                 SourceLoc loc,
                 DeclContext *dc,
                 ProtocolConformanceState state);

  /// Produce a self-conformance for the given protocol.
  SelfProtocolConformance *
  getSelfConformance(ProtocolDecl *protocol);

  /// A callback used to produce a diagnostic for an ill-formed protocol
  /// conformance that was type-checked before we're actually walking the
  /// conformance itself, along with a bit indicating whether this diagnostic
  /// produces an error.
  struct DelayedConformanceDiag {
    ValueDecl *Requirement;
    std::function<void()> Callback;
    bool IsError;
  };

  /// Check whether current context has any errors associated with
  /// ill-formed protocol conformances which haven't been produced yet.
  bool hasDelayedConformanceErrors() const;

  /// Add a delayed diagnostic produced while type-checking a
  /// particular protocol conformance.
  void addDelayedConformanceDiag(NormalProtocolConformance *conformance,
                                 DelayedConformanceDiag fn);

  /// Retrieve the delayed-conformance diagnostic callbacks for the
  /// given normal protocol conformance.
  std::vector<DelayedConformanceDiag>
  takeDelayedConformanceDiags(NormalProtocolConformance *conformance);

  /// Add delayed missing witnesses for the given normal protocol conformance.
  void addDelayedMissingWitnesses(NormalProtocolConformance *conformance,
                                  ArrayRef<ValueDecl*> witnesses);

  /// Retrieve the delayed missing witnesses for the given normal protocol
  /// conformance.
  std::vector<ValueDecl*>
  takeDelayedMissingWitnesses(NormalProtocolConformance *conformance);

  /// Produce a specialized conformance, which takes a generic
  /// conformance and substitutions written in terms of the generic
  /// conformance's signature.
  ///
  /// \param type The type for which we are retrieving the conformance.
  ///
  /// \param generic The generic conformance.
  ///
  /// \param substitutions The set of substitutions required to produce the
  /// specialized conformance from the generic conformance.
  ProtocolConformance *
  getSpecializedConformance(Type type,
                            ProtocolConformance *generic,
                            SubstitutionMap substitutions);

  /// Produce an inherited conformance, for subclasses of a type
  /// that already conforms to a protocol.
  ///
  /// \param type The type for which we are retrieving the conformance.
  ///
  /// \param inherited The inherited conformance.
  InheritedProtocolConformance *
  getInheritedConformance(Type type, ProtocolConformance *inherited);

  /// Get the lazy data for the given declaration.
  ///
  /// \param lazyLoader If non-null, the lazy loader to use when creating the
  /// lazy data. The pointer must either be null or be consistent
  /// across all calls for the same \p func.
  LazyContextData *getOrCreateLazyContextData(const DeclContext *decl,
                                              LazyMemberLoader *lazyLoader);

  /// Get the lazy iterable context for the given iterable declaration context.
  ///
  /// \param lazyLoader If non-null, the lazy loader to use when creating the
  /// iterable context data. The pointer must either be null or be consistent
  /// across all calls for the same \p idc.
  LazyIterableDeclContextData *getOrCreateLazyIterableContextData(
                                              const IterableDeclContext *idc,
                                              LazyMemberLoader *lazyLoader);

  /// Access the side cache for property wrapper backing property types,
  /// used because TypeChecker::typeCheckBinding() needs somewhere to stash
  /// the backing property type.
  Type getSideCachedPropertyWrapperBackingPropertyType(VarDecl *var) const;
  void setSideCachedPropertyWrapperBackingPropertyType(VarDecl *var,
                                                        Type type);
  
  /// Returns memory usage of this ASTContext.
  size_t getTotalMemory() const;
  
  /// Returns memory used exclusively by constraint solver.
  size_t getSolverMemory() const;

  /// Retrieve the Swift name for the given Foundation entity, where
  /// "NS" prefix stripping will apply under omit-needless-words.
  StringRef getSwiftName(KnownFoundationEntity kind);

  /// Retrieve the Swift identifier for the given Foundation entity, where
  /// "NS" prefix stripping will apply under omit-needless-words.
  Identifier getSwiftId(KnownFoundationEntity kind) {
    return getIdentifier(getSwiftName(kind));
  }

  /// Populate \p names with visible top level module names.
  /// This guarantees that resulted \p names doesn't have duplicated names.
  void getVisibleTopLevelModuleNames(SmallVectorImpl<Identifier> &names) const;

  /// Whether to perform typo correction given the pre-configured correction limit.
  /// Increments \c NumTypoCorrections then checks this against the limit in
  /// the language options.
  bool shouldPerformTypoCorrection();
  
private:
  /// Register the given generic signature builder to be used as the canonical
  /// generic signature builder for the given signature, if we don't already
  /// have one.
  void registerGenericSignatureBuilder(GenericSignature sig,
                                       GenericSignatureBuilder &&builder);
  friend class GenericSignatureBuilder;

public:
  /// Retrieve or create the stored generic signature builder for the given
  /// canonical generic signature and module.
  GenericSignatureBuilder *getOrCreateGenericSignatureBuilder(
                                                     CanGenericSignature sig);

  /// Retrieve a generic signature with a single unconstrained type parameter,
  /// like `<T>`.
  CanGenericSignature getSingleGenericParameterSignature() const;

  /// Retrieve a generic signature with a single type parameter conforming
  /// to the given opened archetype.
  CanGenericSignature getOpenedArchetypeSignature(CanType existential,
                                                  ModuleDecl *mod);

  GenericSignature getOverrideGenericSignature(const ValueDecl *base,
                                               const ValueDecl *derived);

  enum class OverrideGenericSignatureReqCheck {
    /// Base method's generic requirements are satisifed by derived method
    BaseReqSatisfiedByDerived,

    /// Derived method's generic requirements are satisifed by base method
    DerivedReqSatisfiedByBase
  };

  bool overrideGenericSignatureReqsSatisfied(
      const ValueDecl *base, const ValueDecl *derived,
      const OverrideGenericSignatureReqCheck direction);

  /// Whether our effective Swift version is at least 'major'.
  ///
  /// This is usually the check you want; for example, when introducing
  /// a new language feature which is only visible in Swift 5, you would
  /// check for isSwiftVersionAtLeast(5).
  bool isSwiftVersionAtLeast(unsigned major, unsigned minor = 0) const {
    return LangOpts.isSwiftVersionAtLeast(major, minor);
  }

  /// Check whether it's important to respect access control restrictions
  /// in current context.
  bool isAccessControlDisabled() const {
    return !LangOpts.EnableAccessControl;
  }

  /// Each kind and SourceFile has its own cache for a Type.
  Type &getDefaultTypeRequestCache(SourceFile *, KnownProtocolKind);

  using SILTransformCtors = ArrayRef<SILTransform *(*)(void)>;

  /// Register IRGen specific SIL passes such that the SILOptimizer can access
  /// and execute them without directly depending on IRGen.
  void registerIRGenSILTransforms(SILTransformCtors fns);

  /// Retrieve the IRGen specific SIL passes.
  SILTransformCtors getIRGenSILTransforms() const;

private:
  friend Decl;
  Optional<RawComment> getRawComment(const Decl *D);
  void setRawComment(const Decl *D, RawComment RC);

  Optional<StringRef> getBriefComment(const Decl *D);
  void setBriefComment(const Decl *D, StringRef Comment);

  friend TypeBase;
  friend ArchetypeType;
  friend OpaqueTypeDecl;

  /// Provide context-level uniquing for SIL lowered type layouts and boxes.
  friend SILLayout;
  friend SILBoxType;
};

} // end namespace swift

#endif<|MERGE_RESOLUTION|>--- conflicted
+++ resolved
@@ -341,8 +341,6 @@
   llvm::BumpPtrAllocator &
   getAllocator(AllocationArena arena = AllocationArena::Permanent) const;
 
-<<<<<<< HEAD
-=======
 private:
   bool SemanticQueriesEnabled = false;
 
@@ -370,7 +368,6 @@
   }
 
 public:
->>>>>>> cd7bc73a
   /// Allocate - Allocate memory from the ASTContext bump pointer.
   void *Allocate(unsigned long bytes, unsigned alignment,
                  AllocationArena arena = AllocationArena::Permanent) const {

//===--- MinimalCollections.swift.gyb -------------------------*- swift -*-===//
//
// This source file is part of the Swift.org open source project
//
// Copyright (c) 2014 - 2016 Apple Inc. and the Swift project authors
// Licensed under Apache License v2.0 with Runtime Library Exception
//
// See http://swift.org/LICENSE.txt for license information
// See http://swift.org/CONTRIBUTORS.txt for the list of Swift project authors
//
//===----------------------------------------------------------------------===//

%{
from gyb_stdlib_unittest_support import TRACE, TRACE1, stackTrace, trace
from gyb_stdlib_support import (
    TRAVERSALS,
    collectionForTraversal,
    sliceTypeName,
    protocolsForCollectionFeatures
)
}%

import StdlibUnittest

/// State that is created every time a fresh generator is created with
/// `MinimalSequence.makeIterator()`.
internal class _MinimalIteratorPrivateState<T> {
  internal init() {}

  internal var returnedNilCounter: Int = 0
}

/// State shared by all generators of a MinimalSequence.
internal class _MinimalIteratorSharedState<T> {
  internal init(_ data: [T]) {
    self.data = data
  }

  internal let data: [T]
  internal var i: Int = 0
  internal var underestimatedCount: Int = 0
}

//===----------------------------------------------------------------------===//
// MinimalIterator
//===----------------------------------------------------------------------===//

/// An IteratorProtocol that implements the protocol contract in the most
/// narrow way possible.
///
/// This generator will return `nil` only once.
public struct MinimalIterator<T> : IteratorProtocol {
  public init<S : Sequence where S.Iterator.Element == T>(_ s: S) {
    self._sharedState = _MinimalIteratorSharedState(Array(s))
  }

  public init(_ data: [T]) {
    self._sharedState = _MinimalIteratorSharedState(data)
  }

  internal init(_ _sharedState: _MinimalIteratorSharedState<T>) {
    self._sharedState = _sharedState
  }

  public func next() -> T? {
    if _sharedState.i == _sharedState.data.count {
      if isConsumed {
        expectUnreachable("next() was called on a consumed generator")
      }
      _privateState.returnedNilCounter += 1
      return nil
    }
    defer { _sharedState.i += 1 }
    return _sharedState.data[_sharedState.i]
  }

  public var isConsumed: Bool {
    return returnedNilCounter >= 1
  }

  public var returnedNilCounter: Int {
    return _privateState.returnedNilCounter
  }

  internal let _privateState: _MinimalIteratorPrivateState<T> =
    _MinimalIteratorPrivateState()
  internal let _sharedState: _MinimalIteratorSharedState<T>
}

// A protocol to identify MinimalIterator.
public protocol _MinimalIterator {}
extension MinimalIterator : _MinimalIterator {}

//===----------------------------------------------------------------------===//
// MinimalSequence
//===----------------------------------------------------------------------===//

public enum UnderestimatedCountBehavior {
  /// Return the actual number of elements.
  case precise

  /// Return the actual number of elements divided by 2.
  case half

  /// Return an overestimated count.  Useful to test how algorithms reserve
  /// memory.
  case overestimate

  /// Return the provided value.
  case value(Int)
}

// FIXME: swift-3-indexing-model: fold this type into its only user.
public protocol StrictSequence : Sequence {
  associatedtype Element
  init(base: MinimalSequence<Element>)
  var base: MinimalSequence<Element> { get }
}

extension StrictSequence {
  public init<S : Sequence where S.Iterator.Element == Element>(
    elements: S,
    underestimatedCount: UnderestimatedCountBehavior = .value(0)
  ) {
    self.init(base: MinimalSequence(
      elements: elements, underestimatedCount: underestimatedCount))
  }

  public var underestimatedCount: Int {
    return base.underestimatedCount
  }
}

extension StrictSequence where Iterator : _MinimalIterator {
  @warn_unused_result
  public func makeIterator() -> MinimalIterator<Element> {
    return base.makeIterator()
  }
}

/// A Sequence that implements the protocol contract in the most
/// narrow way possible.
///
/// This sequence is consumed when its generator is advanced.
public struct MinimalSequence<T> : Sequence, CustomDebugStringConvertible {
  public init<S : Sequence where S.Iterator.Element == T>(
    elements: S,
    underestimatedCount: UnderestimatedCountBehavior = .value(0)
  ) {
    let data = Array(elements)
    self._sharedState = _MinimalIteratorSharedState(data)

    switch underestimatedCount {
    case .precise:
      self._sharedState.underestimatedCount = data.count

    case .half:
      self._sharedState.underestimatedCount = data.count / 2

    case .overestimate:
      self._sharedState.underestimatedCount = data.count * 3 + 5

    case .value(let count):
      self._sharedState.underestimatedCount = count
    }
  }

  public func makeIterator() -> MinimalIterator<T> {
    return MinimalIterator(_sharedState)
  }

  public var underestimatedCount: Int {
    return Swift.max(0, self._sharedState.underestimatedCount - self._sharedState.i)
  }

  public var debugDescription: String {
    return "MinimalSequence(\(_sharedState.data[_sharedState.i..<_sharedState.data.count]))"
  }

  internal let _sharedState: _MinimalIteratorSharedState<T>
}

//===----------------------------------------------------------------------===//
// Index invalidation checking
//===----------------------------------------------------------------------===//

internal enum _CollectionOperation : Equatable {
  case reserveCapacity(capacity: Int)
  case append
  case appendContentsOf(count: Int)
  case replaceRange(subRange: Range<Int>, replacementCount: Int)
  case insert(atIndex: Int)
  case insertContentsOf(atIndex: Int, count: Int)
  case removeAtIndex(index: Int)
  case removeLast
  case removeRange(subRange: Range<Int>)
  case removeAll(keepCapacity: Bool)

  internal func _applyTo(
<<<<<<< HEAD
    elementsLastMutatedStateIds: [Int],
    endIndexLastMutatedStateId: Int,
    nextStateId: Int
  ) -> ([Int], Int) {
    var newElementsIds = elementsLastMutatedStateIds
    var newEndIndexId = endIndexLastMutatedStateId
=======
    _ elementsLastMutatedStateIds: [Int], nextStateId: Int) -> [Int] {
    var result = elementsLastMutatedStateIds
>>>>>>> 510f29ab
    switch self {
    case reserveCapacity:
      let invalidIndices = newElementsIds.indices
      newElementsIds.replaceSubrange(
        Range(invalidIndices),
        with: repeatElement(nextStateId, count: invalidIndices.count))
      newEndIndexId = nextStateId

    case append:
      newElementsIds.append(nextStateId)
      newEndIndexId = nextStateId

    case appendContentsOf(let count):
      newElementsIds.append(contentsOf:
        repeatElement(nextStateId, count: count))
      newEndIndexId = nextStateId

    case replaceRange(let subRange, let replacementCount):
      newElementsIds.replaceSubrange(
        subRange,
        with: repeatElement(nextStateId, count: replacementCount))

      let invalidIndices = subRange.lowerBound..<newElementsIds.endIndex
      newElementsIds.replaceSubrange(
        Range(invalidIndices),
        with: repeatElement(nextStateId, count: invalidIndices.count))
      newEndIndexId = nextStateId

    case insert(let atIndex):
      newElementsIds.insert(nextStateId, at: atIndex)

      let invalidIndices = atIndex..<newElementsIds.endIndex
      newElementsIds.replaceSubrange(
        Range(invalidIndices),
        with: repeatElement(nextStateId, count: invalidIndices.count))
      newEndIndexId = nextStateId

    case insertContentsOf(let atIndex, let count):
      newElementsIds.insert(
        contentsOf: repeatElement(nextStateId, count: count),
        at: atIndex)

      let invalidIndices = atIndex..<newElementsIds.endIndex
      newElementsIds.replaceSubrange(
        Range(invalidIndices),
        with: repeatElement(nextStateId, count: invalidIndices.count))
      newEndIndexId = nextStateId

    case removeAtIndex(let index):
      newElementsIds.remove(at: index)

      let invalidIndices = index..<newElementsIds.endIndex
      newElementsIds.replaceSubrange(
        Range(invalidIndices),
        with: repeatElement(nextStateId, count: invalidIndices.count))
      newEndIndexId = nextStateId

    case removeLast:
      newElementsIds.removeLast()
      newEndIndexId = nextStateId

    case removeRange(let subRange):
      newElementsIds.removeSubrange(subRange)

      let invalidIndices = subRange.lowerBound..<newElementsIds.endIndex
      newElementsIds.replaceSubrange(
        Range(invalidIndices),
        with: repeatElement(nextStateId, count: invalidIndices.count))
      newEndIndexId = nextStateId

    case removeAll(let keepCapacity):
      newElementsIds.removeAll(keepingCapacity: keepCapacity)
      newEndIndexId = nextStateId
    }
    return (newElementsIds, newEndIndexId)
  }
}

internal func == (
  lhs: _CollectionOperation,
  rhs: _CollectionOperation
) -> Bool {
  switch (lhs, rhs) {
  case (.reserveCapacity(let lhsCapacity), .reserveCapacity(let rhsCapacity)):
    return lhsCapacity == rhsCapacity

  case (.append, .append):
    return true

  case (.appendContentsOf(let lhsCount), .appendContentsOf(let rhsCount)):
    return lhsCount == rhsCount

  case (
    .replaceRange(let lhsSubRange, let lhsReplacementCount),
    .replaceRange(let rhsSubRange, let rhsReplacementCount)):

    return lhsSubRange == rhsSubRange &&
      lhsReplacementCount == rhsReplacementCount

  case (.insert(let lhsAtIndex), .insert(let rhsAtIndex)):
    return lhsAtIndex == rhsAtIndex

  case (
    .insertContentsOf(let lhsAtIndex, let lhsCount),
    .insertContentsOf(let rhsAtIndex, let rhsCount)):

    return lhsAtIndex == rhsAtIndex && lhsCount == rhsCount

  case (.removeAtIndex(let lhsIndex), .removeAtIndex(let rhsIndex)):
    return lhsIndex == rhsIndex

  case (.removeLast, .removeLast):
    return true

  case (.removeRange(let lhsSubRange), .removeRange(let rhsSubRange)):
    return lhsSubRange == rhsSubRange

  case (.removeAll(let lhsKeepCapacity), .removeAll(let rhsKeepCapacity)):
    return lhsKeepCapacity == rhsKeepCapacity

  default:
    return false
  }
}

public struct _CollectionState : Equatable, Hashable {
  internal static var _nextUnusedState: Int = 0
  internal static var _namedStates: [String : _CollectionState] = [:]

  internal let _id: Int
  internal let _elementsLastMutatedStateIds: [Int]
  internal let _endIndexLastMutatedStateId: Int

  internal init(
    id: Int,
    elementsLastMutatedStateIds: [Int],
    endIndexLastMutatedStateId: Int) {
    self._id = id
    self._elementsLastMutatedStateIds = elementsLastMutatedStateIds
    self._endIndexLastMutatedStateId = endIndexLastMutatedStateId
  }

  public init(newRootStateForElementCount count: Int) {
    self._id = _CollectionState._nextUnusedState
    _CollectionState._nextUnusedState += 1
    self._elementsLastMutatedStateIds =
      Array(repeatElement(self._id, count: count))
    self._endIndexLastMutatedStateId = self._id
  }

  internal init(name: String, elementCount: Int) {
    if let result = _CollectionState._namedStates[name] {
      self = result
    } else {
      self = _CollectionState(newRootStateForElementCount: elementCount)
      _CollectionState._namedStates[name] = self
    }
  }

  public var hashValue: Int {
    return _id.hashValue
  }
}

public func == (lhs: _CollectionState, rhs: _CollectionState) -> Bool {
  return lhs._id == rhs._id
}

internal struct _CollectionStateTransition {
  internal let _previousState: _CollectionState
  internal let _operation: _CollectionOperation
  internal let _nextState: _CollectionState

  internal static var _allTransitions:
    [_CollectionState : Box<[_CollectionStateTransition]>] = [:]

  internal init(
    previousState: _CollectionState,
    operation: _CollectionOperation,
    nextState: _CollectionState
  ) {
    var transitions =
      _CollectionStateTransition._allTransitions[previousState]
    if transitions == nil {
      transitions = Box<[_CollectionStateTransition]>([])
      _CollectionStateTransition._allTransitions[previousState] = transitions
    }
    if let i = transitions!.value.index(where: { $0._operation == operation }) {
      self = transitions!.value[i]
      return
    }
    self._previousState = previousState
    self._operation = operation
    self._nextState = nextState
    transitions!.value.append(self)
  }

  internal init(
    previousState: _CollectionState,
    operation: _CollectionOperation
  ) {
    let nextStateId = _CollectionState._nextUnusedState
    _CollectionState._nextUnusedState += 1
    let (newElementStates, newEndIndexState) = operation._applyTo(
      previousState._elementsLastMutatedStateIds,
      endIndexLastMutatedStateId: previousState._endIndexLastMutatedStateId,
      nextStateId: nextStateId)
    let nextState = _CollectionState(
      id: nextStateId,
      elementsLastMutatedStateIds: newElementStates,
      endIndexLastMutatedStateId: newEndIndexState)
    self = _CollectionStateTransition(
      previousState: previousState,
      operation: operation,
      nextState: nextState)
  }
}

//===----------------------------------------------------------------------===//
// MinimalIndex
//===----------------------------------------------------------------------===//

/// Asserts that the two indices are allowed to participate in a binary
/// operation.
<<<<<<< HEAD
internal func _expectCompatibleIndices(
  first: MinimalIndex,
  _ second: MinimalIndex,
=======
internal func _expectCompatibleIndices<Index : _MinimalIndex>(
  _ first: Index,
  _ second: Index,
>>>>>>> 510f29ab
  ${TRACE}
) {
  if first._collectionState._id == second._collectionState._id {
    // Fast path: the indices are derived from the same state.
    return
  }

  // The indices are derived from different states.  Check that they point
  // to a self-consistent view of the collection.
  if first._collectionState._id > second._collectionState._id {
    return _expectCompatibleIndices(second, first)
  }

<<<<<<< HEAD
  func lastMutatedStateId(
    of i: MinimalIndex,
    in state: _CollectionState
  ) -> Int {
    let offset = i.position
=======
  func getLastMutatedStateId(_ i: Index) -> Int? {
    guard let state = i._collectionState else { return nil }
    let offset = i._offset
>>>>>>> 510f29ab
    if offset == state._elementsLastMutatedStateIds.endIndex {
      return state._id
    }
    return state._elementsLastMutatedStateIds[offset]
  }

  let newestCollectionState = second._collectionState
  let expectedFirstIndexLastMutatedStateId =
    lastMutatedStateId(of: first, in: newestCollectionState)

  expectEqual(
    expectedFirstIndexLastMutatedStateId,
    first._collectionState._id,
    "Indices are not compatible:\n" +
    "first: \(first)\n" +
    "second: \(second)\n" +
    "first element last mutated in state id: \(first._collectionState._id)\n" +
    "expected state id: \(expectedFirstIndexLastMutatedStateId)\n" +
    "newest collection state: \(newestCollectionState)",
    stackTrace: ${stackTrace})

  // To make writing assertions easier, perform a trap.
  if expectedFirstIndexLastMutatedStateId != first._collectionState._id {
    fatalError("Indices are not compatible")
  }
}

public struct MinimalIndex : Comparable {
  public init(
    collectionState: _CollectionState,
    position: Int,
    startIndex: Int,
    endIndex: Int
  ) {
<<<<<<< HEAD
    expectTrapping(
      position,
      in: startIndex...endIndex)
    self = MinimalIndex(
      _collectionState: collectionState,
      uncheckedPosition: position)
=======
    expectLE(startIndex, position)
    expectGE(endIndex, position)
    self._collectionState = collectionState
    self.position = position
    self.startIndex = startIndex
    self.endIndex = endIndex
  }

  public func successor() -> ${Index} {
    expectNotEqual(endIndex, position)
    return ${Index}(
      collectionState: _collectionState,
      position: position + 1, startIndex: startIndex, endIndex: endIndex)
  }

  public static func _failEarlyRangeCheck(
    _ index: ${Index}, bounds: Range<${Index}>
  ) {
    expectLE(bounds.startIndex.position, index.position)
    expectGT(bounds.endIndex.position, index.position)

    if ${Index}.trapOnRangeCheckFailure.value {
      Int._failEarlyRangeCheck(
        index.position,
        bounds: bounds.startIndex.position..<bounds.endIndex.position)
    }
  }

  public static func _failEarlyRangeCheck2(
    rangeStart: ${Index}, rangeEnd: ${Index},
    boundsStart: ${Index}, boundsEnd: ${Index}
  ) {
    let range = rangeStart..<rangeEnd
    let bounds = boundsStart..<boundsEnd
    expectLE(bounds.startIndex.position, range.startIndex.position)
    expectGE(bounds.endIndex.position, range.startIndex.position)
    expectLE(bounds.startIndex.position, range.endIndex.position)
    expectGE(bounds.endIndex.position, range.endIndex.position)

    if ${Index}.trapOnRangeCheckFailure.value {
      Int._failEarlyRangeCheck2(
        rangeStart: rangeStart.position,
        rangeEnd: rangeEnd.position,
        boundsStart: boundsStart.position,
        boundsEnd: boundsEnd.position)
    }
  }

  public let _collectionState: _CollectionState?

  public let position: Int
  public let startIndex: Int
  public let endIndex: Int

  public static var trapOnRangeCheckFailure = ResettableValue(true)
}

public func == (lhs: ${Index}, rhs: ${Index}) -> Bool {
  _expectCompatibleIndices(lhs, rhs)
  return lhs.position == rhs.position
}

extension ${Index} : _MinimalIndex {
  public var _offset: Int {
    return position - startIndex
  }
}

% end

//===----------------------------------------------------------------------===//
// MinimalBidirectionalIndex
//===----------------------------------------------------------------------===//

public struct MinimalBidirectionalIndex : BidirectionalIndex {
  public typealias Distance = Int

  public init(position: Int, startIndex: Int, endIndex: Int) {
    self = MinimalBidirectionalIndex(
      collectionState: nil,
      position: position,
      startIndex: startIndex,
      endIndex: endIndex)
>>>>>>> 510f29ab
  }

  internal init(
    _collectionState: _CollectionState,
    uncheckedPosition: Int
  ) {
    self._collectionState = _collectionState
    self.position = uncheckedPosition
  }

<<<<<<< HEAD
  public let _collectionState: _CollectionState
=======
  public static func _failEarlyRangeCheck(
    _ index: MinimalBidirectionalIndex,
    bounds: Range<MinimalBidirectionalIndex>
  ) {
    expectLE(bounds.startIndex.position, index.position)
    expectGT(bounds.endIndex.position, index.position)

    if MinimalBidirectionalIndex.trapOnRangeCheckFailure.value {
      Int._failEarlyRangeCheck(
        index.position,
        bounds: bounds.startIndex.position..<bounds.endIndex.position)
    }
  }

  public static func _failEarlyRangeCheck2(
    rangeStart: MinimalBidirectionalIndex,
    rangeEnd: MinimalBidirectionalIndex,
    boundsStart: MinimalBidirectionalIndex,
    boundsEnd: MinimalBidirectionalIndex
  ) {
    let range = rangeStart..<rangeEnd
    let bounds = boundsStart..<boundsEnd
    expectLE(bounds.startIndex.position, range.startIndex.position)
    expectGE(bounds.endIndex.position, range.startIndex.position)
    expectLE(bounds.startIndex.position, range.endIndex.position)
    expectGE(bounds.endIndex.position, range.endIndex.position)

    if MinimalBidirectionalIndex.trapOnRangeCheckFailure.value {
      Int._failEarlyRangeCheck2(
        rangeStart: rangeStart.position,
        rangeEnd: rangeEnd.position,
        boundsStart: boundsStart.position,
        boundsEnd: boundsEnd.position)
    }
  }

  public let _collectionState: _CollectionState?

>>>>>>> 510f29ab
  public let position: Int

  public static var trapOnRangeCheckFailure = ResettableValue(true)
}

public func == (lhs: MinimalIndex, rhs: MinimalIndex) -> Bool {
  _expectCompatibleIndices(lhs, rhs)
  return lhs.position == rhs.position
}

<<<<<<< HEAD
public func < (lhs: MinimalIndex, rhs: MinimalIndex) -> Bool {
=======
extension MinimalBidirectionalIndex : _MinimalIndex {
  public var _offset: Int {
    return position - startIndex
  }
}

//===----------------------------------------------------------------------===//
// Strict Index Types
//===----------------------------------------------------------------------===//

% for Traversal in ['Forward', 'Bidirectional', 'RandomAccess']:
%   StrictIndex = 'Strict{}Index'.format(Traversal)

public protocol ${StrictIndex} : ${Traversal}Index {
  associatedtype Base : ${Traversal}Index
  init(_ base: Base)
  var base: Base { get set }

  func logSuccessor()
  func logPredecessor()
}

extension ${StrictIndex} {
  public func successor() -> Self {
    logSuccessor()
    return Self(base.successor())
  }
%   if Traversal in ['Bidirectional', 'RandomAccess']:
  public func predecessor() -> Self {
    logPredecessor()
    return Self(base.predecessor())
  }
%   end
}

% end

//===----------------------------------------------------------------------===//
// Defaulted Index Types
//===----------------------------------------------------------------------===//
% for Traversal in ['Forward', 'Bidirectional', 'RandomAccess']:
%   StrictIndex = 'Strict{}Index'.format(Traversal)
%   DefaultedIndex = 'Defaulted{}Index'.format(Traversal)

public struct ${DefaultedIndex}: ${StrictIndex} {
  public typealias Distance = Int
  public typealias Base = Int
  public var base: Base
  public static var timesSuccessorCalled = ResettableValue(0)
  public static var timesPredecessorCalled = ResettableValue(0)

  public init(_ base: Base) {
    self.base = base
  }

  public init(position: Base, startIndex: Base, endIndex: Base) {
    expectLE(startIndex, position)
    expectGE(endIndex, position)
    self.init(position)
  }

  public func logSuccessor() {
    ${DefaultedIndex}.timesSuccessorCalled.value += 1
  }

  public func logPredecessor() {
    ${DefaultedIndex}.timesPredecessorCalled.value += 1
  }

% if Traversal == 'RandomAccess':
  public func distance(to n: ${DefaultedIndex}) -> Distance {
    return n.base - base
  }

  public func advanced(by n: Distance) -> ${DefaultedIndex} {
    return ${DefaultedIndex}(base + n)
  }
% end
}

public func == (lhs: ${DefaultedIndex}, rhs: ${DefaultedIndex}) -> Bool {
  return rhs.base == lhs.base
}

% end



//===----------------------------------------------------------------------===//
// MinimalRandomAccessIndex
//===----------------------------------------------------------------------===//

public struct MinimalRandomAccessIndex : RandomAccessIndex {
  public typealias Distance = Int
  public init(position: Int, startIndex: Int, endIndex: Int) {
    self = MinimalRandomAccessIndex(
      collectionState: nil,
      position: position,
      startIndex: startIndex,
      endIndex: endIndex)
  }

  internal init(
    collectionState: _CollectionState?,
    position: Int,
    startIndex: Int,
    endIndex: Int
  ) {
    expectLE(startIndex, position)
    expectGE(endIndex, position) /*{
      "position=\(self.position) startIndex=\(self.startIndex) endIndex=\(self.endIndex)"
    }*/

    self._collectionState = collectionState
    self.position = position
    self.startIndex = startIndex
    self.endIndex = endIndex
  }

  public func successor() -> MinimalRandomAccessIndex {
    expectNotEqual(endIndex, position)
    return MinimalRandomAccessIndex(
      collectionState: _collectionState,
      position: position + 1, startIndex: startIndex, endIndex: endIndex)
  }

  public func predecessor() -> MinimalRandomAccessIndex {
    expectNotEqual(startIndex, position)
    return MinimalRandomAccessIndex(
      collectionState: _collectionState,
      position: position - 1, startIndex: startIndex, endIndex: endIndex)
  }

  public func distance(to other: MinimalRandomAccessIndex) -> Int {
    _expectCompatibleIndices(self, other)
    return other.position - position
  }

  public func advanced(by n: Int) -> MinimalRandomAccessIndex {
    let newPosition = position + n
    expectLE(startIndex, newPosition)
    expectGE(
      endIndex, newPosition,
      "position=\(self.position) startIndex=\(self.startIndex)")
    return MinimalRandomAccessIndex(
      collectionState: _collectionState,
      position: newPosition, startIndex: startIndex, endIndex: endIndex)
  }

  public static func _failEarlyRangeCheck(
    _ index: MinimalRandomAccessIndex,
    bounds: Range<MinimalRandomAccessIndex>
  ) {
    expectLE(bounds.startIndex.position, index.position)
    expectGT(bounds.endIndex.position, index.position)

    if MinimalRandomAccessIndex.trapOnRangeCheckFailure.value {
      Int._failEarlyRangeCheck(
        index.position,
        bounds: bounds.startIndex.position..<bounds.endIndex.position)
    }
  }

  public static func _failEarlyRangeCheck2(
    rangeStart: MinimalRandomAccessIndex,
    rangeEnd: MinimalRandomAccessIndex,
    boundsStart: MinimalRandomAccessIndex,
    boundsEnd: MinimalRandomAccessIndex
  ) {
    let range = rangeStart..<rangeEnd
    let bounds = boundsStart..<boundsEnd
    expectLE(bounds.startIndex.position, range.startIndex.position)
    expectGE(bounds.endIndex.position, range.startIndex.position)
    expectLE(bounds.startIndex.position, range.endIndex.position)
    expectGE(bounds.endIndex.position, range.endIndex.position)

    if MinimalRandomAccessIndex.trapOnRangeCheckFailure.value {
      Int._failEarlyRangeCheck2(
        rangeStart: rangeStart.position,
        rangeEnd: rangeEnd.position,
        boundsStart: boundsStart.position,
        boundsEnd: boundsEnd.position)
    }
  }

  public let _collectionState: _CollectionState?

  public let position: Int
  public let startIndex: Int
  public let endIndex: Int

  public static var trapOnRangeCheckFailure = ResettableValue(true)
}

public func == (
  lhs: MinimalRandomAccessIndex,
  rhs: MinimalRandomAccessIndex
) -> Bool {
>>>>>>> 510f29ab
  _expectCompatibleIndices(lhs, rhs)
  return lhs.position < rhs.position
}

//===----------------------------------------------------------------------===//
// Minimal***[Mutable]?Collection
//===----------------------------------------------------------------------===//

/*
FIXME: swift-3-indexing-model: generate three variants, with Int, Int8 and
Int64 distances.

  public typealias Distance = {Distance}
*/

% for Traversal in TRAVERSALS:
%   for Mutable in [ False, True ]:
%     for RangeReplaceable in [ False, True ]:
%       SelfSlice = sliceTypeName(traversal=Traversal, mutable=Mutable, rangeReplaceable=RangeReplaceable)
%       Self = 'Minimal' + SelfSlice.replace('Slice', 'Collection')
%       SelfProtocols = ', '.join(protocolsForCollectionFeatures(traversal=Traversal, mutable=Mutable, rangeReplaceable=RangeReplaceable))

/// A minimal implementation of `Collection` with extra checks.
public struct ${Self}<T> : ${SelfProtocols} {
  /// Creates a collection with given contents, but a unique modification
  /// history.  No other instance has the same modification history.
  public init<S : Sequence where S.Iterator.Element == T>(
    elements: S,
    underestimatedCount: UnderestimatedCountBehavior = .value(0)
  ) {
    self._elements = Array(elements)

    self._collectionState = _CollectionState(
      newRootStateForElementCount: self._elements.count)

    switch underestimatedCount {
    case .precise:
      self.underestimatedCount = _elements.count

    case .half:
      self.underestimatedCount = _elements.count / 2

    case .overestimate:
      self.underestimatedCount = _elements.count * 3 + 5

    case .value(let count):
      self.underestimatedCount = count
    }
  }

%     if RangeReplaceable:
  public init() {
    self.underestimatedCount = 0
    self._elements = []
    self._collectionState = _CollectionState(name: "\(self.dynamicType)", elementCount: 0)
  }

  public init<
    S : Sequence where S.Iterator.Element == T
  >(_ elements: S) {
    self.underestimatedCount = 0
    self._elements = Array(elements)
    self._collectionState =
      _CollectionState(newRootStateForElementCount: self._elements.count)
  }
%     end

<<<<<<< HEAD
  public func makeIterator() -> MinimalIterator<T> {
    return MinimalIterator(_elements)
=======
%   end
% end

//===----------------------------------------------------------------------===//
// Minimal***RangeReplaceableCollection
//===----------------------------------------------------------------------===//

% for traversal in ['Forward', 'Bidirectional', 'RandomAccess']:
%   Protocol = 'Strict%sRangeReplaceableCollection' % traversal
%   Self = 'Minimal%sRangeReplaceableCollection' % traversal
%   Index = 'Minimal%sIndex' % traversal

public protocol ${Protocol} : RangeReplaceableCollection {
  associatedtype Element
  init(base: ${Self}<Element>)
  var base: ${Self}<Element> { get set }
}

extension ${Protocol} {
  public mutating func replaceSubrange<
    C: Collection where C.Iterator.Element == Element
  >(_ subRange: Range<${Self}<Element>.Index>,
    with newElements: C) {
    base.replaceSubrange(subRange, with: newElements)
>>>>>>> 510f29ab
  }

  public typealias Index = MinimalIndex
  public typealias IndexDistance = Int

  internal func _index(forPosition i: Int) -> MinimalIndex {
    return MinimalIndex(
      collectionState: _collectionState,
      position: i,
      startIndex: _elements.startIndex,
      endIndex: _elements.endIndex)
  }

  internal func _uncheckedIndex(forPosition i: Int) -> MinimalIndex {
    return MinimalIndex(
      _collectionState: _collectionState,
      uncheckedPosition: i)
  }

  public var startIndex: MinimalIndex {
    return _uncheckedIndex(forPosition: _elements.startIndex)
  }

  public var endIndex: MinimalIndex {
    return _uncheckedIndex(forPosition: _elements.endIndex)
  }

  public func _failEarlyRangeCheck(
    index: MinimalIndex,
    bounds: Range<MinimalIndex>
  ) {
    _expectCompatibleIndices(
      _uncheckedIndex(forPosition: index.position),
      index)

    _expectCompatibleIndices(
      _uncheckedIndex(forPosition: bounds.lowerBound.position),
      bounds.lowerBound)
    _expectCompatibleIndices(
      _uncheckedIndex(forPosition: bounds.upperBound.position),
      bounds.upperBound)

    expectTrapping(
      index.position,
      in: bounds.lowerBound.position..<bounds.upperBound.position)
  }

  public func _failEarlyRangeCheck(
    range: Range<MinimalIndex>,
    bounds: Range<MinimalIndex>
  ) {
    _expectCompatibleIndices(
      _uncheckedIndex(forPosition: range.lowerBound.position),
      range.lowerBound)
    _expectCompatibleIndices(
      _uncheckedIndex(forPosition: range.upperBound.position),
      range.upperBound)

    _expectCompatibleIndices(
      _uncheckedIndex(forPosition: bounds.lowerBound.position),
      bounds.lowerBound)
    _expectCompatibleIndices(
      _uncheckedIndex(forPosition: bounds.upperBound.position),
      bounds.upperBound)

    expectTrapping(
      range.lowerBound.position..<range.upperBound.position,
      in: bounds.lowerBound.position..<bounds.upperBound.position)
  }

  @warn_unused_result
  public func successor(of i: MinimalIndex) -> MinimalIndex {
    _failEarlyRangeCheck(i, bounds: startIndex..<endIndex)
    return _uncheckedIndex(forPosition: i.position + 1)
  }

%     if Traversal in ['Bidirectional', 'RandomAccess']:
  @warn_unused_result
  public func predecessor(of i: MinimalIndex) -> MinimalIndex {
    // FIXME: swift-3-indexing-model: perform a range check and use
    // return _uncheckedIndex(forPosition: i.position - 1)
    return _index(forPosition: i.position - 1)
  }
%     end

  @warn_unused_result
  public func distance(from start: MinimalIndex, to end: MinimalIndex)
    -> IndexDistance {
%     if Traversal == 'Forward':
    _precondition(start <= end,
      "Only BidirectionalCollections can have end come before start")
%     end
    // FIXME: swift-3-indexing-model: perform a range check properly.
    if start != endIndex {
      _failEarlyRangeCheck(start, bounds: startIndex..<endIndex)
    }
    if end != endIndex {
      _failEarlyRangeCheck(end, bounds: startIndex..<endIndex)
    }
    return end.position - start.position
  }

  @warn_unused_result
  public func index(n: IndexDistance, stepsFrom i: Index) -> Index {
%     if Traversal == 'Forward':
    _precondition(n >= 0,
      "Only BidirectionalCollections can be advanced by a negative amount")
%     end
    // FIXME: swift-3-indexing-model: perform a range check properly.
    if i != endIndex {
      _failEarlyRangeCheck(i, bounds: startIndex..<endIndex)
    }
    return _index(forPosition: i.position + n)
  }

  public subscript(i: MinimalIndex) -> T {
    get {
      _failEarlyRangeCheck(i, bounds: startIndex..<endIndex)
      return _elements[i.position]
    }
%     if Mutable:
    set {
      _failEarlyRangeCheck(i, bounds: startIndex..<endIndex)
      _elements[i.position] = newValue
    }
%     end
  }

  public subscript(bounds: Range<MinimalIndex>) -> ${SelfSlice}<${Self}<T>> {
    get {
      _failEarlyRangeCheck(bounds, bounds: startIndex..<endIndex)
      return ${SelfSlice}(base: self, bounds: bounds)
    }
%     if Mutable:
    set {
      _failEarlyRangeCheck(bounds, bounds: startIndex..<endIndex)
      _writeBackMutableSlice(&self, bounds: bounds, slice: newValue)
    }
%     end
  }

<<<<<<< HEAD
%     if RangeReplaceable:
  public mutating func reserveCapacity(n: Int) {
=======
  public mutating func reserveCapacity(_ n: Int) {
>>>>>>> 510f29ab
    _willMutate(.reserveCapacity(capacity: n))
    _elements.reserveCapacity(n)
    reservedCapacity = Swift.max(reservedCapacity, n)
  }

  public mutating func append(_ x: T) {
    _willMutate(.append)
    _elements.append(x)
  }

  public mutating func append<
    S : Sequence where S.Iterator.Element == T
  >(contentsOf newElements: S) {
    let oldCount = count
    _elements.append(contentsOf: newElements)
    let newCount = count
    _willMutate(.appendContentsOf(count: newCount - oldCount))
  }

  public mutating func replaceSubrange<
    C : Collection where C.Iterator.Element == T
  >(
<<<<<<< HEAD
    subRange: Range<MinimalIndex>, with newElements: C
=======
    _ subRange: Range<${Index}>, with newElements: C
>>>>>>> 510f29ab
  ) {
    let oldCount = count
    _elements.replaceSubrange(
      subRange.lowerBound.position..<subRange.upperBound.position,
      with: newElements)
    let newCount = count
    _willMutate(.replaceRange(
      subRange: subRange.lowerBound.position..<subRange.upperBound.position,
      replacementCount:
        subRange.upperBound.position - subRange.lowerBound.position
        + newCount - oldCount))
  }

<<<<<<< HEAD
  public mutating func insert(newElement: T, at i: MinimalIndex) {
    _willMutate(.insert(atIndex: i.position))
    _elements.insert(newElement, at: i.position)
=======
  public mutating func insert(_ newElement: T, at i: ${Index}) {
    _willMutate(.insert(atIndex: i._offset))
    elements.insert(newElement, at: i.position)
>>>>>>> 510f29ab
  }

  public mutating func insert<
    S : Collection where S.Iterator.Element == T
  >(contentsOf newElements: S, at i: MinimalIndex) {
    let oldCount = count
    _elements.insert(contentsOf: newElements, at: i.position)
    let newCount = count

    if newCount - oldCount != 0 {
      _willMutate(.insertContentsOf(
        atIndex: i.position,
        count: newCount - oldCount))
    }
  }

  public mutating func remove(at i: MinimalIndex) -> T {
    _willMutate(.removeAtIndex(index: i.position))
    return _elements.remove(at: i.position)
  }

  public mutating func removeLast() -> T {
    _willMutate(.removeLast)
    return _elements.removeLast()
  }

<<<<<<< HEAD
  public mutating func removeSubrange(subRange: Range<MinimalIndex>) {
=======
  public mutating func removeSubrange(_ subRange: Range<${Index}>) {
>>>>>>> 510f29ab
    if !subRange.isEmpty {
      _willMutate(.removeRange(
        subRange: subRange.lowerBound.position..<subRange.upperBound.position))
    }
    _elements.removeSubrange(
      subRange.lowerBound.position..<subRange.upperBound.position
    )
  }

  public mutating func removeAll(keepingCapacity keepCapacity: Bool = false) {
    _willMutate(.removeAll(keepCapacity: keepCapacity))
    // Ignore the value of `keepCapacity`.
    _elements.removeAll(keepingCapacity: false)
  }

  internal mutating func _willMutate(_ operation: _CollectionOperation) {
    _collectionState = _CollectionStateTransition(
      previousState: _collectionState,
      operation: operation)._nextState
  }
%     end

  public var underestimatedCount: Int
%     if RangeReplaceable:
  public var reservedCapacity: Int = 0
%     end

  internal var _elements: [T]
%   if RangeReplaceable:
  internal var _collectionState: _CollectionState
%   else:
  internal let _collectionState: _CollectionState
%   end
}

%     end
%   end
% end

/// A Sequence that uses as many default implementations as
/// `Sequence` can provide.
public struct DefaultedSequence<Element> : StrictSequence {
  public let base: MinimalSequence<Element>

  public init(base: MinimalSequence<Element>) {
    self.base = base
  }
}

% for Traversal in TRAVERSALS:
%   for Mutable in [ False, True ]:
%     for RangeReplaceable in [ False, True ]:
%       SelfSlice = sliceTypeName(traversal=Traversal, mutable=Mutable, rangeReplaceable=RangeReplaceable)
%       Self = 'Defaulted' + SelfSlice.replace('Slice', 'Collection')
%       Base = 'Minimal' + SelfSlice.replace('Slice', 'Collection')
%       SelfProtocols = ', '.join(protocolsForCollectionFeatures(traversal=Traversal, mutable=Mutable, rangeReplaceable=RangeReplaceable))

/// A Collection that uses as many default implementations as
/// `Collection` can provide.
public struct ${Self}<Element> : ${SelfProtocols} {
  public typealias Base = ${Base}<Element>
  public typealias Iterator = MinimalIterator<Element>
  public typealias Index = MinimalIndex
  public typealias IndexDistance = Int

%   if Mutable or RangeReplaceable:
  public var base: Base
%   else:
  public let base: Base
%   end

  public init(base: Base) {
    self.base = base
  }

  public init(_ array: [Element]) {
    self.base = Base(elements: array)
  }

  public init(elements: [Element]) {
    self.base = Base(elements: elements)
  }

  public init<S : Sequence where S.Iterator.Element == Element>(
    elements: S,
    underestimatedCount: UnderestimatedCountBehavior = .value(0)
  ) {
    self.init(base:
      ${Base}(elements: elements, underestimatedCount: underestimatedCount))
  }

  public var underestimatedCount: Int {
    return base.underestimatedCount
  }

  @warn_unused_result
  public func makeIterator() -> MinimalIterator<Element> {
    return base.makeIterator()
  }

  public let timesSuccessorCalled = ResettableValue(0)
  @warn_unused_result
  public func successor(of i: MinimalIndex) -> MinimalIndex {
    timesSuccessorCalled.value += 1
    return base.successor(of: i)
  }

%     if Traversal in ['Bidirectional', 'RandomAccess']:
  public let timesPredecessorCalled = ResettableValue(0)

  @warn_unused_result
  public func predecessor(of i: MinimalIndex) -> MinimalIndex {
    timesPredecessorCalled.value += 1
    return base.predecessor(of: i)
  }
%     end

%     if Traversal == 'RandomAccess':
  @warn_unused_result
  public func distance(from start: MinimalIndex, to end: MinimalIndex)
    -> IndexDistance {
    return base.distance(from: start, to: end)
  }

  @warn_unused_result
  public func index(n: IndexDistance, stepsFrom i: Index) -> Index {
    return base.index(n, stepsFrom: i)
  }
%     end

  public var startIndex: MinimalIndex {
    return base.startIndex
  }

  public var endIndex: MinimalIndex {
    return base.endIndex
  }

  public subscript(i: MinimalIndex) -> Element {
    get {
      return base[i]
    }
%     if Mutable:
    set {
      base[i] = newValue
    }
%     end
  }

    // FIXME: swift-3-indexing-model: use defaults.
//     if Self not in ['DefaultedCollection', 'DefaultedBidirectionalCollection', 'DefaultedRandomAccessCollection', 'DefaultedMutableCollection', 'DefaultedRangeReplaceableCollection']:

  public subscript(bounds: Range<MinimalIndex>) -> ${SelfSlice}<${Self}<Base._Element>> {
    get {
      return ${SelfSlice}(base: self, bounds: bounds)
      fatalError("FIXME: swift-3-indexing-model: range check")
    }
%     if Mutable:
    set {
      _writeBackMutableSlice(&self, bounds: bounds, slice: newValue)
    }
%     end
  }

%   if RangeReplaceable:
  public init() {
    base = Base()
  }

  public mutating func replaceSubrange<
    C: Collection where C.Iterator.Element == Element
  >(subRange: Range<${Self}<Element>.Index>,
    with newElements: C) {
    base.replaceSubrange(subRange, with: newElements)
  }
%   end
}

/*
FIXME: swift-3-indexing-model: uncomment this.
public struct Defaulted${Traversal}RangeReplaceableSlice<Element>
  : RangeReplaceableCollection {

  public typealias Self_ = Defaulted${Traversal}RangeReplaceableSlice<Element>
  public typealias Base = ${Base}<Element>
  public typealias Iterator = MinimalIterator<Element>
  public typealias Index = MinimalIndex

  public var base: Base
  public var startIndex: Index
  public var endIndex: Index

  public init() {
    expectSliceType(Self_.self)

    self.base = Base()
    self.startIndex = base.startIndex
    self.endIndex = base.endIndex
  }

  public init(base: Base) {
    self.base = base
    self.startIndex = base.startIndex
    self.endIndex = base.endIndex
  }

  public init(base: Base, bounds: Range<Index>) {
    self.base = base
    self.startIndex = bounds.lowerBound
    self.endIndex = bounds.upperBound
  }

  public init(_ array: [Element]) {
    self = Defaulted${Traversal}RangeReplaceableSlice(
      base: Base(elements: array))
  }

  public init(elements: [Element]) {
    self = Defaulted${Traversal}RangeReplaceableSlice(
      base: Base(elements: elements))
  }

  @warn_unused_result
  public func makeIterator() -> MinimalIterator<Element> {
    return MinimalIterator(Array(self))
  }

  public subscript(index: Index) -> Element {
    Index._failEarlyRangeCheck(index, bounds: startIndex..<endIndex)
    return base[index]
  }

  public subscript(bounds: Range<Index>) -> Self_ {
    Index._failEarlyRangeCheck2(
      rangeStart: bounds.lowerBound,
      rangeEnd: bounds.upperBound,
      boundsStart: startIndex,
      boundsEnd: endIndex)
    return Defaulted${Traversal}RangeReplaceableSlice(
      base: base, bounds: bounds)
  }

  public mutating func replaceSubrange<
    C : Collection where C.Iterator.Element == Element
  >(
    _ subRange: Range<Index>,
    with newElements: C
  ) {
    let startOffset = startIndex.position
    let endOffset =
      endIndex.position
      - subRange.count
      + numericCast(newElements.count) as Int
    Index._failEarlyRangeCheck2(
      rangeStart: subRange.lowerBound,
      rangeEnd: subRange.upperBound,
      boundsStart: startIndex,
      boundsEnd: endIndex)
    base.replaceSubrange(subRange, with: newElements)
    startIndex = base.startIndex.advanced(by: startOffset)
    endIndex = base.startIndex.advanced(by: endOffset)
  }
}
*/

%     end
%   end
% end

// ${'Local Variables'}:
// eval: (read-only-mode 1)
// End:<|MERGE_RESOLUTION|>--- conflicted
+++ resolved
@@ -11,7 +11,7 @@
 //===----------------------------------------------------------------------===//
 
 %{
-from gyb_stdlib_unittest_support import TRACE, TRACE1, stackTrace, trace
+from gyb_stdlib_unittest_support import TRACE, stackTrace, trace
 from gyb_stdlib_support import (
     TRAVERSALS,
     collectionForTraversal,
@@ -197,17 +197,12 @@
   case removeAll(keepCapacity: Bool)
 
   internal func _applyTo(
-<<<<<<< HEAD
     elementsLastMutatedStateIds: [Int],
     endIndexLastMutatedStateId: Int,
     nextStateId: Int
   ) -> ([Int], Int) {
     var newElementsIds = elementsLastMutatedStateIds
     var newEndIndexId = endIndexLastMutatedStateId
-=======
-    _ elementsLastMutatedStateIds: [Int], nextStateId: Int) -> [Int] {
-    var result = elementsLastMutatedStateIds
->>>>>>> 510f29ab
     switch self {
     case reserveCapacity:
       let invalidIndices = newElementsIds.indices
@@ -412,7 +407,7 @@
     let nextStateId = _CollectionState._nextUnusedState
     _CollectionState._nextUnusedState += 1
     let (newElementStates, newEndIndexState) = operation._applyTo(
-      previousState._elementsLastMutatedStateIds,
+      elementsLastMutatedStateIds: previousState._elementsLastMutatedStateIds,
       endIndexLastMutatedStateId: previousState._endIndexLastMutatedStateId,
       nextStateId: nextStateId)
     let nextState = _CollectionState(
@@ -432,15 +427,9 @@
 
 /// Asserts that the two indices are allowed to participate in a binary
 /// operation.
-<<<<<<< HEAD
 internal func _expectCompatibleIndices(
-  first: MinimalIndex,
+  _ first: MinimalIndex,
   _ second: MinimalIndex,
-=======
-internal func _expectCompatibleIndices<Index : _MinimalIndex>(
-  _ first: Index,
-  _ second: Index,
->>>>>>> 510f29ab
   ${TRACE}
 ) {
   if first._collectionState._id == second._collectionState._id {
@@ -454,17 +443,11 @@
     return _expectCompatibleIndices(second, first)
   }
 
-<<<<<<< HEAD
   func lastMutatedStateId(
     of i: MinimalIndex,
     in state: _CollectionState
   ) -> Int {
     let offset = i.position
-=======
-  func getLastMutatedStateId(_ i: Index) -> Int? {
-    guard let state = i._collectionState else { return nil }
-    let offset = i._offset
->>>>>>> 510f29ab
     if offset == state._elementsLastMutatedStateIds.endIndex {
       return state._id
     }
@@ -499,98 +482,12 @@
     startIndex: Int,
     endIndex: Int
   ) {
-<<<<<<< HEAD
     expectTrapping(
       position,
       in: startIndex...endIndex)
     self = MinimalIndex(
       _collectionState: collectionState,
       uncheckedPosition: position)
-=======
-    expectLE(startIndex, position)
-    expectGE(endIndex, position)
-    self._collectionState = collectionState
-    self.position = position
-    self.startIndex = startIndex
-    self.endIndex = endIndex
-  }
-
-  public func successor() -> ${Index} {
-    expectNotEqual(endIndex, position)
-    return ${Index}(
-      collectionState: _collectionState,
-      position: position + 1, startIndex: startIndex, endIndex: endIndex)
-  }
-
-  public static func _failEarlyRangeCheck(
-    _ index: ${Index}, bounds: Range<${Index}>
-  ) {
-    expectLE(bounds.startIndex.position, index.position)
-    expectGT(bounds.endIndex.position, index.position)
-
-    if ${Index}.trapOnRangeCheckFailure.value {
-      Int._failEarlyRangeCheck(
-        index.position,
-        bounds: bounds.startIndex.position..<bounds.endIndex.position)
-    }
-  }
-
-  public static func _failEarlyRangeCheck2(
-    rangeStart: ${Index}, rangeEnd: ${Index},
-    boundsStart: ${Index}, boundsEnd: ${Index}
-  ) {
-    let range = rangeStart..<rangeEnd
-    let bounds = boundsStart..<boundsEnd
-    expectLE(bounds.startIndex.position, range.startIndex.position)
-    expectGE(bounds.endIndex.position, range.startIndex.position)
-    expectLE(bounds.startIndex.position, range.endIndex.position)
-    expectGE(bounds.endIndex.position, range.endIndex.position)
-
-    if ${Index}.trapOnRangeCheckFailure.value {
-      Int._failEarlyRangeCheck2(
-        rangeStart: rangeStart.position,
-        rangeEnd: rangeEnd.position,
-        boundsStart: boundsStart.position,
-        boundsEnd: boundsEnd.position)
-    }
-  }
-
-  public let _collectionState: _CollectionState?
-
-  public let position: Int
-  public let startIndex: Int
-  public let endIndex: Int
-
-  public static var trapOnRangeCheckFailure = ResettableValue(true)
-}
-
-public func == (lhs: ${Index}, rhs: ${Index}) -> Bool {
-  _expectCompatibleIndices(lhs, rhs)
-  return lhs.position == rhs.position
-}
-
-extension ${Index} : _MinimalIndex {
-  public var _offset: Int {
-    return position - startIndex
-  }
-}
-
-% end
-
-//===----------------------------------------------------------------------===//
-// MinimalBidirectionalIndex
-//===----------------------------------------------------------------------===//
-
-public struct MinimalBidirectionalIndex : BidirectionalIndex {
-  public typealias Distance = Int
-
-  public init(position: Int, startIndex: Int, endIndex: Int) {
-    self = MinimalBidirectionalIndex(
-      collectionState: nil,
-      position: position,
-      startIndex: startIndex,
-      endIndex: endIndex)
->>>>>>> 510f29ab
   }
 
   internal init(
@@ -601,48 +498,7 @@
     self.position = uncheckedPosition
   }
 
-<<<<<<< HEAD
   public let _collectionState: _CollectionState
-=======
-  public static func _failEarlyRangeCheck(
-    _ index: MinimalBidirectionalIndex,
-    bounds: Range<MinimalBidirectionalIndex>
-  ) {
-    expectLE(bounds.startIndex.position, index.position)
-    expectGT(bounds.endIndex.position, index.position)
-
-    if MinimalBidirectionalIndex.trapOnRangeCheckFailure.value {
-      Int._failEarlyRangeCheck(
-        index.position,
-        bounds: bounds.startIndex.position..<bounds.endIndex.position)
-    }
-  }
-
-  public static func _failEarlyRangeCheck2(
-    rangeStart: MinimalBidirectionalIndex,
-    rangeEnd: MinimalBidirectionalIndex,
-    boundsStart: MinimalBidirectionalIndex,
-    boundsEnd: MinimalBidirectionalIndex
-  ) {
-    let range = rangeStart..<rangeEnd
-    let bounds = boundsStart..<boundsEnd
-    expectLE(bounds.startIndex.position, range.startIndex.position)
-    expectGE(bounds.endIndex.position, range.startIndex.position)
-    expectLE(bounds.startIndex.position, range.endIndex.position)
-    expectGE(bounds.endIndex.position, range.endIndex.position)
-
-    if MinimalBidirectionalIndex.trapOnRangeCheckFailure.value {
-      Int._failEarlyRangeCheck2(
-        rangeStart: rangeStart.position,
-        rangeEnd: rangeEnd.position,
-        boundsStart: boundsStart.position,
-        boundsEnd: boundsEnd.position)
-    }
-  }
-
-  public let _collectionState: _CollectionState?
-
->>>>>>> 510f29ab
   public let position: Int
 
   public static var trapOnRangeCheckFailure = ResettableValue(true)
@@ -653,208 +509,7 @@
   return lhs.position == rhs.position
 }
 
-<<<<<<< HEAD
 public func < (lhs: MinimalIndex, rhs: MinimalIndex) -> Bool {
-=======
-extension MinimalBidirectionalIndex : _MinimalIndex {
-  public var _offset: Int {
-    return position - startIndex
-  }
-}
-
-//===----------------------------------------------------------------------===//
-// Strict Index Types
-//===----------------------------------------------------------------------===//
-
-% for Traversal in ['Forward', 'Bidirectional', 'RandomAccess']:
-%   StrictIndex = 'Strict{}Index'.format(Traversal)
-
-public protocol ${StrictIndex} : ${Traversal}Index {
-  associatedtype Base : ${Traversal}Index
-  init(_ base: Base)
-  var base: Base { get set }
-
-  func logSuccessor()
-  func logPredecessor()
-}
-
-extension ${StrictIndex} {
-  public func successor() -> Self {
-    logSuccessor()
-    return Self(base.successor())
-  }
-%   if Traversal in ['Bidirectional', 'RandomAccess']:
-  public func predecessor() -> Self {
-    logPredecessor()
-    return Self(base.predecessor())
-  }
-%   end
-}
-
-% end
-
-//===----------------------------------------------------------------------===//
-// Defaulted Index Types
-//===----------------------------------------------------------------------===//
-% for Traversal in ['Forward', 'Bidirectional', 'RandomAccess']:
-%   StrictIndex = 'Strict{}Index'.format(Traversal)
-%   DefaultedIndex = 'Defaulted{}Index'.format(Traversal)
-
-public struct ${DefaultedIndex}: ${StrictIndex} {
-  public typealias Distance = Int
-  public typealias Base = Int
-  public var base: Base
-  public static var timesSuccessorCalled = ResettableValue(0)
-  public static var timesPredecessorCalled = ResettableValue(0)
-
-  public init(_ base: Base) {
-    self.base = base
-  }
-
-  public init(position: Base, startIndex: Base, endIndex: Base) {
-    expectLE(startIndex, position)
-    expectGE(endIndex, position)
-    self.init(position)
-  }
-
-  public func logSuccessor() {
-    ${DefaultedIndex}.timesSuccessorCalled.value += 1
-  }
-
-  public func logPredecessor() {
-    ${DefaultedIndex}.timesPredecessorCalled.value += 1
-  }
-
-% if Traversal == 'RandomAccess':
-  public func distance(to n: ${DefaultedIndex}) -> Distance {
-    return n.base - base
-  }
-
-  public func advanced(by n: Distance) -> ${DefaultedIndex} {
-    return ${DefaultedIndex}(base + n)
-  }
-% end
-}
-
-public func == (lhs: ${DefaultedIndex}, rhs: ${DefaultedIndex}) -> Bool {
-  return rhs.base == lhs.base
-}
-
-% end
-
-
-
-//===----------------------------------------------------------------------===//
-// MinimalRandomAccessIndex
-//===----------------------------------------------------------------------===//
-
-public struct MinimalRandomAccessIndex : RandomAccessIndex {
-  public typealias Distance = Int
-  public init(position: Int, startIndex: Int, endIndex: Int) {
-    self = MinimalRandomAccessIndex(
-      collectionState: nil,
-      position: position,
-      startIndex: startIndex,
-      endIndex: endIndex)
-  }
-
-  internal init(
-    collectionState: _CollectionState?,
-    position: Int,
-    startIndex: Int,
-    endIndex: Int
-  ) {
-    expectLE(startIndex, position)
-    expectGE(endIndex, position) /*{
-      "position=\(self.position) startIndex=\(self.startIndex) endIndex=\(self.endIndex)"
-    }*/
-
-    self._collectionState = collectionState
-    self.position = position
-    self.startIndex = startIndex
-    self.endIndex = endIndex
-  }
-
-  public func successor() -> MinimalRandomAccessIndex {
-    expectNotEqual(endIndex, position)
-    return MinimalRandomAccessIndex(
-      collectionState: _collectionState,
-      position: position + 1, startIndex: startIndex, endIndex: endIndex)
-  }
-
-  public func predecessor() -> MinimalRandomAccessIndex {
-    expectNotEqual(startIndex, position)
-    return MinimalRandomAccessIndex(
-      collectionState: _collectionState,
-      position: position - 1, startIndex: startIndex, endIndex: endIndex)
-  }
-
-  public func distance(to other: MinimalRandomAccessIndex) -> Int {
-    _expectCompatibleIndices(self, other)
-    return other.position - position
-  }
-
-  public func advanced(by n: Int) -> MinimalRandomAccessIndex {
-    let newPosition = position + n
-    expectLE(startIndex, newPosition)
-    expectGE(
-      endIndex, newPosition,
-      "position=\(self.position) startIndex=\(self.startIndex)")
-    return MinimalRandomAccessIndex(
-      collectionState: _collectionState,
-      position: newPosition, startIndex: startIndex, endIndex: endIndex)
-  }
-
-  public static func _failEarlyRangeCheck(
-    _ index: MinimalRandomAccessIndex,
-    bounds: Range<MinimalRandomAccessIndex>
-  ) {
-    expectLE(bounds.startIndex.position, index.position)
-    expectGT(bounds.endIndex.position, index.position)
-
-    if MinimalRandomAccessIndex.trapOnRangeCheckFailure.value {
-      Int._failEarlyRangeCheck(
-        index.position,
-        bounds: bounds.startIndex.position..<bounds.endIndex.position)
-    }
-  }
-
-  public static func _failEarlyRangeCheck2(
-    rangeStart: MinimalRandomAccessIndex,
-    rangeEnd: MinimalRandomAccessIndex,
-    boundsStart: MinimalRandomAccessIndex,
-    boundsEnd: MinimalRandomAccessIndex
-  ) {
-    let range = rangeStart..<rangeEnd
-    let bounds = boundsStart..<boundsEnd
-    expectLE(bounds.startIndex.position, range.startIndex.position)
-    expectGE(bounds.endIndex.position, range.startIndex.position)
-    expectLE(bounds.startIndex.position, range.endIndex.position)
-    expectGE(bounds.endIndex.position, range.endIndex.position)
-
-    if MinimalRandomAccessIndex.trapOnRangeCheckFailure.value {
-      Int._failEarlyRangeCheck2(
-        rangeStart: rangeStart.position,
-        rangeEnd: rangeEnd.position,
-        boundsStart: boundsStart.position,
-        boundsEnd: boundsEnd.position)
-    }
-  }
-
-  public let _collectionState: _CollectionState?
-
-  public let position: Int
-  public let startIndex: Int
-  public let endIndex: Int
-
-  public static var trapOnRangeCheckFailure = ResettableValue(true)
-}
-
-public func == (
-  lhs: MinimalRandomAccessIndex,
-  rhs: MinimalRandomAccessIndex
-) -> Bool {
->>>>>>> 510f29ab
   _expectCompatibleIndices(lhs, rhs)
   return lhs.position < rhs.position
 }
@@ -922,35 +577,8 @@
   }
 %     end
 
-<<<<<<< HEAD
   public func makeIterator() -> MinimalIterator<T> {
     return MinimalIterator(_elements)
-=======
-%   end
-% end
-
-//===----------------------------------------------------------------------===//
-// Minimal***RangeReplaceableCollection
-//===----------------------------------------------------------------------===//
-
-% for traversal in ['Forward', 'Bidirectional', 'RandomAccess']:
-%   Protocol = 'Strict%sRangeReplaceableCollection' % traversal
-%   Self = 'Minimal%sRangeReplaceableCollection' % traversal
-%   Index = 'Minimal%sIndex' % traversal
-
-public protocol ${Protocol} : RangeReplaceableCollection {
-  associatedtype Element
-  init(base: ${Self}<Element>)
-  var base: ${Self}<Element> { get set }
-}
-
-extension ${Protocol} {
-  public mutating func replaceSubrange<
-    C: Collection where C.Iterator.Element == Element
-  >(_ subRange: Range<${Self}<Element>.Index>,
-    with newElements: C) {
-    base.replaceSubrange(subRange, with: newElements)
->>>>>>> 510f29ab
   }
 
   public typealias Index = MinimalIndex
@@ -979,7 +607,7 @@
   }
 
   public func _failEarlyRangeCheck(
-    index: MinimalIndex,
+    _ index: MinimalIndex,
     bounds: Range<MinimalIndex>
   ) {
     _expectCompatibleIndices(
@@ -999,7 +627,7 @@
   }
 
   public func _failEarlyRangeCheck(
-    range: Range<MinimalIndex>,
+    _ range: Range<MinimalIndex>,
     bounds: Range<MinimalIndex>
   ) {
     _expectCompatibleIndices(
@@ -1054,7 +682,7 @@
   }
 
   @warn_unused_result
-  public func index(n: IndexDistance, stepsFrom i: Index) -> Index {
+  public func index(_ n: IndexDistance, stepsFrom i: Index) -> Index {
 %     if Traversal == 'Forward':
     _precondition(n >= 0,
       "Only BidirectionalCollections can be advanced by a negative amount")
@@ -1092,12 +720,8 @@
 %     end
   }
 
-<<<<<<< HEAD
 %     if RangeReplaceable:
-  public mutating func reserveCapacity(n: Int) {
-=======
   public mutating func reserveCapacity(_ n: Int) {
->>>>>>> 510f29ab
     _willMutate(.reserveCapacity(capacity: n))
     _elements.reserveCapacity(n)
     reservedCapacity = Swift.max(reservedCapacity, n)
@@ -1120,11 +744,7 @@
   public mutating func replaceSubrange<
     C : Collection where C.Iterator.Element == T
   >(
-<<<<<<< HEAD
-    subRange: Range<MinimalIndex>, with newElements: C
-=======
-    _ subRange: Range<${Index}>, with newElements: C
->>>>>>> 510f29ab
+    _ subRange: Range<MinimalIndex>, with newElements: C
   ) {
     let oldCount = count
     _elements.replaceSubrange(
@@ -1138,15 +758,9 @@
         + newCount - oldCount))
   }
 
-<<<<<<< HEAD
-  public mutating func insert(newElement: T, at i: MinimalIndex) {
+  public mutating func insert(_ newElement: T, at i: MinimalIndex) {
     _willMutate(.insert(atIndex: i.position))
     _elements.insert(newElement, at: i.position)
-=======
-  public mutating func insert(_ newElement: T, at i: ${Index}) {
-    _willMutate(.insert(atIndex: i._offset))
-    elements.insert(newElement, at: i.position)
->>>>>>> 510f29ab
   }
 
   public mutating func insert<
@@ -1173,11 +787,7 @@
     return _elements.removeLast()
   }
 
-<<<<<<< HEAD
-  public mutating func removeSubrange(subRange: Range<MinimalIndex>) {
-=======
-  public mutating func removeSubrange(_ subRange: Range<${Index}>) {
->>>>>>> 510f29ab
+  public mutating func removeSubrange(_ subRange: Range<MinimalIndex>) {
     if !subRange.isEmpty {
       _willMutate(.removeRange(
         subRange: subRange.lowerBound.position..<subRange.upperBound.position))
@@ -1303,7 +913,7 @@
   }
 
   @warn_unused_result
-  public func index(n: IndexDistance, stepsFrom i: Index) -> Index {
+  public func index(_ n: IndexDistance, stepsFrom i: Index) -> Index {
     return base.index(n, stepsFrom: i)
   }
 %     end
@@ -1348,9 +958,11 @@
   }
 
   public mutating func replaceSubrange<
-    C: Collection where C.Iterator.Element == Element
-  >(subRange: Range<${Self}<Element>.Index>,
-    with newElements: C) {
+    C : Collection where C.Iterator.Element == Element
+  >(
+    _ subRange: Range<${Self}<Element>.Index>,
+    with newElements: C
+  ) {
     base.replaceSubrange(subRange, with: newElements)
   }
 %   end

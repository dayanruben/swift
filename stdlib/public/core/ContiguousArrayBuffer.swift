//===----------------------------------------------------------------------===//
//
// This source file is part of the Swift.org open source project
//
// Copyright (c) 2014 - 2015 Apple Inc. and the Swift project authors
// Licensed under Apache License v2.0 with Runtime Library Exception
//
// See http://swift.org/LICENSE.txt for license information
// See http://swift.org/CONTRIBUTORS.txt for the list of Swift project authors
//
//===----------------------------------------------------------------------===//

import SwiftShims

/// Class used whose sole instance is used as storage for empty
/// arrays.  The instance is defined in the runtime and statically
/// initialized.  See stdlib/runtime/GlobalObjects.cpp for details.
/// Because it's statically referenced, it requires non-lazy realization
/// by the Objective-C runtime.
@objc_non_lazy_realization
internal final class _EmptyArrayStorage
  : _ContiguousArrayStorageBase {

  init(_doNotCallMe: ()) {
    _sanityCheckFailure("creating instance of _EmptyArrayStorage")
  }
  
  var countAndCapacity: _ArrayBody

#if _runtime(_ObjC)
  override func _withVerbatimBridgedUnsafeBuffer<R>(
    @noescape body: (UnsafeBufferPointer<AnyObject>) throws -> R
  ) rethrows -> R? {
    return try body(UnsafeBufferPointer(start: nil, count: 0))
  }

  @warn_unused_result
  override func _getNonVerbatimBridgedCount(dummy: Void) -> Int {
    return 0
  }

  @warn_unused_result
  override func _getNonVerbatimBridgedHeapBuffer(
    dummy: Void
  ) -> _HeapBuffer<Int, AnyObject> {
    return _HeapBuffer<Int, AnyObject>(
      _HeapBufferStorage<Int, AnyObject>.self, 0, 0)
  }
#endif

  @warn_unused_result
  override func canStoreElementsOfDynamicType(_: Any.Type) -> Bool {
    return false
  }

  /// A type that every element in the array is.
  override var staticElementType: Any.Type {
    return Void.self
  }
}

/// The empty array prototype.  We use the same object for all empty
/// `[Native]Array<Element>`s.
internal var _emptyArrayStorage : _EmptyArrayStorage {
  return Builtin.bridgeFromRawPointer(
    Builtin.addressof(&_swiftEmptyArrayStorage))
}

// FIXME: This whole class is a workaround for
// <rdar://problem/18560464> Can't override generic method in generic
// subclass.  If it weren't for that bug, we'd override
// _withVerbatimBridgedUnsafeBuffer directly in
// _ContiguousArrayStorage<Element>.
class _ContiguousArrayStorage1 : _ContiguousArrayStorageBase {
#if _runtime(_ObjC)
  /// If the `Element` is bridged verbatim, invoke `body` on an
  /// `UnsafeBufferPointer` to the elements and return the result.
  /// Otherwise, return `nil`.
  final override func _withVerbatimBridgedUnsafeBuffer<R>(
    @noescape body: (UnsafeBufferPointer<AnyObject>) throws -> R
  ) rethrows -> R? {
    var result: R? = nil
    try self._withVerbatimBridgedUnsafeBufferImpl {
      result = try body($0)
    }
    return result
  }

  /// If `Element` is bridged verbatim, invoke `body` on an
  /// `UnsafeBufferPointer` to the elements.
  internal func _withVerbatimBridgedUnsafeBufferImpl(
    @noescape body: (UnsafeBufferPointer<AnyObject>) throws -> Void
  ) rethrows {
    _sanityCheckFailure(
      "Must override _withVerbatimBridgedUnsafeBufferImpl in derived classes")
  }
#endif
}

// The class that implements the storage for a ContiguousArray<Element>
final class _ContiguousArrayStorage<Element> : _ContiguousArrayStorage1 {

  deinit {
    __manager._elementPointer.destroy(__manager._valuePointer.memory.count)
    __manager._valuePointer.destroy()
    _fixLifetime(__manager)
  }

#if _runtime(_ObjC)
  /// If `Element` is bridged verbatim, invoke `body` on an
  /// `UnsafeBufferPointer` to the elements.
  internal final override func _withVerbatimBridgedUnsafeBufferImpl(
    @noescape body: (UnsafeBufferPointer<AnyObject>) throws -> Void
  ) rethrows {
    if _isBridgedVerbatimToObjectiveC(Element.self) {
      let count = __manager.value.count
      let elements = UnsafePointer<AnyObject>(__manager._elementPointer)
      defer { _fixLifetime(__manager) }
      try body(UnsafeBufferPointer(start: elements, count: count))
    }
  }

  /// Returns the number of elements in the array.
  ///
  /// - Precondition: `Element` is bridged non-verbatim.
  @warn_unused_result
  override internal func _getNonVerbatimBridgedCount(dummy: Void) -> Int {
    _sanityCheck(
      !_isBridgedVerbatimToObjectiveC(Element.self),
      "Verbatim bridging should be handled separately")
    return __manager.value.count
  }

  /// Bridge array elements and return a new buffer that owns them.
  ///
  /// - Precondition: `Element` is bridged non-verbatim.
  @warn_unused_result
  override internal func _getNonVerbatimBridgedHeapBuffer(dummy: Void) ->
    _HeapBuffer<Int, AnyObject> {
    _sanityCheck(
      !_isBridgedVerbatimToObjectiveC(Element.self),
      "Verbatim bridging should be handled separately")
    let count = __manager.value.count
    let result = _HeapBuffer<Int, AnyObject>(
      _HeapBufferStorage<Int, AnyObject>.self, count, count)
    let resultPtr = result.baseAddress
    let p = __manager._elementPointer
    for i in 0..<count {
      (resultPtr + i).initialize(_bridgeToObjectiveCUnconditional(p[i]))
    }
    _fixLifetime(__manager)
    return result
  }
#endif

  /// Return true if the `proposedElementType` is `Element` or a subclass of
  /// `Element`.  We can't store anything else without violating type
  /// safety; for example, the destructor has static knowledge that
  /// all of the elements can be destroyed as `Element`.
  @warn_unused_result
  override func canStoreElementsOfDynamicType(
    proposedElementType: Any.Type
  ) -> Bool {
#if _runtime(_ObjC)
    return proposedElementType is Element.Type
#else
    // FIXME: Dynamic casts don't currently work without objc. 
    // rdar://problem/18801510
    return false
#endif
  }

  /// A type that every element in the array is.
  override var staticElementType: Any.Type {
    return Element.self
  }

  internal // private
  typealias Manager = ManagedBufferPointer<_ArrayBody, Element>

  internal // private
  var __manager : Manager {
    return Manager(_uncheckedUnsafeBufferObject: self)
  }
}

public struct _ContiguousArrayBuffer<Element> : _ArrayBufferType {

  /// Make a buffer with uninitialized elements.  After using this
  /// method, you must either initialize the count elements at the
  /// result's .firstElementAddress or set the result's .count to zero.
  public init(count: Int, minimumCapacity: Int) {
    let realMinimumCapacity = max(count, minimumCapacity)
    if realMinimumCapacity == 0 {
      self = _ContiguousArrayBuffer<Element>()
    }
    else {
      __bufferPointer = ManagedBufferPointer(
        _uncheckedBufferClass: _ContiguousArrayStorage<Element>.self,
        minimumCapacity: realMinimumCapacity)

      _initStorageHeader(count, capacity: __bufferPointer.allocatedElementCount)

      _fixLifetime(__bufferPointer)
    }
  }

  /// Initialize using the given uninitialized `storage`.
  /// The storage is assumed to be uninitialized. The returned buffer has the
  /// body part of the storage initialized, but not the elements.
  ///
  /// - Warning: The result has uninitialized elements.
  /// 
  /// - Warning: storage may have been stack-allocated, so it's
  ///   crucial not to call, e.g., `malloc_size` on it.
  internal init(count: Int, storage: _ContiguousArrayStorage<Element>) {
    __bufferPointer = ManagedBufferPointer(
      _uncheckedUnsafeBufferObject: storage)

    _initStorageHeader(count, capacity: count)

    _fixLifetime(__bufferPointer)
  }

  internal init(_ storage: _ContiguousArrayStorageBase) {
    __bufferPointer = ManagedBufferPointer(
      _uncheckedUnsafeBufferObject: storage)
  }

  /// Initialize the body part of our storage.
  ///
  /// - Warning: does not initialize elements
  func _initStorageHeader(count: Int, capacity: Int) {
#if _runtime(_ObjC)
    let verbatim = _isBridgedVerbatimToObjectiveC(Element.self)
#else
    let verbatim = false
#endif

    __bufferPointer._valuePointer.initialize(
      _ArrayBody(
        count: count,
        capacity: capacity,
        elementTypeIsBridgedVerbatim: verbatim))
  }

  /// True, if the array is native and does not need a deferred type check.
  var arrayPropertyIsNativeTypeChecked : Bool {
    return true
  }

  /// If the elements are stored contiguously, a pointer to the first
  /// element. Otherwise, `nil`.
  public var firstElementAddress: UnsafeMutablePointer<Element> {
    return __bufferPointer._elementPointer
  }

  /// Call `body(p)`, where `p` is an `UnsafeBufferPointer` over the
  /// underlying contiguous storage.
  public func withUnsafeBufferPointer<R>(
    @noescape body: UnsafeBufferPointer<Element> throws -> R
  ) rethrows -> R {
    defer { _fixLifetime(self) }
    return try body(UnsafeBufferPointer(start: firstElementAddress,
      count: count))
  }

  /// Call `body(p)`, where `p` is an `UnsafeMutableBufferPointer`
  /// over the underlying contiguous storage.
  public mutating func withUnsafeMutableBufferPointer<R>(
    @noescape body: UnsafeMutableBufferPointer<Element> throws -> R
  ) rethrows -> R {
    defer { _fixLifetime(self) }
    return try body(
      UnsafeMutableBufferPointer(start: firstElementAddress, count: count))
  }

  //===--- _ArrayBufferType conformance -----------------------------------===//
  /// Create an empty buffer.
  public init() {
    __bufferPointer = ManagedBufferPointer(
      _uncheckedUnsafeBufferObject: _emptyArrayStorage)
  }

  public init(_ buffer: _ContiguousArrayBuffer, shiftedToStartIndex: Int) {
    _sanityCheck(shiftedToStartIndex == 0, "shiftedToStartIndex must be 0")
    self = buffer
  }

  @warn_unused_result
  public mutating func requestUniqueMutableBackingBuffer(minimumCapacity: Int)
    -> _ContiguousArrayBuffer<Element>?
  {
    if _fastPath(isUniquelyReferenced() && capacity >= minimumCapacity) {
      return self
    }
    return nil
  }

  @warn_unused_result
  public mutating func isMutableAndUniquelyReferenced() -> Bool {
    return isUniquelyReferenced()
  }

  @warn_unused_result
  public mutating func isMutableAndUniquelyReferencedOrPinned() -> Bool {
    return isUniquelyReferencedOrPinned()
  }

  /// If this buffer is backed by a `_ContiguousArrayBuffer`
  /// containing the same number of elements as `self`, return it.
  /// Otherwise, return `nil`.
  @warn_unused_result
  public func requestNativeBuffer() -> _ContiguousArrayBuffer<Element>? {
    return self
  }

  @warn_unused_result
  func getElement(i: Int) -> Element {
    _sanityCheck(i >= 0 && i < count, "Array index out of range")
    return firstElementAddress[i]
  }

  /// Get or set the value of the ith element.
  public subscript(i: Int) -> Element {
    get {
      return getElement(i)
    }
    nonmutating set {
      _sanityCheck(i >= 0 && i < count, "Array index out of range")

      // FIXME: Manually swap because it makes the ARC optimizer happy.  See
      // <rdar://problem/16831852> check retain/release order
      // firstElementAddress[i] = newValue
      var nv = newValue
      let tmp = nv
      nv = firstElementAddress[i]
      firstElementAddress[i] = tmp
    }
  }

  /// The number of elements the buffer stores.
  public var count: Int {
    get {
      return __bufferPointer.value.count
    }
    nonmutating set {
      _sanityCheck(newValue >= 0)

      _sanityCheck(
        newValue <= capacity,
        "Can't grow an array buffer past its capacity")

      __bufferPointer._valuePointer.memory.count = newValue
    }
  }

  /// Traps unless the given `index` is valid for subscripting, i.e. `0
  /// ≤ index < count`.
  @inline(__always)
  func _checkValidSubscript(index : Int) {
    _precondition(
      (index >= 0) && (index < __bufferPointer.value.count),
      "Index out of range"
    )
  }

  /// The number of elements the buffer can store without reallocation.
  public var capacity: Int {
    return __bufferPointer.value.capacity
  }

  /// Copy the given subRange of this buffer into uninitialized memory
  /// starting at target.  Return a pointer past-the-end of the
  /// just-initialized memory.
  public func _uninitializedCopy(
    subRange: Range<Int>, target: UnsafeMutablePointer<Element>
  ) -> UnsafeMutablePointer<Element> {
    _sanityCheck(subRange.startIndex >= 0)
    _sanityCheck(subRange.endIndex >= subRange.startIndex)
    _sanityCheck(subRange.endIndex <= count)

    let c = subRange.endIndex - subRange.startIndex
    target.initializeFrom(firstElementAddress + subRange.startIndex, count: c)
    _fixLifetime(owner)
    return target + c
  }

  /// Returns a `_SliceBuffer` containing the given `subRange` of values
  /// from this buffer.
  public subscript(subRange: Range<Int>) -> _SliceBuffer<Element> {
    get {
      return _SliceBuffer(
        owner: __bufferPointer.buffer,
        subscriptBaseAddress: subscriptBaseAddress,
        indices: subRange,
        hasNativeBuffer: true)
    }
    set {
      fatalError("not implemented")
    }
  }

  /// Returns `true` iff this buffer's storage is uniquely-referenced.
  ///
  /// - Note: This does not mean the buffer is mutable.  Other factors
  ///   may need to be considered, such as whether the buffer could be
  ///   some immutable Cocoa container.
  @warn_unused_result
  public mutating func isUniquelyReferenced() -> Bool {
    return __bufferPointer.holdsUniqueReference()
  }

  /// Return true iff this buffer's storage is either
  /// uniquely-referenced or pinned.  NOTE: this does not mean
  /// the buffer is mutable; see the comment on isUniquelyReferenced.
  @warn_unused_result
  public mutating func isUniquelyReferencedOrPinned() -> Bool {
    return __bufferPointer.holdsUniqueOrPinnedReference()
  }

#if _runtime(_ObjC)
  /// Convert to an NSArray.
  ///
  /// - Precondition: `Element` is bridged to Objective-C.
  ///
  /// - Complexity: O(1).
  @warn_unused_result
  public func _asCocoaArray() -> _NSArrayCoreType {
    _sanityCheck(
        _isBridgedToObjectiveC(Element.self),
        "Array element type is not bridged to Objective-C")
    if count == 0 {
      return _SwiftDeferredNSArray(
        _nativeStorage: _emptyArrayStorage)
    }
    return _SwiftDeferredNSArray(_nativeStorage: _storage)
  }
#endif

  /// An object that keeps the elements stored in this buffer alive.
  public var owner: AnyObject {
    return _storage
  }

  /// An object that keeps the elements stored in this buffer alive.
  public var nativeOwner: AnyObject {
    return _storage
  }

  /// A value that identifies the storage used by the buffer.
  ///
  /// Two buffers address the same elements when they have the same
  /// identity and count.
  public var identity: UnsafePointer<Void> {
    return withUnsafeBufferPointer { UnsafePointer($0.baseAddress) }
  }
  
  /// Return true iff we have storage for elements of the given
  /// `proposedElementType`.  If not, we'll be treated as immutable.
  func canStoreElementsOfDynamicType(proposedElementType: Any.Type) -> Bool {
    return _storage.canStoreElementsOfDynamicType(proposedElementType)
  }

  /// Return true if the buffer stores only elements of type `U`.
  ///
  /// - Requires: `U` is a class or `@objc` existential.
  ///
  /// - Complexity: O(N).
  @warn_unused_result
  func storesOnlyElementsOfType<U>(
    _: U.Type
  ) -> Bool {
    _sanityCheck(_isClassOrObjCExistential(U.self))

    if _fastPath(_storage.staticElementType is U.Type) {
      // Done in O(1)
      return true
    }

    // Check the elements
    for x in self {
      if !(x is U) {
        return false
      }
    }
    return true
  }

  internal var _storage: _ContiguousArrayStorageBase {
    return Builtin.castFromNativeObject(__bufferPointer._nativeBuffer)
  }

  var __bufferPointer: ManagedBufferPointer<_ArrayBody, Element>
}

/// Append the elements of `rhs` to `lhs`.
public func += <
  Element, C : CollectionType where C.Generator.Element == Element
> (inout lhs: _ContiguousArrayBuffer<Element>, rhs: C) {
  let oldCount = lhs.count
  let newCount = oldCount + numericCast(rhs.count)

  if _fastPath(newCount <= lhs.capacity) {
    lhs.count = newCount
    (lhs.firstElementAddress + oldCount).initializeFrom(rhs)
  }
  else {
    var newLHS = _ContiguousArrayBuffer<Element>(
      count: newCount,
      minimumCapacity: _growArrayCapacity(lhs.capacity))

    newLHS.firstElementAddress.moveInitializeFrom(
      lhs.firstElementAddress, count: oldCount)
    lhs.count = 0
    swap(&lhs, &newLHS)
    (lhs.firstElementAddress + oldCount).initializeFrom(rhs)
  }
}

extension _ContiguousArrayBuffer : CollectionType {
  /// The position of the first element in a non-empty collection.
  ///
  /// In an empty collection, `startIndex == endIndex`.
  public var startIndex: Int {
    return 0
  }
  /// The collection's "past the end" position.
  ///
  /// `endIndex` is not a valid argument to `subscript`, and is always
  /// reachable from `startIndex` by zero or more applications of
  /// `successor()`.
  public var endIndex: Int {
    return count
  }
}

extension SequenceType {
  public func _copyToNativeArrayBuffer()
    -> _ContiguousArrayBuffer<Generator.Element> {
    return _copySequenceToNativeArrayBuffer(self)
  }
}

@warn_unused_result
internal func _copySequenceToNativeArrayBuffer<
  S : SequenceType
>(source: S) -> _ContiguousArrayBuffer<S.Generator.Element> {
  let initialCapacity = source.underestimateCount()
  var builder =
    _UnsafePartiallyInitializedContiguousArrayBuffer<S.Generator.Element>(
      initialCapacity: initialCapacity)

  var generator = source.generate()

  // FIXME(performance): use _initializeTo().

  // Add elements up to the initial capacity without checking for regrowth.
  for _ in 0..<initialCapacity {
    builder.addWithExistingCapacity(generator.next()!)
  }

  // Add remaining elements, if any.
  while let element = generator.next() {
    builder.add(element)
  }

  return builder.finish()
}

extension CollectionType {
  public func _copyToNativeArrayBuffer(
  ) -> _ContiguousArrayBuffer<Generator.Element> {
    return _copyCollectionToNativeArrayBuffer(self)
  }
}

extension _ContiguousArrayBuffer {
  public func _copyToNativeArrayBuffer() -> _ContiguousArrayBuffer<Element> {
    return self
  }
}

/// This is a fast implementation of _copyToNativeArrayBuffer() for collections.
///
/// It avoids the extra retain, release overhead from storing the
/// ContiguousArrayBuffer into
/// _UnsafePartiallyInitializedContiguousArrayBuffer. Since we do not support
/// ARC loops, the extra retain, release overhead cannot be eliminated which
/// makes assigning ranges very slow. Once this has been implemented, this code
/// should be changed to use _UnsafePartiallyInitializedContiguousArrayBuffer.
@warn_unused_result
internal func _copyCollectionToNativeArrayBuffer<
  C : CollectionType
>(source: C) -> _ContiguousArrayBuffer<C.Generator.Element>
{
  let count: Int = numericCast(source.count)
  if count == 0 {
    return _ContiguousArrayBuffer()
  }

  let result = _ContiguousArrayBuffer<C.Generator.Element>(
    count: numericCast(count),
    minimumCapacity: 0
  )

  var p = result.firstElementAddress
  var i = source.startIndex
  for _ in 0..<count {
    // FIXME(performance): use _initializeTo().
    p.initialize(source[i])
<<<<<<< HEAD
    p += 1
    i = i.successor()
=======
    i._successorInPlace()
    p._successorInPlace()
>>>>>>> 4a9a6a20
  }
  _expectEnd(i, source)
  return result
}

/// A "builder" interface for initializing array buffers.
///
/// This presents a "builder" interface for initializing an array buffer
/// element-by-element. The type is unsafe because it cannot be deinitialized
/// until the buffer has been finalized by a call to `finish`.
internal struct _UnsafePartiallyInitializedContiguousArrayBuffer<Element> {
  internal var result: _ContiguousArrayBuffer<Element>
  internal var p: UnsafeMutablePointer<Element>
  internal var remainingCapacity: Int

  /// Initialize the buffer with an initial size of `initialCapacity`
  /// elements.
  @inline(__always) // For performance reasons.
  init(initialCapacity: Int) {
    if initialCapacity == 0 {
      result = _ContiguousArrayBuffer()
    } else {
      result = _ContiguousArrayBuffer(count: initialCapacity,
                                      minimumCapacity: 0)
    }

    p = result.firstElementAddress
    remainingCapacity = result.capacity
  }

  /// Add an element to the buffer, reallocating if necessary.
  @inline(__always) // For performance reasons.
  mutating func add(element: Element) {
    if remainingCapacity == 0 {
      // Reallocate.
      let newCapacity = max(_growArrayCapacity(result.capacity), 1)
      var newResult = _ContiguousArrayBuffer<Element>(count: newCapacity,
                                                      minimumCapacity: 0)
      p = newResult.firstElementAddress + result.capacity
      remainingCapacity = newResult.capacity - result.capacity
      newResult.firstElementAddress.moveInitializeFrom(
        result.firstElementAddress,
        count: result.capacity)
      result.count = 0
      swap(&result, &newResult)
    }
    addWithExistingCapacity(element)
  }

  /// Add an element to the buffer, which must have remaining capacity.
  @inline(__always) // For performance reasons.
  mutating func addWithExistingCapacity(element: Element) {
    _sanityCheck(remainingCapacity > 0,
      "_UnsafePartiallyInitializedContiguousArrayBuffer has no more capacity")
    remainingCapacity -= 1

    p.initialize(element)
    p += 1
  }

  /// Finish initializing the buffer, adjusting its count to the final
  /// number of elements.
  ///
  /// Returns the fully-initialized buffer. `self` is reset to contain an
  /// empty buffer and cannot be used afterward.
  @inline(__always) // For performance reasons.
  @warn_unused_result
  mutating func finish() -> _ContiguousArrayBuffer<Element> {
    // Adjust the initialized count of the buffer.
    result.count = result.capacity - remainingCapacity

    return finishWithOriginalCount()
  }

  /// Finish initializing the buffer, assuming that the number of elements
  /// exactly matches the `initialCount` for which the initialization was
  /// started.
  ///
  /// Returns the fully-initialized buffer. `self` is reset to contain an
  /// empty buffer and cannot be used afterward.
  @inline(__always) // For performance reasons.
  @warn_unused_result
  mutating func finishWithOriginalCount() -> _ContiguousArrayBuffer<Element> {
    _sanityCheck(remainingCapacity == result.capacity - result.count,
      "_UnsafePartiallyInitializedContiguousArrayBuffer has incorrect count")
    var finalResult = _ContiguousArrayBuffer<Element>()
    swap(&finalResult, &result)
    remainingCapacity = 0
    return finalResult
  }
}<|MERGE_RESOLUTION|>--- conflicted
+++ resolved
@@ -24,7 +24,7 @@
   init(_doNotCallMe: ()) {
     _sanityCheckFailure("creating instance of _EmptyArrayStorage")
   }
-  
+
   var countAndCapacity: _ArrayBody
 
 #if _runtime(_ObjC)
@@ -164,7 +164,7 @@
 #if _runtime(_ObjC)
     return proposedElementType is Element.Type
 #else
-    // FIXME: Dynamic casts don't currently work without objc. 
+    // FIXME: Dynamic casts don't currently work without objc.
     // rdar://problem/18801510
     return false
 #endif
@@ -210,7 +210,7 @@
   /// body part of the storage initialized, but not the elements.
   ///
   /// - Warning: The result has uninitialized elements.
-  /// 
+  ///
   /// - Warning: storage may have been stack-allocated, so it's
   ///   crucial not to call, e.g., `malloc_size` on it.
   internal init(count: Int, storage: _ContiguousArrayStorage<Element>) {
@@ -455,7 +455,7 @@
   public var identity: UnsafePointer<Void> {
     return withUnsafeBufferPointer { UnsafePointer($0.baseAddress) }
   }
-  
+
   /// Return true iff we have storage for elements of the given
   /// `proposedElementType`.  If not, we'll be treated as immutable.
   func canStoreElementsOfDynamicType(proposedElementType: Any.Type) -> Bool {
@@ -609,13 +609,8 @@
   for _ in 0..<count {
     // FIXME(performance): use _initializeTo().
     p.initialize(source[i])
-<<<<<<< HEAD
-    p += 1
-    i = i.successor()
-=======
     i._successorInPlace()
     p._successorInPlace()
->>>>>>> 4a9a6a20
   }
   _expectEnd(i, source)
   return result

--- conflicted
+++ resolved
@@ -78,11 +78,7 @@
     DEPLOYMENT_VERSION_XROS ${COMPATIBILITY_MINIMUM_DEPLOYMENT_VERSION_XROS}
 
     LINK_FLAGS "${SWIFT_RUNTIME_SWIFT_LINK_FLAGS}"
-<<<<<<< HEAD
-    TARGET_SDKS ALL_APPLE_PLATFORMS LINUX WINDOWS ANDROID FREEBSD
-=======
-    TARGET_SDKS ALL_APPLE_PLATFORMS LINUX LINUX_STATIC WINDOWS ANDROID
->>>>>>> c4ee4d96
+    TARGET_SDKS ALL_APPLE_PLATFORMS LINUX LINUX_STATIC WINDOWS ANDROID FREEBSD
     MACCATALYST_BUILD_FLAVOR zippered
     INSTALL_IN_COMPONENT compiler
     INSTALL_BINARY_SWIFTMODULE NON_DARWIN_ONLY

# Copyright 2020 Saleem Abdulrasool <compnerd@compnerd.org>
# Copyright 2023 Tristan Labelle <tristan@thebrowser.company>

<#
.SYNOPSIS
Builds the Swift toolchain, installers, and optionally runs tests.

.DESCRIPTION
This script performs various steps associated with building the Swift toolchain:

- Builds the redistributable, SDK, devtools and toolchain binaries and files
- Builds the msi's and installer executable
- Creates a mock installation under S:\Program Files and S:\Library for local toolchain use
- Optionally runs tests for supported projects
- Optionally stages build artifacts for CI

.PARAMETER SourceCache
The path to a directory where projects contributing to the Swift toolchain have
been cloned.
Default: 'S:\SourceCache'

.PARAMETER BinaryCache
The path to a directory where to write build system files and outputs.
Default: 'S:\b'

.PARAMETER ImageRoot
The path to a directory that mimics a file system image root, under which the
"Program Files" subdirectories will be created with the files installed by CMake.
Default: 'S:\'

.PARAMETER Stage
The path to a directory where built msi's and the installer executable should be
staged (for CI). Leave empty for local development builds.

.PARAMETER PinnedBuild
The pinned bootstrap Swift toolchain used to build the Swift components with.

.PARAMETER PinnedSHA256
The SHA256 for the pinned toolchain.

.PARAMETER EnableCaching
Enable build caching using sccache to speed up rebuilds. Requires sccache to be
configured via environment variables. Recommended for repeated builds.

.PARAMETER IncludeSBoM
Include Software Bill of Materials generation using syft. Used for compliance
tracking.

.PARAMETER ProductVersion
The product version to be used when building the installer. Supports semantic
version strings (e.g., "1.0.0"). Default: "0.0.0"

.PARAMETER ToolchainIdentifier
The toolchain version identifier for the toolchain being built.
Default: Uses TOOLCHAIN_VERSION environment variable or "$USERNAME.development"

.PARAMETER HostArchName
The architecture where the toolchain will execute. Automatically detected from
system.  Valid values: AMD64, ARM64

.PARAMETER DebugInfo
Include debug information in the builds. Useful for debugging the toolchain
itself.
Note: This significantly increases build time and disk usage.

.PARAMETER CDebugFormat
The debug information format for C/C++ code. Valid values: dwarf, codeview.
Default: dwarf

.PARAMETER SwiftDebugFormat
The debug information format for Swift code. Valid values: dwarf, codeview.
Default: dwarf

.PARAMETER Android
Build Android SDKs. Requires Android NDK to be available.

.PARAMETER AndroidNDKVersion
The version number of the Android NDK to be used.
Format: r{number}[{letter}] (e.g., r27c)
Default: "r27c"

.PARAMETER AndroidAPILevel
The API Level to target when building the Android SDKs. Must be between 1 and 36.
Default: 28

.PARAMETER AndroidSDKVersions
An array of SDKs to build for the Android OS.
Default: @("Android", "AndroidExperimental")

.PARAMETER AndroidSDKArchitectures
An array of architectures for which the Android Swift SDK should be built.
Default: @("aarch64", "armv7", "i686", "x86_64")

.PARAMETER WinSDKVersion
The version number of the Windows SDK to be used.
Overrides the value resolved by the Visual Studio command prompt.
If no such Windows SDK is installed, it will be downloaded from nuget.

.PARAMETER WindowsSDKVersions
An array of SDKs to build for the Windows OS.
Default: @("Windows", "WindowsExperimental")

.PARAMETER WindowsSDKArchitectures
An array of architectures for which the Windows Swift SDK should be built.
Default: @("X64","X86","ARM64")

.PARAMETER Clean
Clean non-compiler builds while building. Use this for a fresh build when
experiencing issues.

.PARAMETER SkipBuild
Skip the build phase entirely. Useful for testing packaging or other post-build
steps.

.PARAMETER SkipPackaging
Skip building the MSI installers and packaging. Useful for development builds.

.PARAMETER Test
An array of names of projects to run tests for. Use '*' to run all tests.
Available tests: lld, lldb, swift, dispatch, foundation, xctest, swift-format, sourcekit-lsp

.PARAMETER IncludeDS2
Include the ds2 remote debug server in the SDK.
This component is currently only supported in Android builds.

.PARAMETER IncludeNoAsserts
Build and include the no-assert toolchain variant in the output.

.PARAMETER Summary
Display a build time summary at the end of the build. Helpful for performance analysis.

.EXAMPLE
PS> .\Build.ps1

.EXAMPLE
PS> .\Build.ps1 -WindowsSDKArchitectures x64 -ProductVersion 1.2.3 -Test foundation,xctest
#>
[CmdletBinding(PositionalBinding = $false)]
param
(
  # Build Paths
  [System.IO.FileInfo] $SourceCache = "S:\SourceCache",
  [System.IO.FileInfo] $BinaryCache = "S:\b",
  [System.IO.FileInfo] $ImageRoot = "S:",
  [string] $Stage = "",

  # (Pinned) Bootstrap Toolchain
  [string] $PinnedBuild = "",
  [ValidatePattern("^([A-Fa-f0-9]{64}|)$")]
  [string] $PinnedSHA256 = "",
  [string] $PinnedVersion = "",

  # Build Caching
  [switch] $EnableCaching,
  [ValidatePattern('^\d+(\.\d+)*$')]
  [string] $SCCacheVersion = "0.10.0",

  # SBoM Support
  [switch] $IncludeSBoM = $false,
  [string] $SyftVersion = "1.29.1",

  # Dependencies
  [ValidatePattern('^\d+(\.\d+)*$')]
  [string] $PythonVersion = "3.9.10",

  # Toolchain Version Info
  [string] $ProductVersion = "0.0.0",
  [string] $ToolchainIdentifier = $(if ($env:TOOLCHAIN_VERSION) { $env:TOOLCHAIN_VERSION } else { "$env:USERNAME.development" }),

  # Toolchain Cross-compilation
  [ValidateSet("AMD64", "ARM64")]
  [string] $HostArchName = $(if ($env:PROCESSOR_ARCHITEW6432) { $env:PROCESSOR_ARCHITEW6432 } else { $env:PROCESSOR_ARCHITECTURE }),
  [object] $UseHostToolchain = $true,

  # Debug Information
  [switch] $DebugInfo,
  [ValidateSet("codeview", "dwarf")]
  [string] $CDebugFormat = "dwarf",
  [ValidateSet("codeview", "dwarf")]
  [string] $SwiftDebugFormat = "dwarf",

  # Android SDK Options
  [switch] $Android = $false,
  [ValidatePattern("^r(?:[1-9]|[1-9][0-9])(?:[a-z])?$")]
  [string] $AndroidNDKVersion = "r27c",
  [ValidateRange(1, 36)]
  [int] $AndroidAPILevel = 28,
  [string[]] $AndroidSDKVersions = @("Android", "AndroidExperimental"),
  [string[]] $AndroidSDKArchitectures = @("aarch64", "armv7", "i686", "x86_64"),

  # Windows SDK Options
  [ValidatePattern("^\d+\.\d+\.\d+(?:-\w+)?")]
  [string] $WinSDKVersion = "",
  [string[]] $WindowsSDKVersions = @("Windows", "WindowsExperimental"),
  [string[]] $WindowsSDKArchitectures = @("X64","X86","Arm64"),

  # Incremental Build Support
  [switch] $Clean,
  [switch] $SkipBuild = $false,
  [switch] $SkipPackaging = $false,
  [string[]] $Test = @(),

  [switch] $IncludeDS2 = $false,
  [switch] $IncludeNoAsserts = $false,
  [ValidateSet("debug", "release")]
  [string] $FoundationTestConfiguration = "debug",

  [switch] $Summary,
  [switch] $ToBatch
)

## Prepare the build environment.

$ErrorActionPreference = "Stop"
Set-StrictMode -Version 3.0

# Avoid being run in a "Developer" shell since this script launches its own sub-shells targeting
# different architectures, and these variables cause confusion.
if ($env:VSCMD_ARG_HOST_ARCH -or $env:VSCMD_ARG_TGT_ARCH) {
  throw "At least one of VSCMD_ARG_HOST_ARCH and VSCMD_ARG_TGT_ARCH is set, which is incompatible with this script. Likely need to run outside of a Developer shell."
}

# Prevent elsewhere-installed swift modules from confusing our builds.
$env:SDKROOT = ""

$CustomWinSDKRoot = $null # Overwritten if we download a Windows SDK from nuget

# Avoid $env:ProgramFiles in case this script is running as x86
$UnixToolsBinDir = "$env:SystemDrive\Program Files\Git\usr\bin"

## Cleanup build arguments.

# Validate that if one is set all are set.
if (($PinnedBuild -or $PinnedSHA256 -or $PinnedVersion) -and -not ($PinnedBuild -and $PinnedSHA256 -and $PinnedVersion)) {
  throw "If any of PinnedBuild, PinnedSHA256, or PinnedVersion is set, all three must be set."
}

# Work around limitations of cmd passing in array arguments via powershell.exe -File
if ($AndroidSDKVersions.Length -eq 1) { $AndroidSDKVersions = $AndroidSDKVersions[0].Split(",") }
if ($AndroidSDKArchitectures.Length -eq 1) { $AndroidSDKArchitectures = $AndroidSDKArchitectures[0].Split(",") }

if ($WindowsSDKVersions.Length -eq 1) { $WindowsSDKVersions = $WindowsSDKVersions[0].Split(",") }
if ($WindowsSDKArchitectures.Length -eq 1) { $WindowsSDKArchitectures = $WindowsSDKArchitectures[0].Split(",") }

if ($Test.Length -eq 1) { $Test = $Test[0].Split(",") }

if ($Test -contains "*") {
  # Explicitly don't include llbuild yet since tests are known to fail on Windows
  $Test = @("lld", "lldb", "swift", "dispatch", "foundation", "xctest", "swift-format", "sourcekit-lsp")
}

if ($UseHostToolchain -is [string]) {
  $UseHostToolchain = [System.Convert]::ToBoolean($UseHostToolchain)
}

## Declare static build and build tool parameters.

$DefaultPinned = @{
  AMD64 = @{
    PinnedBuild = "https://download.swift.org/swift-6.1.2-release/windows10/swift-6.1.2-RELEASE/swift-6.1.2-RELEASE-windows10.exe";
    PinnedSHA256 = "92A0323ED7DD333C3B05E6E0E428F3A91C77D159F6CCFC8626A996F2ACE09A0B";
    PinnedVersion = "6.1.2";
  };
  ARM64 = @{
    PinnedBuild = "https://download.swift.org/swift-6.1.2-release/windows10-arm64/swift-6.1.2-RELEASE/swift-6.1.2-RELEASE-windows10-arm64.exe";
    PinnedSHA256 = "121FB407E578178F82DCCF39A4D03527873D8F7611A801A8FC26DA52503A0C5C";
    PinnedVersion = "6.1.2";
  };
}

enum OS {
  Windows
  Android
}

$KnownPlatforms = @{
  WindowsARM64 = @{
    OS = [OS]::Windows;
    Triple = "aarch64-unknown-windows-msvc";
    Architecture = @{
      VSName = "arm64";
      CMakeName = "ARM64";
      LLVMName = "aarch64";
      ShortName = "arm64";
    };
    BinaryDir = "bin64a";
    Cache = @{};
  };

  WindowsX64 = @{
    OS = [OS]::Windows;
    Triple = "x86_64-unknown-windows-msvc";
    Architecture = @{
      VSName = "amd64";
      CMakeName = "AMD64";
      LLVMName = "x86_64";
      ShortName = "x64";
    };
    BinaryDir = "bin64";
    Cache = @{};
  };

  WindowsX86  = @{
    OS = [OS]::Windows;
    Triple = "i686-unknown-windows-msvc";
    Architecture = @{
      VSName = "x86";
      CMakeName = "i686";
      LLVMName = "i686";
      ShortName = "x86";
    };
    BinaryDir = "bin32";
    Cache = @{};
  };

  AndroidARMv7 = @{
    OS = [OS]::Android;
    Triple = "armv7-unknown-linux-androideabi$AndroidAPILevel";
    Architecture = @{
      ABI = "armeabi-v7a";
      CMakeName = "armv7-a";
      LLVMName = "armv7";
      ShortName = "armv7";
    };
    BinaryDir = "bin32a";
    Cache = @{};
  };

  AndroidARM64 = @{
    OS = [OS]::Android;
    Triple = "aarch64-unknown-linux-android$AndroidAPILevel";
    Architecture = @{
      ABI = "arm64-v8a";
      CMakeName = "aarch64";
      LLVMName = "aarch64";
      ShortName = "arm64";
    };
    BinaryDir = "bin64a";
    Cache = @{};
  };

  AndroidX86 = @{
    OS = [OS]::Android;
    Triple = "i686-unknown-linux-android$AndroidAPILevel";
    Architecture = @{
      ABI = "x86";
      CMakeName = "i686";
      LLVMName = "i686";
      ShortName = "x86";
    };
    BinaryDir = "bin32";
    Cache = @{};
  };

  AndroidX64 = @{
    OS = [OS]::Android;
    Triple = "x86_64-unknown-linux-android$AndroidAPILevel";
    Architecture = @{
      ABI = "x86_64";
      CMakeName = "x86_64";
      LLVMName = "x86_64";
      ShortName = "x64";
    };
    BinaryDir = "bin64";
    Cache = @{};
  };
}

$WiX = @{
  Version = "4.0.6";
  URL = "https://www.nuget.org/api/v2/package/wix/4.0.6";
  SHA256 = "A94DD42AE1FB56B32DA180E2173CEDA4F0D10B4C8871C5EE59ECB502131A1EB6";
  Path = [IO.Path]::Combine("$BinaryCache\WiX-4.0.6", "tools", "net6.0", "any");
}

$KnownPythons = @{
  "3.9.10" = @{
    AMD64 = @{
      URL = "https://www.nuget.org/api/v2/package/python/3.9.10";
      SHA256 = "ac43b491e9488ac926ed31c5594f0c9409a21ecbaf99dc7a93f8c7b24cf85867";
    };
    ARM64 = @{
      URL = "https://www.nuget.org/api/v2/package/pythonarm64/3.9.10";
      SHA256 = "429ada77e7f30e4bd8ff22953a1f35f98b2728e84c9b1d006712561785641f69";
    };
  }
}

$PythonModules = @{
  "packaging" = @{
    Version = "24.1";
    SHA256 = "026ed72c8ed3fcce5bf8950572258698927fd1dbda10a5e981cdf0ac37f4f002";
    Dependencies = @();
  };
  "setuptools" = @{
    Version = "75.1.0";
    SHA256 = "d59a21b17a275fb872a9c3dae73963160ae079f1049ed956880cd7c09b120538";
    Dependencies = @();
  };
  "psutil" = @{
    Version = "6.1.0";
    SHA256 = "353815f59a7f64cdaca1c0307ee13558a0512f6db064e92fe833784f08539c7a";
    Dependencies = @();
  };
  "argparse" = @{
    Version = "1.4.0";
    SHA256 = "c31647edb69fd3d465a847ea3157d37bed1f95f19760b11a47aa91c04b666314";
    Dependencies = @();
  };
  "six" = @{
    Version = "1.17.0";
    SHA256 = "4721f391ed90541fddacab5acf947aa0d3dc7d27b2e1e8eda2be8970586c3274";
    Dependencies = @();
  };
  "traceback2" = @{
    Version = "1.4.0";
    SHA256 = "8253cebec4b19094d67cc5ed5af99bf1dba1285292226e98a31929f87a5d6b23";
    Dependencies = @();
  };
  "linecache2" = @{
    Version = "1.0.0";
    SHA256 = "e78be9c0a0dfcbac712fe04fbf92b96cddae80b1b842f24248214c8496f006ef";
    Dependencies = @();
  };
}

$KnownNDKs = @{
  r26b = @{
    URL = "https://dl.google.com/android/repository/android-ndk-r26b-windows.zip"
    SHA256 = "A478D43D4A45D0D345CDA6BE50D79642B92FB175868D9DC0DFC86181D80F691E"
    ClangVersion = 17
  }
  r27c = @{
    URL = "https://dl.google.com/android/repository/android-ndk-r27c-windows.zip"
    SHA256 = "27E49F11E0CEE5800983D8AF8F4ACD5BF09987AA6F790D4439DDA9F3643D2494"
    ClangVersion = 18
  }
}

$KnownSCCache = @{
  "0.9.1" = @{
    AMD64 = @{
      URL = "https://github.com/mozilla/sccache/releases/download/v0.9.1/sccache-v0.9.1-x86_64-pc-windows-msvc.zip"
      SHA256 = "9C862BCAEF62804F2124DFC2605A0204F4FE0C5FA337BA4264E9BCAE9D2BA487"
      Path = [IO.Path]::Combine("$BinaryCache\sccache-0.9.1\sccache-v0.9.1-x86_64-pc-windows-msvc", "sccache.exe");
    }
    ARM64 = @{
      URL = "https://github.com/mozilla/sccache/releases/download/v0.9.1/sccache-v0.9.1-aarch64-pc-windows-msvc.tar.gz"
      SHA256 = "99BD024919430DE3C741658ADC60334305A61C0A109F7A334C030F0BB56007A6"
      Path = [IO.Path]::Combine("$BinaryCache\sccache-0.9.1\sccache-v0.9.1-aarch64-pc-windows-msvc", "sccache.exe")
    }
  }

  "0.10.0" = @{
    AMD64 = @{
      URL = "https://github.com/mozilla/sccache/releases/download/v0.10.0/sccache-v0.10.0-x86_64-pc-windows-msvc.zip"
      SHA256 = "6D8823B5C13E0DBA776D88C537229256ECB2F01A1D775B507FD141CB55D30578"
      Path = [IO.Path]::Combine("$BinaryCache\sccache-0.10.0\sccache-v0.10.0-x86_64-pc-windows-msvc", "sccache.exe")
    }
    ARM64 = @{
      URL = "https://github.com/mozilla/sccache/releases/download/v0.10.0/sccache-v0.10.0-aarch64-pc-windows-msvc.tar.gz"
      SHA256 = "5FD6CD6DD474E91C37510719BF27CFE1826F929E40DD383C22A7B96DA9A5458D"
      Path = [IO.Path]::Combine("$BinaryCache\sccache-0.10.0\sccache-v0.10.0-aarch64-pc-windows-msvc", "sccache.exe")
    }
  }
}

$KnownSyft = @{
  "1.29.1" = @{
    AMD64 = @{
      URL = "https://github.com/anchore/syft/releases/download/v1.29.1/syft_1.29.1_windows_amd64.zip"
      SHA256 = "3C67CD9AF40CDCC7FFCE041C8349B4A77F33810184820C05DF23440C8E0AA1D7"
      Path = [IO.Path]::Combine("$BinaryCache\syft-1.29.1", "syft.exe")
    }
  }
}

$BuildArchName = if ($env:PROCESSOR_ARCHITEW6432) { $env:PROCESSOR_ARCHITEW6432 } else { $env:PROCESSOR_ARCHITECTURE }
# TODO: Support other cross-compilation scenarios.
$BuildOS = [OS]::Windows
$HostOS = [OS]::Windows

$vswhere = "${env:ProgramFiles(x86)}\Microsoft Visual Studio\Installer\vswhere.exe"
$VSInstallRoot = & $vswhere -nologo -latest -products "*" -all -prerelease -property installationPath
$msbuild = "$VSInstallRoot\MSBuild\Current\Bin\$BuildArchName\MSBuild.exe"

function Get-CMake {
  try {
    return (Get-Command "cmake.exe" -ErrorAction Stop).Source
  } catch {
    if (Test-Path -Path "${VSInstallRoot}\Common7\IDE\CommonExtensions\Microsoft\CMake\CMake\bin" -PathType Container) {
      return "${VSInstallRoot}\Common7\IDE\CommonExtensions\Microsoft\CMake\CMake\bin\cmake.exe"
    }
  }
  throw "CMake not found on Path nor in the Visual Studio Installation. Please Install CMake to continue."
}

function Get-Ninja {
  try {
    return (Get-Command "Ninja.exe" -ErrorAction Stop).Source
  } catch {
      if (Test-Path -Path "${VSInstallRoot}\Common7\IDE\CommonExtensions\Microsoft\CMake\Ninja" -PathType Container) {
        return "${VSInstallRoot}\Common7\IDE\CommonExtensions\Microsoft\CMake\Ninja\ninja.exe"
      }
  }
  throw "Ninja not found on Path nor in the Visual Studio Installation. Please Install Ninja to continue."
}

$cmake = Get-CMake
$ninja = Get-Ninja

$NugetRoot = "$BinaryCache\nuget"

## Select and prepare build tools, platforms, parameters, etc.

if (-not $PinnedBuild) {
  if (-not $DefaultPinned.ContainsKey($BuildArchName)) {
    throw "Default pinned toolchain definition does not contain an entry for '$BuildArchName'."
  }
  $PinnedBuild = $DefaultPinned[$BuildArchName].PinnedBuild
  $PinnedSHA256 = $DefaultPinned[$BuildArchName].PinnedSHA256
  $PinnedVersion = $DefaultPinned[$BuildArchName].PinnedVersion
}

$PinnedToolchain = [IO.Path]::GetFileNameWithoutExtension($PinnedBuild)

$HostPlatform = switch ($HostArchName) {
  "AMD64" { $KnownPlatforms[$HostOS.ToString() + "X64"] }
  "ARM64" { $KnownPlatforms[$HostOS.ToString() + "ARM64"] }
  default { throw "Unsupported processor architecture" }
}

$BuildPlatform = switch ($BuildArchName) {
  "AMD64" { $KnownPlatforms[$BuildOS.ToString() + "X64"] }
  "ARM64" { $KnownPlatforms[$BuildOS.ToString() + "ARM64"] }
  default { throw "Unsupported processor architecture" }
}

$IsCrossCompiling = $HostArchName -ne $BuildArchName

if ($Android -and ($HostPlatform -ne $KnownPlatforms["WindowsX64"])) {
  throw "Unsupported host architecture for building android SDKs"
}

# Resolve the architectures received as argument
$AndroidSDKBuilds = @($AndroidSDKArchitectures | ForEach-Object {
  switch ($_) {
    "aarch64" { $KnownPlatforms["AndroidARM64"] }
    "armv7" { $KnownPlatforms["AndroidARMv7"] }
    "i686" { $KnownPlatforms["AndroidX86"] }
    "x86_64" { $KnownPlatforms["AndroidX64"] }
    default { throw "No Android platform for architecture $_" }
  }
})

$WindowsSDKBuilds = @($WindowsSDKArchitectures | ForEach-Object {
  switch ($_) {
    "X64" { $KnownPlatforms["WindowsX64"] }
    "X86" { $KnownPlatforms["WindowsX86"] }
    "Arm64" { $KnownPlatforms["WindowsArm64"] }
    default { throw "No Windows platform for architecture $_" }
  }
})

## Helpers for logging and timing build steps.

$TimingData = New-Object System.Collections.Generic.List[System.Object]

function Add-TimingData {
  param
  (
    [Parameter(Mandatory)]
    [Hashtable] $Platform,
    [Parameter(Mandatory)]
    [string] $BuildStep,
    [Parameter(Mandatory)]
    [System.TimeSpan] $ElapsedTime
  )

  $TimingData.Add([PSCustomObject]@{
    Arch = $Platform.Architecture.LLVMName
    Platform = $Platform.OS.ToString()
    "Build Step" = $BuildStep
    "Elapsed Time" = $ElapsedTime
  })
}

function Write-Summary {
  Write-Host "Summary:" -ForegroundColor Cyan

  if ($EnableCaching) {
    Write-Host "SCCache:" -ForegroundColor Green
    Invoke-Program (Get-SCCache).Path --show-stats
  }

  $TotalTime = [TimeSpan]::Zero
  foreach ($Entry in $TimingData) {
    $TotalTime = $TotalTime.Add($Entry."Elapsed Time")
  }

  $SortedData = $TimingData | ForEach-Object {
    $Percentage = [math]::Round(($_.("Elapsed Time").TotalSeconds / $TotalTime.TotalSeconds) * 100, 1)
    $FormattedTime = "{0:hh\:mm\:ss\.ff}" -f $_."Elapsed Time"
    [PSCustomObject]@{
      "Build Step" = $_."Build Step"
      Platform = $_.Platform
      Arch = $_.Arch
      "Elapsed Time" = $FormattedTime
      "%" = "$Percentage%"
    }
  } | Sort-Object -Descending -Property "Elapsed Time"

  $FormattedTotalTime = "{0:hh\:mm\:ss\.ff}" -f $TotalTime
  $TotalRow = [PSCustomObject]@{
    "Build Step" = "TOTAL"
    Platform = ""
    Arch = ""
    "Elapsed Time" = $FormattedTotalTime
    "%" = "100.0%"
  }

  @($SortedData) + $TotalRow | Format-Table -AutoSize
}

function Get-AndroidNDK {
  $NDK = $KnownNDKs[$AndroidNDKVersion]
  if (-not $NDK) { throw "Unsupported Android NDK version" }
  return $NDK
}

function Get-AndroidNDKPath {
  return Join-Path -Path $BinaryCache -ChildPath "android-ndk-$AndroidNDKVersion"
}

function Get-FlexExecutable {
  return Join-Path -Path $BinaryCache -ChildPath "win_flex_bison\win_flex.exe"
}

function Get-BisonExecutable {
  return Join-Path -Path $BinaryCache -ChildPath "win_flex_bison\win_bison.exe"
}

function Get-SCCache {
  return $KnownSCCache[$SCCacheVersion][$BuildArchName]
}

function Get-PythonPath([Hashtable] $Platform) {
  return [IO.Path]::Combine("$BinaryCache\", "Python$($Platform.Architecture.CMakeName)-$PythonVersion")
}

function Get-PythonExecutable {
  return [IO.Path]::Combine((Get-PythonPath $BuildPlatform), "tools", "python.exe")
}

function Get-PythonScriptsPath {
  return [IO.Path]::Combine((Get-PythonPath $BuildPlatform), "tools", "Scripts")
}

function Get-Syft {
  return $KnownSyft[$SyftVersion][$BuildArchName]
}

function Get-SyftPath([Hashtable] $Platform) {
  return [IO.Path]::Combine("$BinaryCache\", "syft-$SyftVersion")
}

function Get-SyftExecutable {
  return [IO.Path]::Combine((Get-SyftPath $BuildPlatform), "syft.exe")
}

function Get-InstallDir([Hashtable] $Platform) {
  if ($Platform -eq $HostPlatform) {
    return [IO.Path]::Combine("$ImageRoot\", "Program Files", "Swift")
  }
  if ($Platform -eq $KnownPlatforms["WindowsARM64"]) {
    return [IO.Path]::Combine("$ImageRoot\", "Program Files (Arm64)", "Swift")
  }
  if ($Platform -eq $KnownPlatforms["WindowsX64"]) {
    return [IO.Path]::Combine("$ImageRoot\", "Program Files (Amd64)", "Swift")
  }
  if ($Platform -eq $KnownPlatforms["WindowsX86"]) {
    return [IO.Path]::Combine("$ImageRoot\", "Program Files (x86)", "Swift")
  }
  throw "Unknown Platform"
}

# For dev productivity, install the host toolchain directly using CMake.
# This allows iterating on the toolchain using ninja builds.
$HostPlatform.ToolchainInstallRoot = "$(Get-InstallDir $HostPlatform)\Toolchains\$ProductVersion+Asserts"
$HostPlatform.NoAssertsToolchainInstallRoot = "$(Get-InstallDir $HostPlatform)\Toolchains\$ProductVersion+NoAsserts"
$BuildPlatform.ToolchainInstallRoot = "$(Get-InstallDir $BuildPlatform)\Toolchains\$ProductVersion+Asserts"
$BuildPlatform.NoAssertsToolchainInstallRoot = "$(Get-InstallDir $BuildPlatform)\Toolchains\$ProductVersion+NoAsserts"

# Build functions
function Invoke-BuildStep {
  [CmdletBinding(PositionalBinding = $false)]
  param
  (
    [Parameter(Position=0, Mandatory)]
    [string] $Name,
    [Parameter(Position=1, Mandatory)]
    [Hashtable] $Platform,
    [Parameter(ValueFromRemainingArguments)]
    [Object[]] $RemainingArgs
  )

  if ($Summary) {
    $Stopwatch = [Diagnostics.Stopwatch]::StartNew()
  }

  $SplatArgs = @{}
  if ($RemainingArgs) {
    $Enumerator = $RemainingArgs.GetEnumerator()
    while ($Enumerator.MoveNext()) {
      $Arg = $Enumerator.Current
      if ($Arg -is [Hashtable]) {
        $SplatArgs += $Arg
      } elseif ($Arg -is [string] -and $Arg.StartsWith('-')) {
        $ParamName = $Arg.TrimStart('-')
        $HasNextArg = $RemainingArgs.IndexOf($Arg) -lt ($RemainingArgs.Count - 1)
        if ($HasNextArg) {
          $NextArg = $RemainingArgs[$RemainingArgs.IndexOf($Arg) + 1]
          if ($NextArg -is [string] -and !$NextArg.StartsWith('-')) {
            $SplatArgs[$ParamName] = $NextArg
            $Enumerator.MoveNext() # Skip NextArg
            continue
          }
        }
        # Must be a flag.
        $SplatArgs[$ParamName] = $true
      } else {
        throw "Positional parameter '$Arg' found. The Invoke-BuildStep function only supports named parameters after the required Name and Platform parameters."
      }
    }
  }

  & $Name $Platform @SplatArgs

  if ($Summary) {
    Add-TimingData $Platform $Name $Stopwatch.Elapsed
  }
}

enum Project {
  BuildTools
  RegsGen2

  CDispatch
  Compilers
  FoundationMacros
  TestingMacros
  ToolsSupportCore
  LLBuild
  ArgumentParser
  SQLite
  Driver
  Crypto
  Collections
  ASN1
  Certificates
  System
  Subprocess
  Build
  PackageManager
  Markdown
  Format
  LMDB
  IndexStoreDB
  SourceKitLSP
  SymbolKit
  DocC

  LLVM
  Runtime
  Dispatch
  DynamicFoundation
  XCTest
  Testing
  ClangBuiltins
  ClangRuntime
  SwiftInspect
  ExperimentalDynamicRuntime
  ExperimentalDynamicOverlay
  ExperimentalDynamicStringProcessing
  ExperimentalDynamicSynchronization
  ExperimentalDynamicDistributed
  ExperimentalDynamicObservation
  ExperimentalDynamicDispatch
  ExperimentalDynamicDifferentiation
  ExperimentalDynamicVolatile
  ExperimentalDynamicFoundation
  ExperimentalStaticRuntime
  ExperimentalStaticOverlay
  ExperimentalStaticStringProcessing
  ExperimentalStaticSynchronization
  ExperimentalStaticDistributed
  ExperimentalStaticObservation
  ExperimentalStaticDifferentiation
  ExperimentalStaticVolatile
  ExperimentalStaticDispatch
  ExperimentalStaticFoundation
}

function Get-ProjectBinaryCache([Hashtable] $Platform, [Project] $Project) {
  if ($Project -eq [Project]::Compilers) {
    if ($Platform -eq $HostPlatform) { return "$BinaryCache\5" }
    if ($Platform -eq $BuildPlatform) { return "$BinaryCache\1" }
    throw "Building Compilers for $($Platform.Triple) currently unsupported."
  }
  return "$([IO.Path]::Combine("$BinaryCache\", $Platform.Triple, $Project.ToString()))"
}

function Get-ProjectCMakeModules {
  [CmdletBinding(PositionalBinding = $false)]
  param
  (
    [Parameter(Position = 0, Mandatory = $true)]
    [Hashtable] $Platform,
    [Parameter(Position = 1, Mandatory = $true)]
    [Project] $Project
  )

  return "$([IO.Path]::Combine((Get-ProjectBinaryCache $Platform $Project), "cmake", "modules"))"
}

function Get-TargetInfo([Hashtable] $Platform) {
  # Cache the result of "swiftc -print-target-info" as $Platform.Cache.TargetInfo
  $CacheKey = "TargetInfo"
  if (-not $Platform.Cache.ContainsKey($CacheKey)) {
    [void](Invoke-IsolatingEnvVars {
      $env:Path = "$(Get-PinnedToolchainRuntime);$(Get-PinnedToolchainToolsDir);${env:Path}"
      $TargetInfo = & swiftc -target $Platform.Triple -print-target-info
      if ($LastExitCode -ne 0) {
        throw "Unable to print target info for '$($Platform.Triple)'"
      }
      $TargetInfo = $TargetInfo | ConvertFrom-JSON
      $Platform.Cache[$CacheKey] = $TargetInfo.target
    })
  }
  return $Platform.Cache[$CacheKey]
}

function Get-ModuleTriple([Hashtable] $Platform) {
  return (Get-TargetInfo $Platform).moduleTriple
}

function Copy-File($Src, $Dst) {
  # Create the directory tree first so Copy-Item succeeds
  # If $Dst is the target directory, make sure it ends with "\"
  $DstDir = [IO.Path]::GetDirectoryName($Dst)
  if ($ToBatch) {
    Write-Output "md `"$DstDir`""
    Write-Output "copy /Y `"$Src`" `"$Dst`""
  } else {
    New-Item -ItemType Directory -ErrorAction Ignore $DstDir | Out-Null
    Copy-Item -Force `
      -Path $Src `
      -Destination $Dst
  }
}

function Copy-Directory($Src, $Dst) {
  if ($ToBatch) {
    Write-Output "md `"$Dst`""
    Write-Output "copy /Y `"$Src`" `"$Dst`""
  } else {
    New-Item -ItemType Directory -ErrorAction Ignore $Dst | Out-Null
    Copy-Item -Force -Recurse `
      -Path $Src `
      -Destination $Dst
  }
}

function Move-Directory($Src, $Dst) {
  if ($ToBatch) {
  } else {
    $Destination = Join-Path -Path $Dst -ChildPath (Split-Path -Path $Src -Leaf)
    if (Test-Path -Path $Destination -Type Container) {
      Remove-Item -Path $Destination -Recurse -Force | Out-Null
    }
    New-Item -ItemType Directory -ErrorAction Ignore $Dst | Out-Null
    Move-Item -Path $Src -Destination $Destination -Force | Out-Null
  }
}

function Invoke-Program() {
  [CmdletBinding(PositionalBinding = $false)]
  param
  (
    [Parameter(Position = 0, Mandatory = $true)]
    [string] $Executable,
    [switch] $Silent,
    [switch] $OutNull,
    [string] $OutFile = "",
    [string] $ErrorFile = "",
    [Parameter(Position = 1, ValueFromRemainingArguments)]
    [string[]] $ExecutableArgs
  )

  if ($ToBatch) {
    # Print the invocation in batch file-compatible format
    $OutputLine = "`"$Executable`""
    $ShouldBreakLine = $false
    for ($i = 0; $i -lt $ExecutableArgs.Length; $i++) {
      if ($ShouldBreakLine -or $OutputLine.Length -ge 40) {
        $OutputLine += " ^"
        Write-Output $OutputLine
        $OutputLine = "  "
      }

      $Arg = $ExecutableArgs[$i]
      if ($Arg.Contains(" ")) {
        $OutputLine += " `"$Arg`""
      } else {
        $OutputLine += " $Arg"
      }

      # Break lines after non-switch arguments
      $ShouldBreakLine = -not $Arg.StartsWith("-")
    }

    if ($OutNull) {
      $OutputLine += " > nul"
    } elseif ($Silent) {
      $OutputLine += " *> nul"
    } else {
      if ($OutFile) { $OutputLine += " > `"$OutFile`"" }
      if ($ErrorFile) { $OutputLine += " 2> `"$ErrorFile`"" }
    }

    Write-Output $OutputLine
  } else {
    if ($OutNull) {
      & $Executable @ExecutableArgs | Out-Null
    } elseif ($Silent) {
      & $Executable @ExecutableArgs | Out-Null 2>&1| Out-Null
    } elseif ($OutFile -and $ErrorFile) {
      & $Executable @ExecutableArgs | Out-File -FilePath $OutFile -Encoding UTF8 2>&1| Out-File -FilePath $ErrorFile -Encoding UTF8
    } elseif ($OutFile) {
      & $Executable @ExecutableArgs | Out-File -FilePath $OutFile -Encoding UTF8
    } elseif ($ErrorFile) {
      & $Executable @ExecutableArgs 2>&1| Out-File -FilePath $ErrorFile -Encoding UTF8
    } else {
      & $Executable @ExecutableArgs
    }

    if ($LastExitCode -ne 0) {
      $ErrorMessage = "Error: $([IO.Path]::GetFileName($Executable)) exited with code $($LastExitCode).`n"

      $ErrorMessage += "Invocation:`n"
      $ErrorMessage += "  $Executable $ExecutableArgs`n"

      $ErrorMessage += "Call stack:`n"
      foreach ($Frame in @(Get-PSCallStack)) {
        $ErrorMessage += "  $Frame`n"
      }

      throw $ErrorMessage
    }
  }
}

function Invoke-IsolatingEnvVars([scriptblock]$Block) {
  if ($ToBatch) {
    Write-Output "setlocal enableextensions enabledelayedexpansion"
  }

  $OldVars = @{}
  foreach ($Var in (Get-ChildItem env:*).GetEnumerator()) {
    $OldVars.Add($Var.Key, $Var.Value)
  }
  try {
    & $Block
  } finally {
    Remove-Item env:*
    foreach ($Var in $OldVars.GetEnumerator()) {
      New-Item -Path "env:\$($Var.Key)" -Value $Var.Value -ErrorAction Ignore | Out-Null
    }

    if ($ToBatch) {
      Write-Output "endlocal"
    }
  }
}

function Invoke-VsDevShell([Hashtable] $Platform) {
  if (($Platform.OS -ne [OS]::Windows) -or ($BuildPlatform.OS -ne [OS]::Windows)) {
    Write-Warning "Invoke-VsDevShell called on non-Windows platform."
    return
  }

  $DevCmdArguments = "-no_logo -host_arch=$($BuildPlatform.Architecture.VSName) -arch=$($Platform.Architecture.VSName)"
  if ($CustomWinSDKRoot) {
    $DevCmdArguments += " -winsdk=none"
  } elseif ($WinSDKVersion) {
    $DevCmdArguments += " -winsdk=$WinSDKVersion"
  }

  if ($ToBatch) {
    Write-Output "call `"$VSInstallRoot\Common7\Tools\VsDevCmd.bat`" $DevCmdArguments"
  } else {
    # This dll path is valid for VS2019 and VS2022, but it was under a vsdevcmd subfolder in VS2017
    Import-Module "$VSInstallRoot\Common7\Tools\Microsoft.VisualStudio.DevShell.dll"
    Enter-VsDevShell -VsInstallPath $VSInstallRoot -SkipAutomaticLocation -DevCmdArguments $DevCmdArguments

    if ($CustomWinSDKRoot) {
      # Using a non-installed Windows SDK. Setup environment variables manually.
      $WinSDKVerIncludeRoot = "$CustomWinSDKRoot\include\$WinSDKVersion"
      $WinSDKIncludePath = "$WinSDKVerIncludeRoot\ucrt;$WinSDKVerIncludeRoot\um;$WinSDKVerIncludeRoot\shared;$WinSDKVerIncludeRoot\winrt;$WinSDKVerIncludeRoot\cppwinrt"
      $WinSDKVerLibRoot = "$CustomWinSDKRoot\lib\$WinSDKVersion"

      $env:WindowsLibPath = "$CustomWinSDKRoot\UnionMetadata\$WinSDKVersion;$CustomWinSDKRoot\References\$WinSDKVersion"
      $env:WindowsSdkBinPath = "$CustomWinSDKRoot\bin"
      $env:WindowsSDKLibVersion = "$WinSDKVersion\"
      $env:WindowsSdkVerBinPath = "$CustomWinSDKRoot\bin\$WinSDKVersion"
      $env:WindowsSDKVersion = "$WinSDKVersion\"

      $env:EXTERNAL_INCLUDE += ";$WinSDKIncludePath"
      $env:INCLUDE += ";$WinSDKIncludePath"
      $env:LIB += ";$WinSDKVerLibRoot\ucrt\$($Platform.Architecture.ShortName);$WinSDKVerLibRoot\um\$($Platform.Architecture.ShortName)"
      $env:LIBPATH += ";$env:WindowsLibPath"
      $env:PATH += ";$env:WindowsSdkVerBinPath\$($Platform.Architecture.ShortName);$env:WindowsSdkBinPath\$($Platform.Architecture.ShortName)"
      $env:UCRTVersion = $WinSDKVersion
      $env:UniversalCRTSdkDir = $CustomWinSDKRoot
    }
  }
}

function Get-Dependencies {
  Write-Host "[$([DateTime]::Now.ToString("yyyy-MM-dd HH:mm:ss"))] Get-Dependencies ..." -ForegroundColor Cyan
  $ProgressPreference = "SilentlyContinue"

  $WebClient = New-Object Net.WebClient

  function DownloadAndVerify($URL, $Destination, $Hash) {
    if (Test-Path $Destination) {
      return
    }

    Write-Output "$Destination not found. Downloading ..."
    if ($ToBatch) {
      Write-Output "md `"$(Split-Path -Path $Destination -Parent)`""
      Write-Output "curl.exe -sL $URL -o $Destination"
      Write-Output "(certutil -HashFile $Destination SHA256) == $Hash || (exit /b)"
    } else {
      New-Item -ItemType Directory (Split-Path -Path $Destination -Parent) -ErrorAction Ignore | Out-Null
      $WebClient.DownloadFile($URL, $Destination)
      $SHA256 = Get-FileHash -Path $Destination -Algorithm SHA256
      if ($SHA256.Hash -ne $Hash) {
        throw "SHA256 mismatch ($($SHA256.Hash) vs $Hash)"
      }
    }
  }

  function Expand-ZipFile {
    param
    (
        [string]$ZipFileName,
        [string]$BinaryCache,
        [string]$ExtractPath,
        [bool]$CreateExtractPath = $true
    )

    $source = Join-Path -Path $BinaryCache -ChildPath $ZipFileName
    $destination = Join-Path -Path $BinaryCache -ChildPath $ExtractPath

    # Check if the extracted directory already exists and is up to date.
    if (Test-Path $destination) {
        $zipLastWriteTime = (Get-Item $source).LastWriteTime
        $extractedLastWriteTime = (Get-Item $destination).LastWriteTime
        # Compare the last write times
        if ($zipLastWriteTime -le $extractedLastWriteTime) {
            Write-Output "'$ZipFileName' is already extracted and up to date."
            return
        }
    }

    $destination = if ($CreateExtractPath) { $destination } else { $BinaryCache }

    Write-Output "Extracting '$ZipFileName' ..."
    New-Item -ItemType Directory -ErrorAction Ignore -Path $BinaryCache | Out-Null
    Expand-Archive -Path $source -DestinationPath $destination -Force
  }

  function Extract-Toolchain {
    param
    (
        [string]$InstallerExeName,
        [string]$BinaryCache,
        [string]$ToolchainName
    )

    $source = Join-Path -Path $BinaryCache -ChildPath $InstallerExeName
    $destination = Join-Path -Path $BinaryCache -ChildPath toolchains\$ToolchainName

    # Check if the extracted directory already exists and is up to date.
    if (Test-Path $destination) {
        $installerWriteTime = (Get-Item $source).LastWriteTime
        $extractedWriteTime = (Get-Item $destination).LastWriteTime
        if ($installerWriteTime -le $extractedWriteTime) {
            Write-Output "'$InstallerExeName' is already extracted and up to date."
            return
        }
    }

    Write-Output "Extracting '$InstallerExeName' ..."

    # The new runtime MSI is built to expand files into the immediate directory. So, setup the installation location.
    New-Item -ItemType Directory -ErrorAction Ignore $BinaryCache\toolchains\$ToolchainName\LocalApp\Programs\Swift\Runtimes\$(Get-PinnedToolchainVersion)\usr\bin | Out-Null
    Invoke-Program "$($WiX.Path)\wix.exe" -- burn extract $BinaryCache\$InstallerExeName -out $BinaryCache\toolchains\ -outba $BinaryCache\toolchains\
    Get-ChildItem "$BinaryCache\toolchains\WixAttachedContainer" -Filter "*.msi" | ForEach-Object {
      $LogFile = [System.IO.Path]::ChangeExtension($_.Name, "log")
      $TARGETDIR = if ($_.Name -eq "rtl.msi") { "$BinaryCache\toolchains\$ToolchainName\LocalApp\Programs\Swift\Runtimes\$(Get-PinnedToolchainVersion)\usr\bin" } else { "$BinaryCache\toolchains\$ToolchainName" }
      Invoke-Program -OutNull msiexec.exe /lvx! $BinaryCache\toolchains\$LogFile /qn /a $BinaryCache\toolchains\WixAttachedContainer\$($_.Name) ALLUSERS=0 TARGETDIR=$TARGETDIR
    }
  }

  if ($IncludeSBoM) {
    $syft = Get-Syft
    DownloadAndVerify $syft.URL "$BinaryCache\syft-$SyftVersion.zip" $syft.SHA256
    Expand-ZipFile syft-$SyftVersion.zip $BinaryCache syft-$SyftVersion
  }

  if ($SkipBuild -and $SkipPackaging) { return }

  $Stopwatch = [Diagnostics.Stopwatch]::StartNew()
  if ($ToBatch) {
    Write-Host -ForegroundColor Cyan "[$([DateTime]::Now.ToString("yyyy-MM-dd HH:mm:ss"))] Get-Dependencies..."
  }

  DownloadAndVerify $WiX.URL "$BinaryCache\WiX-$($WiX.Version).zip" $WiX.SHA256
  Expand-ZipFile WiX-$($WiX.Version).zip $BinaryCache WiX-$($WiX.Version)

  if ($SkipBuild) { return }

  if ($EnableCaching) {
    $SCCache = Get-SCCache
    DownloadAndVerify $SCCache.URL "$BinaryCache\sccache-$SCCacheVersion.zip" $SCCache.SHA256
    Expand-ZipFile sccache-$SCCacheVersion.zip $BinaryCache sccache-$SCCacheVersion
  }

  DownloadAndVerify $PinnedBuild "$BinaryCache\$PinnedToolchain.exe" $PinnedSHA256

  if ($Test -contains "lldb") {
    # The make tool isn't part of MSYS
    $GnuWin32MakeURL = "https://downloads.sourceforge.net/project/ezwinports/make-4.4.1-without-guile-w32-bin.zip"
    $GnuWin32MakeHash = "fb66a02b530f7466f6222ce53c0b602c5288e601547a034e4156a512dd895ee7"
    DownloadAndVerify $GnuWin32MakeURL "$BinaryCache\GnuWin32Make-4.4.1.zip" $GnuWin32MakeHash
    Expand-ZipFile GnuWin32Make-4.4.1.zip $BinaryCache GnuWin32Make-4.4.1
  }

  # TODO(compnerd) stamp/validate that we need to re-extract
  New-Item -ItemType Directory -ErrorAction Ignore $BinaryCache\toolchains | Out-Null
  Extract-Toolchain "$PinnedToolchain.exe" $BinaryCache $PinnedToolchain.TrimStart("swift-").TrimEnd("-a-windows10")

  function Get-KnownPython([string] $ArchName) {
    if (-not $KnownPythons.ContainsKey($PythonVersion)) {
      throw "Unknown python version: $PythonVersion"
    }
    return $KnownPythons[$PythonVersion].$ArchName
  }

  function Install-Python([string] $ArchName) {
    $Python = Get-KnownPython $ArchName
    DownloadAndVerify $Python.URL "$BinaryCache\Python$ArchName-$PythonVersion.zip" $Python.SHA256
    if (-not $ToBatch) {
      Expand-ZipFile Python$ArchName-$PythonVersion.zip "$BinaryCache" Python$ArchName-$PythonVersion
    }
  }

  function Install-PIPIfNeeded() {
    try {
      Invoke-Program -Silent "$(Get-PythonExecutable)" -m pip
    } catch {
      Write-Output "Installing pip ..."
      Invoke-Program -OutNull "$(Get-PythonExecutable)" '-I' -m ensurepip -U --default-pip
    } finally {
      Write-Output "pip installed."
    }
  }

  function Test-PythonModuleInstalled([string] $ModuleName) {
    try {
      Invoke-Program -Silent "$(Get-PythonExecutable)" -c "import $ModuleName"
      return $true;
    } catch {
      return $false;
    }
  }

  function Install-PythonModule([string] $ModuleName) {
    if (Test-PythonModuleInstalled $ModuleName) {
      Write-Output "$ModuleName already installed."
      return;
    }
    $TempRequirementsTxt = New-TemporaryFile
    $Module = $PythonModules[$ModuleName]
    $Dependencies = $Module["Dependencies"]
    Write-Output "$ModuleName==$($Module.Version) --hash=`"sha256:$($Module.SHA256)`"" >> $TempRequirementsTxt
    for ($i = 0; $i -lt $Dependencies.Length; $i++) {
      $Dependency = $PythonModules[$Dependencies[$i]]
      Write-Output "$($Dependencies[$i])==$($Dependency.Version) --hash=`"sha256:$($Dependency.SHA256)`"" >> $TempRequirementsTxt
    }
    Invoke-Program -OutNull "$(Get-PythonExecutable)" '-I' -m pip install -r $TempRequirementsTxt --require-hashes --no-binary==:all: --disable-pip-version-check
    Write-Output "$ModuleName installed."
  }

  function Install-PythonModules() {
    Install-PIPIfNeeded
    Install-PythonModule "packaging" # For building LLVM 18+
    Install-PythonModule "setuptools" # Required for SWIG support
    if ($Test -contains "lldb") {
      Install-PythonModule "psutil" # Required for testing LLDB
    }
  }

  Install-Python $HostArchName
  if ($IsCrossCompiling) {
    Install-Python $BuildArchName
  }

  # Ensure Python modules that are required as host build tools
  Install-PythonModules

  if ($Android) {
    $NDK = Get-AndroidNDK
    DownloadAndVerify $NDK.URL "$BinaryCache\android-ndk-$AndroidNDKVersion-windows.zip" $NDK.SHA256
    Expand-ZipFile -ZipFileName "android-ndk-$AndroidNDKVersion-windows.zip" -BinaryCache $BinaryCache -ExtractPath "android-ndk-$AndroidNDKVersion" -CreateExtractPath $false
  }

  if ($IncludeDS2) {
    $WinFlexBisonVersion = "2.5.25"
    $WinFlexBisonURL = "https://github.com/lexxmark/winflexbison/releases/download/v$WinFlexBisonVersion/win_flex_bison-$WinFlexBisonVersion.zip"
    $WinFlexBisonHash = "8D324B62BE33604B2C45AD1DD34AB93D722534448F55A16CA7292DE32B6AC135"
    DownloadAndVerify $WinFlexBisonURL "$BinaryCache\win_flex_bison-$WinFlexBisonVersion.zip" $WinFlexBisonHash

    Expand-ZipFile -ZipFileName "win_flex_bison-$WinFlexBisonVersion.zip" -BinaryCache $BinaryCache -ExtractPath "win_flex_bison"
  }

  if ($WinSDKVersion) {
    try {
      # Check whether VsDevShell can already resolve the requested Windows SDK Version
      Invoke-IsolatingEnvVars { Invoke-VsDevShell $HostPlatform }
    } catch {
      $Package = Microsoft.Windows.SDK.CPP

      Write-Output "Windows SDK $WinSDKVersion not found. Downloading from nuget.org ..."
      Invoke-Program nuget install $Package -Version $WinSDKVersion -OutputDirectory $NugetRoot

      # Set to script scope so Invoke-VsDevShell can read it.
      $script:CustomWinSDKRoot = "$NugetRoot\$Package.$WinSDKVersion\c"

      # Install each required architecture package and move files under the base /lib directory.
      $Builds = $WindowsSDKBuilds.Clone()
      if (-not ($HostPlatform -in $Builds)) {
        $Builds += $HostPlatform
      }

      foreach ($Build in $Builds) {
        Invoke-Program nuget install $Package.$($Build.Architecture.ShortName) -Version $WinSDKVersion -OutputDirectory $NugetRoot
        Copy-Directory "$NugetRoot\$Package.$($Build.Architecture.ShortName).$WinSDKVersion\c\*" "$CustomWinSDKRoot\lib\$WinSDKVersion"
      }
    }
  }

  if (-not $ToBatch) {
    Write-Host -ForegroundColor Cyan "[$([DateTime]::Now.ToString("yyyy-MM-dd HH:mm:ss"))] Get-Dependencies took $($Stopwatch.Elapsed)"
    Write-Host ""
  }
  if ($Summary) {
    Add-TimingData $BuildPlatform "Get-Dependencies" $Stopwatch.Elapsed
  }
}

function Get-PinnedToolchainToolsDir() {
  $ToolchainName = $PinnedToolchain.TrimStart("swift-").TrimEnd("-a-windows10")

  $ToolchainsRoot = [IO.Path]::Combine("$BinaryCache\toolchains", "$ToolchainName", "LocalApp", "Programs", "Swift", "Toolchains")

  # NOTE: Add a workaround for the main snapshots that inadvertently used the
  # wrong version when they were built. This allows use of the nightly snapshot
  # as a pinned toolchain.
  if ((Get-PinnedToolchainVersion) -eq "0.0.0") {
    if (-not (Test-Path "$ToolchainsRoot\0.0.0+Asserts\usr\bin")) {
      if (Test-Path "$ToolchainsRoot\6.0.0+Asserts\usr\bin") {
        return "$ToolchainsRoot\6.0.0+Asserts\usr\bin"
      }
    }
  }

  $VariantToolchainPath = [IO.Path]::Combine($ToolchainsRoot, "$(Get-PinnedToolchainVersion)+Asserts", "usr", "bin")

  if (Test-Path $VariantToolchainPath) {
    return $VariantToolchainPath
  }

  return [IO.Path]::Combine("$BinaryCache\", "toolchains", $ToolchainName,
    "Library", "Developer", "Toolchains",
    "unknown-Asserts-development.xctoolchain", "usr", "bin")
}

function Get-PinnedToolchainSDK([OS] $OS = $BuildPlatform.OS, [string] $Identifier = $OS.ToString()) {
  $ToolchainName = $PinnedToolchain.TrimStart("swift-").TrimEnd("-a-windows10")

  return [IO.Path]::Combine("$BinaryCache\", "toolchains", $ToolchainName,
    "LocalApp", "Programs", "Swift", "Platforms", (Get-PinnedToolchainVersion),
    "$($OS.ToString()).platform", "Developer", "SDKs", "$Identifier.sdk")
}

function Get-PinnedToolchainRuntime() {
  $ToolchainName = $PinnedToolchain.TrimStart("swift-").TrimEnd("-a-windows10")

  return [IO.Path]::Combine("$BinaryCache\", "toolchains", $ToolchainName,
    "LocalApp", "Programs", "Swift", "Runtimes", (Get-PinnedToolchainVersion),
    "usr", "bin")
}

function Get-PinnedToolchainVersion() {
  if (Test-Path variable:PinnedVersion) {
    return $PinnedVersion
  }
  throw "PinnedVersion must be set"
}

function Add-KeyValueIfNew([hashtable]$Hashtable, [string]$Key, [string]$Value) {
  if (-not $Hashtable.Contains($Key)) {
    $Hashtable.Add($Key, $Value)
  }
}

function Add-FlagsDefine([hashtable]$Defines, [string]$Name, [string[]]$Value) {
  if ($Defines.Contains($Name)) {
    $Defines[$name] = @($Defines[$name]) + $Value
  } else {
    $Defines.Add($Name, $Value)
  }
}

function Get-PlatformRoot([OS] $OS) {
  return ([IO.Path]::Combine((Get-InstallDir $HostPlatform), "Platforms", "$($OS.ToString()).platform"))
}

function Get-SwiftSDK {
  param
  (
    [Parameter(Mandatory)]
    [OS] $OS,
    [string] $Identifier = $OS.ToString()
  )
  return ([IO.Path]::Combine((Get-PlatformRoot $OS), "Developer", "SDKs", "$Identifier.sdk"))
}

function Build-CMakeProject {
  [CmdletBinding(PositionalBinding = $false)]
  param
  (
    [string] $Src,
    [string] $Bin,
    [string] $InstallTo = "",
    [hashtable] $Platform,
    [string] $Generator = "Ninja",
    [string] $CacheScript = "",
    [ValidateSet("", "ASM_MASM", "C", "CXX")]
    [string[]] $UseMSVCCompilers = @(),
    [ValidateSet("", "ASM", "C", "CXX", "Swift")]
    [string[]] $UseBuiltCompilers = @(),
    [ValidateSet("", "ASM", "C", "CXX", "Swift")]
    [string[]] $UsePinnedCompilers = @(),
    [switch] $AddAndroidCMakeEnv = $false,
    [switch] $UseGNUDriver = $false,
    [string] $SwiftSDK = $null,
    [hashtable] $Defines = @{}, # Values are either single strings or arrays of flags
    [string[]] $BuildTargets = @()
  )

  if ($ToBatch) {
    Write-Output ""
    Write-Output "echo Building '$Src' to '$Bin' ..."
  } else {
    Write-Host -ForegroundColor Cyan "[$([DateTime]::Now.ToString("yyyy-MM-dd HH:mm:ss"))] Building '$Src' to '$Bin' ..."
  }

  $Stopwatch = [Diagnostics.Stopwatch]::StartNew()

  # Enter the developer command shell early so we can resolve cmake.exe
  # for version checks.
  Invoke-IsolatingEnvVars {
    if ($Platform.OS -eq [OS]::Windows) {
      Invoke-VsDevShell $Platform
    }

    if ($AddAndroidCMakeEnv) {
      # Set generic android options if we need to build an Android runtime component
      # while building the compiler. Use an environment variable to pass it, to
      # ensure that it can be accessed from the cmake cache file.
      $env:NDKPATH = Get-AndroidNDKPath
    }

    $UseASM = $UseBuiltCompilers.Contains("ASM") -or $UsePinnedCompilers.Contains("ASM")
    $UseASM_MASM = $UseMSVCCompilers.Contains("ASM_MASM")
    $UseC = $UseBuiltCompilers.Contains("C") -or $UseMSVCCompilers.Contains("C") -or $UsePinnedCompilers.Contains("C")
    $UseCXX = $UseBuiltCompilers.Contains("CXX") -or $UseMSVCCompilers.Contains("CXX") -or $UsePinnedCompilers.Contains("CXX")
    $UseSwift = $UseBuiltCompilers.Contains("Swift") -or $UsePinnedCompilers.Contains("Swift")

    # Add additional defines (unless already present)
    $Defines = $Defines.Clone()

    Add-KeyValueIfNew $Defines CMAKE_BUILD_TYPE Release

    # Avoid specifying `CMAKE_SYSTEM_NAME` and `CMAKE_SYSTEM_PROCESSOR` on
    # Windows and in the case that we are not cross-compiling.
    #
    # TODO(etcwilde) consider removing this once we have removed
    # SwiftSupport.cmake across the project.
    if (($Platform.OS -ne [OS]::Windows) -or ($Platform.Architecture.CMakeName -ne $BuildPlatform.Architecture.CMakeName)) {
      Add-KeyValueIfNew $Defines CMAKE_SYSTEM_NAME $Platform.OS.ToString()
      Add-KeyValueIfNew $Defines CMAKE_SYSTEM_PROCESSOR $Platform.Architecture.CMakeName
    }

    # Always prefer the CONFIG format for the packages so that we can build
    # against the build tree.
    Add-KeyValueIfNew $Defines CMAKE_FIND_PACKAGE_PREFER_CONFIG YES

    switch ($Platform.OS) {
      Windows {
        if ($UseASM) {
          $Driver = $(if ($UseGNUDriver) { "clang.exe" } else { "clang-cl.exe" })
          $ASM = if ($UseBuiltCompilers.Contains("ASM")) {
            [IO.Path]::Combine((Get-ProjectBinaryCache $BuildPlatform Compilers), "bin", $Driver)
          } elseif ($UsePinnedCompilers.Contains("ASM")) {
            Join-Path -Path (Get-PinnedToolchainToolsDir) -ChildPath $Driver
          }

          Add-KeyValueIfNew $Defines CMAKE_ASM_COMPILER $ASM
          Add-KeyValueIfNew $Defines CMAKE_ASM_FLAGS @("--target=$($Platform.Triple)")
          Add-KeyValueIfNew $Defines CMAKE_ASM_COMPILE_OPTIONS_MSVC_RUNTIME_LIBRARY_MultiThreadedDLL "/MD"

          if ($DebugInfo) {
            $ASMDebugFlags = if ($CDebugFormat -eq "dwarf") {
              if ($UseGNUDriver) { @("-gdwarf") } else { @("-clang:-gdwarf") }
            } else {
              if ($UseGNUDriver) { @("-gcodeview") } else { @("-clang:-gcodeview") }
            }

            # CMake does not set a default value for the ASM compiler debug
            # information format flags with non-MSVC compilers, so we explicitly
            # set a default here.
            Add-FlagsDefine $Defines CMAKE_ASM_COMPILE_OPTIONS_MSVC_DEBUG_INFORMATION_FORMAT_Embedded $ASMDebugFlags
          }
        }

        if ($UseASM_MASM) {
          $ASM_MASM = if ($Platform.Architecture.VSName -eq "x86") {
            "ml.exe"
          } else {
            "ml64.exe"
          }

          Add-KeyValueIfNew $Defines CMAKE_ASM_MASM_COMPILER $ASM_MASM
          Add-KeyValueIfNew $Defines CMAKE_ASM_MASM_FLAGS @("/nologo" ,"/quiet")
        }

        if ($UseC) {
          $CC = if ($UseMSVCCompilers.Contains("C")) {
            "cl.exe"
          } else {
            $Driver = $(if ($UseGNUDriver) { "clang.exe" } else { "clang-cl.exe" })
            if ($UseBuiltCompilers.Contains("C")) {
              [IO.Path]::Combine((Get-ProjectBinaryCache $BuildPlatform Compilers), "bin", $Driver)
            } elseif ($UsePinnedCompilers.Contains("C")) {
              Join-Path -Path (Get-PinnedToolchainToolsDir) -ChildPath $Driver
            }
          }

          Add-KeyValueIfNew $Defines CMAKE_C_COMPILER $CC
          Add-KeyValueIfNew $Defines CMAKE_C_COMPILER_TARGET $Platform.Triple

          $CFLAGS = if ($UseGNUDriver) {
            # TODO(compnerd) we should consider enabling stack protector usage for standard libraries.
            @("-fno-stack-protector", "-ffunction-sections", "-fdata-sections", "-fomit-frame-pointer")
          } elseif ($UseMSVCCompilers.Contains("C")) {
            @("/GS-", "/Gw", "/Gy", "/Oy", "/Oi", "/Zc:preprocessor", "/Zc:inline")
          } else {
            # clang-cl does not support the /Zc:preprocessor flag.
            @("/GS-", "/Gw", "/Gy", "/Oy", "/Oi", "/Zc:inline")
          }

          if ($DebugInfo) {
            if ($UsePinnedCompilers.Contains("C") -or $UseBuiltCompilers.Contains("C")) {
              if ($CDebugFormat -eq "dwarf") {
                $CFLAGS += if ($UseGNUDriver) {
                  @("-gdwarf")
                } else {
                  @("-clang:-gdwarf")
                }
              }
            }
          }

          Add-FlagsDefine $Defines CMAKE_C_FLAGS $CFLAGS
        }

        if ($UseCXX) {
          $CXX = if ($UseMSVCCompilers.Contains("CXX")) {
            "cl.exe"
          } else {
            $Driver = $(if ($UseGNUDriver) { "clang++.exe" } else { "clang-cl.exe" })
            if ($UseBuiltCompilers.Contains("CXX")) {
              [IO.Path]::Combine((Get-ProjectBinaryCache $BuildPlatform Compilers), "bin", $Driver)
            } elseif ($UsePinnedCompilers.Contains("CXX")) {
              Join-Path -Path (Get-PinnedToolchainToolsDir) -ChildPath $Driver
            }
          }

          Add-KeyValueIfNew $Defines CMAKE_CXX_COMPILER $CXX
          Add-KeyValueIfNew $Defines CMAKE_CXX_COMPILER_TARGET $Platform.Triple

          $CXXFLAGS = if ($UseGNUDriver) {
            # TODO(compnerd) we should consider enabling stack protector usage for standard libraries.
            @("-fno-stack-protector", "-ffunction-sections", "-fdata-sections", "-fomit-frame-pointer")
          } elseif ($UseMSVCCompilers.Contains("CXX")) {
            @("/GS-", "/Gw", "/Gy", "/Oy", "/Oi", "/Zc:preprocessor", "/Zc:inline", "/Zc:__cplusplus")
          } else {
            # clang-cl does not support the /Zc:preprocessor flag.
            @("/GS-", "/Gw", "/Gy", "/Oy", "/Oi", "/Zc:inline", "/Zc:__cplusplus")
          }

          if ($DebugInfo) {
            if ($UsePinnedCompilers.Contains("CXX") -or $UseBuiltCompilers.Contains("CXX")) {
              if ($CDebugFormat -eq "dwarf") {
                $CXXFLAGS += if ($UseGNUDriver) {
                  @("-gdwarf")
                } else {
                  @("-clang:-gdwarf")
                }
              }
            }
          }

          Add-FlagsDefine $Defines CMAKE_CXX_FLAGS $CXXFLAGS
        }

        if ($UseSwift) {
          if ($UseBuiltCompilers.Contains("Swift")) {
            Add-KeyValueIfNew $Defines CMAKE_Swift_COMPILER_WORKS "YES"
          }

          $SWIFTC = if ($UseBuiltCompilers.Contains("Swift")) {
            [IO.Path]::Combine((Get-ProjectBinaryCache $BuildPlatform Compilers), "bin", "swiftc.exe")
          } elseif ($UsePinnedCompilers.Contains("Swift")) {
            Join-Path -Path (Get-PinnedToolchainToolsDir) -ChildPath "swiftc.exe"
          }

          Add-KeyValueIfNew $Defines CMAKE_Swift_COMPILER $SWIFTC
          Add-KeyValueIfNew $Defines CMAKE_Swift_COMPILER_TARGET (Get-ModuleTriple $Platform)

          # TODO(compnerd): remove this once we have the early swift-driver
          Add-KeyValueIfNew $Defines CMAKE_Swift_COMPILER_USE_OLD_DRIVER "YES"

          [string[]] $SwiftFlags = @();

          $SwiftFlags += if ($SwiftSDK) {
            @("-sdk", $SwiftSDK)
          } else {
            @()
          }

          $SwiftFlags += if ($DebugInfo) {
            if ($SwiftDebugFormat -eq "dwarf") {
              @("-g", "-debug-info-format=dwarf", "-use-ld=lld-link", "-Xlinker", "/DEBUG:DWARF")
            } else {
              @("-g", "-debug-info-format=codeview", "-Xlinker", "/DEBUG")
            }
          } else {
            @("-gnone")
          }

          # Disable EnC as that introduces padding in the conformance tables
          $SwiftFlags += @("-Xlinker", "/INCREMENTAL:NO")
          # Swift requires COMDAT folding and de-duplication
          $SwiftFlags += @("-Xlinker", "/OPT:REF", "-Xlinker", "/OPT:ICF")

          Add-FlagsDefine $Defines CMAKE_Swift_FLAGS $SwiftFlags
          # Workaround CMake 3.26+ enabling `-wmo` by default on release builds
          Add-FlagsDefine $Defines CMAKE_Swift_FLAGS_RELEASE "-O"
          Add-FlagsDefine $Defines CMAKE_Swift_FLAGS_RELWITHDEBINFO "-O"
        }

        $LinkerFlags = if ($UseGNUDriver) {
          @("-Xlinker", "/INCREMENTAL:NO", "-Xlinker", "/OPT:REF", "-Xlinker", "/OPT:ICF")
        } else {
          @("/INCREMENTAL:NO", "/OPT:REF", "/OPT:ICF")
        }

        if ($DebugInfo) {
          if ($UseASM -or $UseC -or $UseCXX) {
            # Prefer `/Z7` over `/ZI`
            # By setting the debug information format, the appropriate C/C++
            # flags will be set for codeview debug information format so there
            # is no need to set them explicitly above.
            Add-KeyValueIfNew $Defines CMAKE_MSVC_DEBUG_INFORMATION_FORMAT Embedded
            Add-KeyValueIfNew $Defines CMAKE_POLICY_DEFAULT_CMP0141 NEW

            $LinkerFlags += if ($UseGNUDriver) {
              @("-Xlinker", "/DEBUG")
            } else {
              @("/DEBUG")
            }
          }
        }

        Add-FlagsDefine $Defines CMAKE_EXE_LINKER_FLAGS $LinkerFlags
        Add-FlagsDefine $Defines CMAKE_SHARED_LINKER_FLAGS $LinkerFlags
      }

      Android {
        $AndroidNDKPath = Get-AndroidNDKPath
        $AndroidPrebuiltRoot = "$AndroidNDKPath\toolchains\llvm\prebuilt\$($BuildPlatform.OS.ToString().ToLowerInvariant())-$($BuildPlatform.Architecture.LLVMName)"
        $AndroidSysroot = "$AndroidPrebuiltRoot\sysroot"

        Add-KeyValueIfNew $Defines CMAKE_ANDROID_API "$AndroidAPILevel"
        Add-KeyValueIfNew $Defines CMAKE_ANDROID_ARCH_ABI $Platform.Architecture.ABI
        Add-KeyValueIfNew $Defines CMAKE_ANDROID_NDK "$AndroidNDKPath"

        if ($UseASM) {
        }

        if ($UseC) {
          Add-KeyValueIfNew $Defines CMAKE_C_COMPILER_TARGET $Platform.Triple

          $CFLAGS = @("--sysroot=${AndroidSysroot}", "-ffunction-sections", "-fdata-sections")
          if ($DebugInfo) {
            $CFLAGS += @("-gdwarf")
          }
          Add-FlagsDefine $Defines CMAKE_C_FLAGS $CFLAGS
        }

        if ($UseCXX) {
          Add-KeyValueIfNew $Defines CMAKE_CXX_COMPILER_TARGET $Platform.Triple

          $CXXFLAGS = @("--sysroot=${AndroidSysroot}", "-ffunction-sections", "-fdata-sections")
          if ($DebugInfo) {
            $CXXFLAGS += @("-gdwarf")
          }
          Add-FlagsDefine $Defines CMAKE_CXX_FLAGS $CXXFLAGS
        }

        if ($UseSwift) {
          if ($UseBuiltCompilers.Contains("Swift")) {
            Add-KeyValueIfNew $Defines CMAKE_Swift_COMPILER_WORKS "YES"
          }

          # FIXME(compnerd) remove this once the old runtimes build path is removed.
          Add-KeyValueIfNew $Defines SWIFT_ANDROID_NDK_PATH "$AndroidNDKPath"

          $SWIFTC = if ($UseBuiltCompilers.Contains("Swift")) {
            [IO.Path]::Combine((Get-ProjectBinaryCache $BuildPlatform Compilers), "bin", "swiftc.exe")
          } else {
            Join-Path -Path (Get-PinnedToolchainToolsDir) -ChildPath  "swiftc.exe"
          }
          Add-KeyValueIfNew $Defines CMAKE_Swift_COMPILER $SWIFTC
          Add-KeyValueIfNew $Defines CMAKE_Swift_COMPILER_TARGET (Get-ModuleTriple $Platform)

          # TODO(compnerd) remove this once we have the early swift-driver
          Add-KeyValueIfNew $Defines CMAKE_Swift_COMPILER_USE_OLD_DRIVER "YES"

          [string[]] $SwiftFlags = @()

          $SwiftFlags += if ($SwiftSDK) {
            @("-sdk", $SwiftSDK, "-sysroot", $AndroidSysroot)
          } else {
            @()
          }

          $SwiftFlags += @(
            "-Xclang-linker", "-target", "-Xclang-linker", $Platform.Triple,
            "-Xclang-linker", "--sysroot", "-Xclang-linker", $AndroidSysroot,
            "-Xclang-linker", "-resource-dir", "-Xclang-linker", "${AndroidPrebuiltRoot}\lib\clang\$($(Get-AndroidNDK).ClangVersion)"
          )

          $SwiftFlags += if ($DebugInfo) { @("-g") } else { @("-gnone") }

          Add-FlagsDefine $Defines CMAKE_Swift_FLAGS $SwiftFlags
          # Workaround CMake 3.26+ enabling `-wmo` by default on release builds
          Add-FlagsDefine $Defines CMAKE_Swift_FLAGS_RELEASE "-O"
          Add-FlagsDefine $Defines CMAKE_Swift_FLAGS_RELWITHDEBINFO "-O"
        }

        $UseBuiltASMCompiler = $UseBuiltCompilers.Contains("ASM")
        $UseBuiltCCompiler = $UseBuiltCompilers.Contains("C")
        $UseBuiltCXXCompiler = $UseBuiltCompilers.Contains("CXX")

        if ($UseBuiltASMCompiler -or $UseBuiltCCompiler -or $UseBuiltCXXCompiler) {
          # Use a built lld linker as the Android's NDK linker might be too old
          # and not support all required relocations needed by the Swift
          # runtime.
          $ld = ([IO.Path]::Combine((Get-ProjectBinaryCache $BuildPlatform Compilers), "bin", "ld.lld"))
          Add-FlagsDefine $Defines CMAKE_SHARED_LINKER_FLAGS "--ld-path=$ld"
          Add-FlagsDefine $Defines CMAKE_EXE_LINKER_FLAGS "--ld-path=$ld"
        }

        # TODO(compnerd) we should understand why CMake does not understand
        # that the object file format is ELF when targeting Android on Windows.
        # This indication allows it to understand that it can use `chrpath` to
        # change the RPATH on the dynamic libraries.
        Add-FlagsDefine $Defines CMAKE_EXECUTABLE_FORMAT "ELF"
      }
    }

    if ($EnableCaching) {
      if ($UseC) {
        Add-KeyValueIfNew $Defines CMAKE_C_COMPILER_LAUNCHER $(Get-SCCache).Path
      }

      if ($UseCXX) {
        Add-KeyValueIfNew $Defines CMAKE_CXX_COMPILER_LAUNCHER $(Get-SCCache).Path
      }
    }

    if ($InstallTo) {
      Add-KeyValueIfNew $Defines CMAKE_INSTALL_PREFIX $InstallTo
    }

    Add-KeyValueIfNew $Defines CMAKE_MAKE_PROGRAM "$ninja"

    # Generate the project
    $cmakeGenerateArgs = @("-B", $Bin, "-S", $Src, "-G", $Generator)
    if ($CacheScript) {
      $cmakeGenerateArgs += @("-C", $CacheScript)
    }
    foreach ($Define in ($Defines.GetEnumerator() | Sort-Object Name)) {
      # The quoting gets tricky to support defines containing compiler flags args,
      # some of which can contain spaces, for example `-D` `Flags=-flag "C:/Program Files"`
      # Avoid backslashes since they are going into CMakeCache.txt,
      # where they are interpreted as escapes.
      if ($Define.Value -is [string]) {
        # Single token value, no need to quote spaces, the splat operator does the right thing.
        $Value = $Define.Value.Replace("\", "/")
      } else {
        # Flags array, multiple tokens, quoting needed for tokens containing spaces
        $Value = ""
        foreach ($Arg in $Define.Value) {
          if ($Value.Length -gt 0) {
            $Value += " "
          }

          $ArgWithForwardSlashes = $Arg.Replace("\", "/")
          if ($ArgWithForwardSlashes.Contains(" ")) {
            # Escape the quote so it makes it through. PowerShell 5 and Core
            # handle quotes differently, so we need to check the version.
            $quote = if ($PSEdition  -eq "Core") { '"' } else { '\"' }
            $Value += "$quote$ArgWithForwardSlashes$quote"
          } else {
            $Value += $ArgWithForwardSlashes
          }
        }
      }

      $cmakeGenerateArgs += @("-D", "$($Define.Key)=$Value")
    }

    if ($UseBuiltCompilers.Contains("Swift")) {
      $env:Path = "$([IO.Path]::Combine((Get-InstallDir $BuildPlatform), "Runtimes", $ProductVersion, "usr", "bin"));$(Get-CMarkBinaryCache $BuildPlatform)\src;$($BuildPlatform.ToolchainInstallRoot)\usr\bin;$(Get-PinnedToolchainRuntime);${env:Path}"
    } elseif ($UsePinnedCompilers.Contains("Swift")) {
      $env:Path = "$(Get-PinnedToolchainRuntime);${env:Path}"
    }
    if ($ToBatch) {
      Write-Output ""
      Write-Output "echo $cmake $cmakeGenerateArgs"
    } else {
      Write-Host "$cmake $cmakeGenerateArgs"
    }
    Invoke-Program $cmake @cmakeGenerateArgs

    # Build all requested targets
    foreach ($Target in $BuildTargets) {
      if ($Target -eq "default") {
        Invoke-Program $cmake --build $Bin
      } else {
        Invoke-Program $cmake --build $Bin --target $Target
      }
    }

    if ($BuildTargets.Length -eq 0 -and $InstallTo) {
      Invoke-Program $cmake --build $Bin --target install
    }
  }

  if (-not $ToBatch) {
    Write-Host -ForegroundColor Cyan "[$([DateTime]::Now.ToString("yyyy-MM-dd HH:mm:ss"))] Finished building '$Src' to '$Bin' in $($Stopwatch.Elapsed)"
    Write-Host ""
  }
}

enum SPMBuildAction {
  # 'swift build'
  Build
  # 'swift test'
  Test
  # 'swift test --parallel'
  TestParallel
}

function Build-SPMProject {
  [CmdletBinding(PositionalBinding = $false)]
  param
  (
    [SPMBuildAction] $Action,
    [string] $Src,
    [string] $Bin,
    [hashtable] $Platform,
    [string] $Configuration = "release",
    [Parameter(ValueFromRemainingArguments)]
    [string[]] $AdditionalArguments
  )

  $ActionForOutput = switch ($Action) {
    Build { "Building" }
    Test { "Testing" }
    TestParallel { "Testing" }
  }

  if ($ToBatch) {
    Write-Output ""
    Write-Output "echo $ActionForOutput '$Src' to '$Bin' ..."
  } else {
    Write-Host -ForegroundColor Cyan "[$([DateTime]::Now.ToString("yyyy-MM-dd HH:mm:ss"))] $ActionForOutput '$Src' to '$Bin' ..."
  }

  $Stopwatch = [Diagnostics.Stopwatch]::StartNew()

  Invoke-IsolatingEnvVars {
    $RuntimeInstallRoot = [IO.Path]::Combine((Get-InstallDir $BuildPlatform), "Runtimes", $ProductVersion)

    $env:Path = "$RuntimeInstallRoot\usr\bin;$($BuildPlatform.ToolchainInstallRoot)\usr\bin;${env:Path}"
    $env:SDKROOT = (Get-SwiftSDK $Platform.OS)
    $env:SWIFTCI_USE_LOCAL_DEPS = "1"

    $Arguments = @(
      "--scratch-path", $Bin,
      "--package-path", $Src,
      "-c", $Configuration,
      "-Xbuild-tools-swiftc", "-I${env:SDKROOT}\usr\lib\swift",
      "-Xbuild-tools-swiftc", "-L${env:SDKROOT}\usr\lib\swift\windows",
      "-Xcc", "-I${env:SDKROOT}\usr\lib\swift",
      "-Xlinker", "-L${env:SDKROOT}\usr\lib\swift\windows"
    )
    if ($DebugInfo) {
      if ($Platform.OS -eq [OS]::Windows -and $SwiftDebugFormat -eq "codeview") {
        $Arguments += @("-debug-info-format", "codeview")
      } else {
        $Arguments += @("-debug-info-format", "dwarf")
      }
    } else {
      $Arguments += @("-debug-info-format", "none")
    }

    switch ($Action) {
      Build {
        $ActionName = "build"
      }
      Test {
        $ActionName = "test"
      }
      TestParallel {
        $ActionName = "test"
        $Arguments += @("--parallel")
      }
    }

    Invoke-Program swift $ActionName @Arguments @AdditionalArguments
  }

  if (-not $ToBatch) {
    Write-Host -ForegroundColor Cyan "[$([DateTime]::Now.ToString("yyyy-MM-dd HH:mm:ss"))] Finished building '$Src' to '$Bin' in $($Stopwatch.Elapsed)"
    Write-Host ""
  }
}

function Build-WiXProject() {
  [CmdletBinding(PositionalBinding = $false)]
  param
  (
    [Parameter(Position = 0, Mandatory = $true)]
    [string]$FileName,
    [Parameter(Mandatory = $true)]
    [hashtable]$Platform,
    [switch]$Bundle,
    [hashtable]$Properties = @{}
  )

  $ProductVersionArg = $ProductVersion
  if (-not $Bundle) {
    # WiX v4 will accept a semantic version string for Bundles,
    # but Packages still require a purely numerical version number,
    # so trim any semantic versioning suffixes
    $ProductVersionArg = [regex]::Replace($ProductVersion, "[-+].*", "")
  }

  $Properties = $Properties.Clone()
  Add-KeyValueIfNew $Properties Configuration Release
  Add-KeyValueIfNew $Properties BaseOutputPath "$BinaryCache\$($Platform.Triple)\installer\"
  Add-KeyValueIfNew $Properties ProductArchitecture $Platform.Architecture.VSName
  Add-KeyValueIfNew $Properties ProductVersion $ProductVersionArg

  $MSBuildArgs = @( "-noLogo", "-maxCpuCount", "-restore", "$SourceCache\swift-installer-scripts\platforms\Windows\$FileName" )
  foreach ($Property in $Properties.GetEnumerator()) {
    if ($Property.Value -is [string] -and $Property.Value.Contains(" ")) {
      $MSBuildArgs += "-p:$($Property.Key)=$($Property.Value.Replace('\', '\\'))"
    } else {
      $MSBuildArgs += "-p:$($Property.Key)=$($Property.Value)"
    }
  }
  $MSBuildArgs += "-binaryLogger:$BinaryCache\$($Platform.Triple)\msi\$($Platform.Architecture.VSName)-$([System.IO.Path]::GetFileNameWithoutExtension($FileName)).binlog"
  $MSBuildArgs += "-detailedSummary:False"

  Invoke-Program $msbuild @MSBuildArgs
}

# TODO(compnerd): replace this with Get-{Build,Host,Target}ProjectBinaryCache
function Get-CMarkBinaryCache([Hashtable] $Platform) {
  return "$BinaryCache\$($Platform.Triple)\cmark-gfm-0.29.0.gfm.13"
}

function Build-CMark([Hashtable] $Platform) {
  Build-CMakeProject `
    -Src $SourceCache\cmark `
    -Bin (Get-CMarkBinaryCache $Platform) `
    -InstallTo "$(Get-InstallDir $Platform)\Toolchains\$ProductVersion+Asserts\usr" `
    -Platform $Platform `
    -UseMSVCCompilers $(if ($UseHostToolchain) { @("C", "CXX") } else { @("") }) `
    -UsePinnedCompilers $(if ($UseHostToolchain) { @("") } else { @("C", "CXX") }) `
    -Defines @{
      BUILD_SHARED_LIBS = "YES";
      BUILD_TESTING = "NO";
      CMAKE_INSTALL_SYSTEM_RUNTIME_LIBS_SKIP = "YES";
    }
}

function Build-BuildTools([Hashtable] $Platform) {
  Build-CMakeProject `
    -Src $SourceCache\llvm-project\llvm `
    -Bin (Get-ProjectBinaryCache $Platform BuildTools) `
    -Platform $Platform `
<<<<<<< HEAD
    -UseMSVCCompilers ASM_MASM,C,CXX `
    -BuildTargets llvm-tblgen,clang-tblgen,clang-tidy-confusable-chars-gen,lldb-tblgen,llvm-config,swift-def-to-strings-converter,swift-serialize-diagnostics,swift-compatibility-symbols `
=======
    -UseMSVCCompilers $(if ($UseHostToolchain) { @("ASM_MASM", "C", "CXX") } else { @("") }) `
    -UsePinnedCompilers $(if ($UseHostToolchain) { @("") } else { @("ASM", "C", "CXX") }) `
    -BuildTargets llvm-tblgen,clang-tblgen,clang-pseudo-gen,clang-tidy-confusable-chars-gen,lldb-tblgen,llvm-config,swift-def-to-strings-converter,swift-serialize-diagnostics,swift-compatibility-symbols `
>>>>>>> d837d605
    -Defines @{
      CMAKE_CROSSCOMPILING = "NO";
      CLANG_ENABLE_LIBXML2 = "NO";
      LLDB_ENABLE_LIBXML2 = "NO";
      LLDB_ENABLE_PYTHON = "NO";
      LLDB_INCLUDE_TESTS = "NO";
      LLDB_ENABLE_SWIFT_SUPPORT = "NO";
      LLVM_ENABLE_ASSERTIONS = "NO";
      LLVM_ENABLE_LIBEDIT = "NO";
      LLVM_ENABLE_LIBXML2 = "NO";
      LLVM_ENABLE_PROJECTS = "clang;clang-tools-extra;lldb";
      LLVM_EXTERNAL_PROJECTS = "swift";
      LLVM_EXTERNAL_SWIFT_SOURCE_DIR = "$SourceCache\swift";
      SWIFT_BUILD_DYNAMIC_SDK_OVERLAY = "NO";
      SWIFT_BUILD_DYNAMIC_STDLIB = "NO";
      SWIFT_BUILD_HOST_DISPATCH = "NO";
      SWIFT_BUILD_LIBEXEC = "NO";
      SWIFT_BUILD_REGEX_PARSER_IN_COMPILER = "NO";
      SWIFT_BUILD_REMOTE_MIRROR = "NO";
      SWIFT_BUILD_SOURCEKIT = "NO";
      SWIFT_BUILD_STATIC_SDK_OVERLAY = "NO";
      SWIFT_BUILD_STATIC_STDLIB = "NO";
      SWIFT_BUILD_SWIFT_SYNTAX = "NO";
      SWIFT_ENABLE_DISPATCH = "NO";
      SWIFT_INCLUDE_APINOTES = "NO";
      SWIFT_INCLUDE_DOCS = "NO";
      SWIFT_INCLUDE_TESTS = "NO";
      "cmark-gfm_DIR" = "$(Get-InstallDir $Platform)\Toolchains\$ProductVersion+Asserts\usr\lib\cmake";
    }
}

function Write-PList {
  [CmdletBinding(PositionalBinding = $false)]
  param
  (
    [Parameter(Mandatory = $true)]
    [PSCustomObject] $Settings,
    [Parameter(Mandatory = $true)]
    [string] $Path
  )

  Invoke-Program "$(Get-PythonExecutable)" -c "import plistlib; print(str(plistlib.dumps($(($Settings | ConvertTo-JSON -Compress) -replace '"', "'")), encoding='utf-8'))" `
      -OutFile $Path
}

function Load-LitTestOverrides($Filename) {
  function Select-LitTestOverrides($Prefix) {
    $MatchingLines = Get-Content $Filename | Select-String -Pattern "`^${Prefix}.*$"
    return $MatchingLines | ForEach-Object { ($_ -replace $Prefix,"").Trim() }
  }

  $TestsToXFail = Select-LitTestOverrides "xfail"
  Write-Host "TestsToXFail=$TestsToXFail"
  if ($TestsToXFail -and $TestsToXFail.Length -ne 0) {
    $env:LIT_XFAIL = $TestsToXFail -join ";"
  }
  $TestsToSkip = Select-LitTestOverrides "skip"
  Write-Host "TestsToSkip=$TestsToSkip"
  if ($TestsToSkip -and $TestsToSkip.Length -gt 0) {
    $env:LIT_FILTER_OUT = "($($TestsToSkip -join '|'))"
  }
}

function Build-CDispatch([Hashtable] $Platform, [switch] $Static = $false) {
  Build-CMakeProject `
    -Src $SourceCache\swift-corelibs-libdispatch `
    -Bin (Get-ProjectBinaryCache $Platform CDispatch) `
    -BuildTargets default `
    -Platform $Platform `
    -UsePinnedCompilers C,CXX `
    -Defines @{
      BUILD_SHARED_LIBS = "YES";
      BUILD_TESTING = "NO";
      ENABLE_SWIFT = "NO";
    }
}

function Get-CompilersDefines([Hashtable] $Platform, [string] $Variant, [switch] $Test) {
  $BuildTools = [IO.Path]::Combine((Get-ProjectBinaryCache $BuildPlatform BuildTools), "bin")
  $PythonRoot = [IO.Path]::Combine((Get-PythonPath $Platform), "tools")
  $PythonLibName = "python{0}{1}" -f ([System.Version]$PythonVersion).Major, ([System.Version]$PythonVersion).Minor

  $TestDefines = if ($Test) {
    @{
      SWIFT_BUILD_DYNAMIC_SDK_OVERLAY = "YES";
      SWIFT_BUILD_DYNAMIC_STDLIB = "YES";
      SWIFT_BUILD_REMOTE_MIRROR = "YES";
      SWIFT_NATIVE_SWIFT_TOOLS_PATH = "";
    }
  } else {
    @{
      SWIFT_BUILD_DYNAMIC_SDK_OVERLAY = "NO";
      SWIFT_BUILD_DYNAMIC_STDLIB = "NO";
      SWIFT_BUILD_REMOTE_MIRROR = "NO";
      SWIFT_NATIVE_SWIFT_TOOLS_PATH = $BuildTools;
    }
  }

  # If DebugInfo is enabled limit the number of parallel links to avoid OOM.
  $DebugDefines = if ($DebugInfo) { @{ SWIFT_PARALLEL_LINK_JOBS = "4"; } } else { @{} }

  # In the latest versions of VS, STL typically requires a newer version of
  # Clang than released Swift toolchains include. Relax this requirement when
  # bootstrapping with an older toolchain. Note developer builds are (currently)
  # up-to-date.
  $SwiftFlags = @();
  if ([System.Version](Get-PinnedToolchainVersion) -ne [System.Version]"0.0.0") {
    $SwiftFlags += @("-Xcc", "-D_ALLOW_COMPILER_AND_STL_VERSION_MISMATCH");
  }

  return $TestDefines + $DebugDefines + @{
    CLANG_TABLEGEN = (Join-Path -Path $BuildTools -ChildPath "clang-tblgen.exe");
    CLANG_TIDY_CONFUSABLE_CHARS_GEN = (Join-Path -Path $BuildTools -ChildPath "clang-tidy-confusable-chars-gen.exe");
    CMAKE_Swift_FLAGS = $SwiftFlags;
    LibXml2_DIR = "$BinaryCache\$($Platform.Triple)\usr\lib\cmake\libxml2-2.11.5";
    LLDB_LIBXML2_VERSION = "2.11.5";
    LLDB_PYTHON_EXE_RELATIVE_PATH = "python.exe";
    LLDB_PYTHON_EXT_SUFFIX = ".pyd";
    LLDB_PYTHON_RELATIVE_PATH = "lib/site-packages";
    LLDB_TABLEGEN = (Join-Path -Path $BuildTools -ChildPath "lldb-tblgen.exe");
    LLDB_TEST_MAKE = "$BinaryCache\GnuWin32Make-4.4.1\bin\make.exe";
    LLVM_CONFIG_PATH = (Join-Path -Path $BuildTools -ChildPath "llvm-config.exe");
    LLVM_ENABLE_ASSERTIONS = $(if ($Variant -eq "Asserts") { "YES" } else { "NO" })
    LLVM_EXTERNAL_SWIFT_SOURCE_DIR = "$SourceCache\swift";
    LLVM_HOST_TRIPLE = $Platform.Triple;
    LLVM_NATIVE_TOOL_DIR = $BuildTools;
    LLVM_TABLEGEN = (Join-Path $BuildTools -ChildPath "llvm-tblgen.exe");
    LLVM_USE_HOST_TOOLS = "NO";
    Python3_EXECUTABLE = (Get-PythonExecutable);
    Python3_INCLUDE_DIR = "$PythonRoot\include";
    Python3_LIBRARY = "$PythonRoot\libs\$PythonLibName.lib";
    Python3_ROOT_DIR = $PythonRoot;
    SWIFT_TOOLCHAIN_VERSION = "${ToolchainIdentifier}";
    SWIFT_BUILD_SWIFT_SYNTAX = "YES";
    SWIFT_CLANG_LOCATION = (Get-PinnedToolchainToolsDir);
    SWIFT_ENABLE_EXPERIMENTAL_CONCURRENCY = "YES";
    SWIFT_ENABLE_EXPERIMENTAL_CXX_INTEROP = "YES";
    SWIFT_ENABLE_EXPERIMENTAL_DIFFERENTIABLE_PROGRAMMING = "YES";
    SWIFT_ENABLE_EXPERIMENTAL_DISTRIBUTED = "YES";
    SWIFT_ENABLE_EXPERIMENTAL_OBSERVATION = "YES";
    SWIFT_ENABLE_EXPERIMENTAL_STRING_PROCESSING = "YES";
    SWIFT_ENABLE_SYNCHRONIZATION = "YES";
    SWIFT_ENABLE_VOLATILE = "YES";
    SWIFT_PATH_TO_LIBDISPATCH_SOURCE = "$SourceCache\swift-corelibs-libdispatch";
    SWIFT_PATH_TO_STRING_PROCESSING_SOURCE = "$SourceCache\swift-experimental-string-processing";
    SWIFT_PATH_TO_SWIFT_SDK = (Get-PinnedToolchainSDK);
    SWIFT_PATH_TO_SWIFT_SYNTAX_SOURCE = "$SourceCache\swift-syntax";
    SWIFT_STDLIB_ASSERTIONS = "NO";
    SWIFTSYNTAX_ENABLE_ASSERTIONS = "NO";
    "cmark-gfm_DIR" = "$($Platform.ToolchainInstallRoot)\usr\lib\cmake";
  }
}

function Build-Compilers([Hashtable] $Platform, [string] $Variant) {
  New-Item -ItemType SymbolicLink -Path "$BinaryCache\$($HostPlatform.Triple)\compilers" -Target "$BinaryCache\5" -ErrorAction Ignore
  Build-CMakeProject `
    -Src $SourceCache\llvm-project\llvm `
    -Bin (Get-ProjectBinaryCache $Platform Compilers) `
    -InstallTo "$(Get-InstallDir $Platform)\Toolchains\$ProductVersion+$Variant\usr" `
    -Platform $Platform `
    -UseMSVCCompilers $(if ($UseHostToolchain) { @("C", "CXX") } else { @("") }) `
    -UsePinnedCompilers $(if ($UseHostToolchain) { @("Swift") } else { @("C", "CXX", "Swift") }) `
    -SwiftSDK (Get-PinnedToolchainSDK) `
    -BuildTargets @("install-distribution") `
    -CacheScript $SourceCache\swift\cmake\caches\Windows-$($Platform.Architecture.LLVMName).cmake `
    -Defines (Get-CompilersDefines $Platform $Variant)

  $Settings = @{
    FallbackLibrarySearchPaths = @("usr/bin")
    Identifier = "${ToolchainIdentifier}"
    Version = "${ProductVersion}"
  }
  Write-PList -Settings $Settings -Path "$($Platform.ToolchainInstallRoot)\ToolchainInfo.plist"
}

function Test-Compilers([Hashtable] $Platform, [string] $Variant, [switch] $TestClang, [switch] $TestLLD, [switch] $TestLLDB, [switch] $TestLLVM, [switch] $TestSwift) {
  Invoke-IsolatingEnvVars {
    $env:Path = "$(Get-CMarkBinaryCache $Platform)\src;$(Get-ProjectBinaryCache $BuildPlatform Compilers)\tools\swift\libdispatch-windows-$($Platform.Architecture.LLVMName)-prefix\bin;$(Get-ProjectBinaryCache $BuildPlatform Compilers)\bin;$env:Path;$VSInstallRoot\DIA SDK\bin\$($HostPlatform.Architecture.VSName);$UnixToolsBinDir"
    $TestingDefines = Get-CompilersDefines $Platform $Variant -Test
    if ($TestLLVM) { $Targets += @("check-llvm") }
    if ($TestClang) { $Targets += @("check-clang") }
    if ($TestLLD) { $Targets += @("check-lld") }
    if ($TestSwift) { $Targets += @("check-swift", "SwiftCompilerPlugin") }
    if ($TestLLDB) {
      $Targets += @("check-lldb")

      # Override test filter for known issues in downstream LLDB
      Load-LitTestOverrides $PSScriptRoot/windows-llvm-lit-test-overrides.txt

      # Transitive dependency of _lldb.pyd
      $RuntimeBinaryCache = Get-ProjectBinaryCache $BuildPlatform Runtime
      Copy-Item `
        -Path $RuntimeBinaryCache\bin\swiftCore.dll `
        -Destination "$(Get-ProjectBinaryCache $BuildPlatform Compilers)\lib\site-packages\lldb"

      # Runtime dependencies of repl_swift.exe
      $SwiftRTSubdir = "lib\swift\windows"
      Write-Host "Copying '$RuntimeBinaryCache\$SwiftRTSubdir\$($Platform.Architecture.LLVMName)\swiftrt.obj' to '$(Get-ProjectBinaryCache $BuildPlatform Compilers)\$SwiftRTSubdir'"
      Copy-Item `
        -Path "$RuntimeBinaryCache\$SwiftRTSubdir\$($Platform.Architecture.LLVMName)\swiftrt.obj" `
        -Destination "$(Get-ProjectBinaryCache $BuildPlatform Compilers)\$SwiftRTSubdir"
      Write-Host "Copying '$RuntimeBinaryCache\bin\swiftCore.dll' to '$(Get-ProjectBinaryCache $BuildPlatform Compilers)\bin'"
      Copy-Item `
        -Path "$RuntimeBinaryCache\bin\swiftCore.dll" `
        -Destination "$(Get-ProjectBinaryCache $BuildPlatform Compilers)\bin"

      $TestingDefines += @{
        LLDB_INCLUDE_TESTS = "YES";
        # Check for required Python modules in CMake
        LLDB_ENFORCE_STRICT_TEST_REQUIREMENTS = "YES";
        # No watchpoint support on windows: https://github.com/llvm/llvm-project/issues/24820
        LLDB_TEST_USER_ARGS = "--skip-category=watchpoint";
        # gtest sharding breaks llvm-lit's --xfail and LIT_XFAIL inputs: https://github.com/llvm/llvm-project/issues/102264
        LLVM_LIT_ARGS = "-v --no-gtest-sharding --time-tests";
        # LLDB Unit tests link against this library
        LLVM_UNITTEST_LINK_FLAGS = "$(Get-SwiftSDK Windows)\usr\lib\swift\windows\$($Platform.Architecture.LLVMName)\swiftCore.lib";
      }
    }

    if (-not $Targets) {
      Write-Warning "Test-Compilers invoked without specifying test target(s)."
    }

    Build-CMakeProject `
      -Src $SourceCache\llvm-project\llvm `
      -Bin $(Get-ProjectBinaryCache $Platform Compilers) `
      -InstallTo "$($Platform.ToolchainInstallRoot)\usr" `
      -Platform $Platform `
      -UseMSVCCompilers $(if ($UseHostToolchain) { @("C", "CXX") } else { @("") }) `
      -UsePinnedCompilers $(if ($UseHostToolchain) { @("Swift") } else { @("C", "CXX", "Swift") }) `
      -SwiftSDK (Get-PinnedToolchainSDK) `
      -BuildTargets $Targets `
      -CacheScript $SourceCache\swift\cmake\caches\Windows-$($Platform.Architecture.LLVMName).cmake `
      -Defines $TestingDefines
  }
}

# Reference: https://github.com/microsoft/mimalloc/tree/dev/bin#minject
function Build-mimalloc() {
  [CmdletBinding(PositionalBinding = $false)]
  param
  (
    [Parameter(Position = 0, Mandatory = $true)]
    [hashtable]$Platform
  )

  # TODO: migrate to the CMake build
  $MSBuildArgs = @()
  $MSBuildArgs += "-noLogo"
  $MSBuildArgs += "-maxCpuCount"

  $Properties = @{}
  Add-KeyValueIfNew $Properties Configuration Release
  Add-KeyValueIfNew $Properties OutDir "$BinaryCache\$($Platform.Triple)\mimalloc\bin\"
  Add-KeyValueIfNew $Properties Platform "$($Platform.Architecture.ShortName)"

  Invoke-IsolatingEnvVars {
    Invoke-VsDevShell $Platform
    # Avoid hard-coding the VC tools version number
    $VCRedistDir = (Get-ChildItem "${env:VCToolsRedistDir}\$($HostPlatform.Architecture.ShortName)" -Filter "Microsoft.VC*.CRT").FullName
    if ($VCRedistDir) {
      Add-KeyValueIfNew $Properties VCRedistDir "$VCRedistDir\"
    }
  }

  foreach ($Property in $Properties.GetEnumerator()) {
    if ($Property.Value.Contains(" ")) {
      $MSBuildArgs += "-p:$($Property.Key)=$($Property.Value.Replace('\', '\\'))"
    } else {
      $MSBuildArgs += "-p:$($Property.Key)=$($Property.Value)"
    }
  }

  Invoke-Program $msbuild "$SourceCache\mimalloc\ide\vs2022\mimalloc-lib.vcxproj" @MSBuildArgs "-p:IntDir=$BinaryCache\$($Platform.Triple)\mimalloc\mimalloc\"
  Invoke-Program $msbuild "$SourceCache\mimalloc\ide\vs2022\mimalloc-override-dll.vcxproj" @MSBuildArgs "-p:IntDir=$BinaryCache\$($Platform.Triple)\mimalloc\mimalloc-override-dll\"

  $HostSuffix = if ($Platform -eq $KnownPlatforms["WindowsX64"]) { "" } else { "-arm64" }
  $BuildSuffix = if ($BuildPlatform -eq $KnownPlatforms["WindowsX64"]) { "" } else { "-arm64" }

  foreach ($item in "mimalloc.dll", "mimalloc-redirect$HostSuffix.dll") {
    Copy-Item `
      -Path "$BinaryCache\$($Platform.Triple)\mimalloc\bin\$item" `
      -Destination "$($Platform.ToolchainInstallRoot)\usr\bin\"
  }

  # TODO: should we split this out into its own function?
  $Tools = @(
    "swift.exe",
    "swiftc.exe",
    "swift-driver.exe",
    "swift-frontend.exe",
    "clang.exe",
    "clang++.exe",
    "clang-cl.exe",
    "lld.exe",
    "lld-link.exe",
    "ld.lld.exe",
    "ld64.lld.exe"
  )
  $Binaries = $Tools | ForEach-Object {[IO.Path]::Combine($Platform.ToolchainInstallRoot, "usr", "bin", $_)}
  if ($IncludeNoAsserts) {
    $NoAssertBinaries = $Tools | ForEach-Object {[IO.Path]::Combine($Platform.NoAssertsToolchainInstallRoot, "usr", "bin", $_)}
    $Binaries = $Binaries + $NoAssertBinaries
  }
  foreach ($Binary in $Binaries) {
    $Name = [IO.Path]::GetFileName($Binary)
    # Binary-patch in place
    Invoke-Program "$SourceCache\mimalloc\bin\minject$BuildSuffix" "-f" "-i" "$Binary"
    # Log the import table
    $LogFile = "$BinaryCache\$($Platform.Triple)\mimalloc\minject-log-$Name.txt"
    $ErrorFile = "$BinaryCache\$($Platform.Triple)\mimalloc\minject-log-$Name-error.txt"
    Invoke-Program "$SourceCache\mimalloc\bin\minject$BuildSuffix" "-l" "$Binary" -OutFile $LogFile -ErrorFile $ErrorFile
    # Verify patching
    $Found = Select-String -Path $LogFile -Pattern "mimalloc"
    if (-not $Found) {
      Get-Content $ErrorFile
      throw "Failed to patch mimalloc for $Name"
    }
  }
}

function Build-LLVM([Hashtable] $Platform) {
  Build-CMakeProject `
    -Src $SourceCache\llvm-project\llvm `
    -Bin (Get-ProjectBinaryCache $Platform LLVM) `
    -Platform $Platform `
    -UseBuiltCompilers C,CXX `
    -Defines @{
      LLVM_HOST_TRIPLE = $Platform.Triple;
    }
}

function Build-Sanitizers([Hashtable] $Platform) {
  $LLVMTargetCache = $(Get-ProjectBinaryCache $Platform LLVM)
  $LITVersionStr = $(Invoke-Program $(Get-PythonExecutable) "$LLVMTargetCache\bin\llvm-lit.py" --version)
  if (-not $ToBatch -and -not ($LITVersionStr -match "lit (\d+)\.\d+\.\d+.*")) {
    throw "Unexpected version string '$LITVersionStr' output from llvm-lit.py"
  }
  $LLVMVersionMajor = $Matches.1
  $InstallTo = "$($HostPlatform.ToolchainInstallRoot)\usr\lib\clang\$LLVMVersionMajor"
  Write-Host "Sanitizers SDK directory: $InstallTo"

  Build-CMakeProject `
    -Src $SourceCache\llvm-project\compiler-rt\lib\builtins `
    -Bin "$(Get-ProjectBinaryCache $Platform ClangBuiltins)" `
    -InstallTo $InstallTo `
    -Platform $Platform `
    -UseBuiltCompilers ASM,C,CXX `
    -BuildTargets "install-compiler-rt" `
    -Defines (@{
      LLVM_DIR = "$LLVMTargetCache\lib\cmake\llvm";
      LLVM_ENABLE_PER_TARGET_RUNTIME_DIR = "YES";
      COMPILER_RT_DEFAULT_TARGET_ONLY = "YES";
    })

  Build-CMakeProject `
    -Src $SourceCache\llvm-project\compiler-rt `
    -Bin "$(Get-ProjectBinaryCache $Platform ClangRuntime)" `
    -InstallTo $InstallTo `
    -Platform $Platform `
    -UseBuiltCompilers ASM,C,CXX `
    -BuildTargets "install-compiler-rt" `
    -Defines @{
      LLVM_DIR = "$LLVMTargetCache\lib\cmake\llvm";
      LLVM_ENABLE_PER_TARGET_RUNTIME_DIR = "YES";
      COMPILER_RT_DEFAULT_TARGET_ONLY = "YES";
      COMPILER_RT_BUILD_BUILTINS = "NO";
      COMPILER_RT_BUILD_CRT = "NO";
      COMPILER_RT_BUILD_LIBFUZZER = "NO";
      COMPILER_RT_BUILD_ORC = "NO";
      COMPILER_RT_BUILD_XRAY = "NO";
      COMPILER_RT_BUILD_PROFILE = "YES";
      COMPILER_RT_BUILD_SANITIZERS = "YES";
    }
}

function Build-ZLib([Hashtable] $Platform) {
  Build-CMakeProject `
    -Src $SourceCache\zlib `
    -Bin "$BinaryCache\$($Platform.Triple)\zlib" `
    -InstallTo "$BinaryCache\$($Platform.Triple)\usr" `
    -Platform $Platform `
    -UseMSVCCompilers $(if ($UseHostToolchain) { @("C") } else { @("") }) `
    -UsePinnedCompilers $(if ($UseHostToolchain) { @("") } else { @("C") }) `
    -Defines @{
      BUILD_SHARED_LIBS = "NO";
      CMAKE_POSITION_INDEPENDENT_CODE = "YES";
    }
}

function Build-XML2([Hashtable] $Platform) {
  Build-CMakeProject `
    -Src $SourceCache\libxml2 `
    -Bin "$BinaryCache\$($Platform.Triple)\libxml2-2.11.5" `
    -InstallTo "$BinaryCache\$($Platform.Triple)\usr" `
    -Platform $Platform `
    -UseMSVCCompilers $(if ($UseHostToolchain) { @("C", "CXX") } else { @("") }) `
    -UsePinnedCompilers $(if ($UseHostToolchain) { @("") } else { @("C", "CXX") }) `
    -Defines @{
      BUILD_SHARED_LIBS = "NO";
      CMAKE_POSITION_INDEPENDENT_CODE = "YES";
      LIBXML2_WITH_ICONV = "NO";
      LIBXML2_WITH_ICU = "NO";
      LIBXML2_WITH_LZMA = "NO";
      LIBXML2_WITH_PYTHON = "NO";
      LIBXML2_WITH_TESTS = "NO";
      LIBXML2_WITH_THREADS = "YES";
      LIBXML2_WITH_ZLIB = "NO";
    }
}

function Build-RegsGen2([Hashtable] $Platform) {
  Build-CMakeProject `
    -Src $SourceCache\ds2\Tools\RegsGen2 `
    -Bin (Get-ProjectBinaryCache $Platform RegsGen2) `
    -Platform $Platform `
    -BuildTargets default `
    -UseMSVCCompilers $(if ($UseHostToolchain) { @("C", "CXX") } else { @("") }) `
    -UsePinnedCompilers $(if ($UseHostToolchain) { @("") } else { @("C", "CXX") }) `
    -Defines @{
      BISON_EXECUTABLE = "$(Get-BisonExecutable)";
      FLEX_EXECUTABLE = "$(Get-FlexExecutable)";
    }
}

function Build-DS2([Hashtable] $Platform) {
  Build-CMakeProject `
    -Src "$SourceCache\ds2" `
    -Bin "$BinaryCache\$($Platform.Triple)\ds2" `
    -InstallTo "$(Get-PlatformRoot $Platform.OS)\Developer\Library\ds2\usr" `
    -Platform $Platform `
    -Defines @{
      DS2_REGSGEN2 = "$(Get-ProjectBinaryCache $BuildPlatform RegsGen2)/regsgen2.exe";
      DS2_PROGRAM_PREFIX = "$(Get-ModuleTriple $Platform)-";
      BISON_EXECUTABLE = "$(Get-BisonExecutable)";
      FLEX_EXECUTABLE = "$(Get-FlexExecutable)";
    }
}

function Build-CURL([Hashtable] $Platform) {
  $PlatformDefines = @{}
  if ($Platform.OS -eq [OS]::Android) {
    $PlatformDefines += @{
      HAVE_FSEEKO = "0";
    }
  }

  Build-CMakeProject `
    -Src $SourceCache\curl `
    -Bin "$BinaryCache\$($Platform.Triple)\curl" `
    -InstallTo "$BinaryCache\$($Platform.Triple)\usr" `
    -Platform $Platform `
    -UseMSVCCompilers $(if ($UseHostToolchain) { @("C") } else { @("") }) `
    -UsePinnedCompilers $(if ($UseHostToolchain) { @("") } else { @("C") }) `
    -Defines ($PlatformDefines + @{
      BUILD_SHARED_LIBS = "NO";
      BUILD_TESTING = "NO";
      CMAKE_POSITION_INDEPENDENT_CODE = "YES";
      BUILD_CURL_EXE = "NO";
      BUILD_LIBCURL_DOCS = "NO";
      BUILD_MISC_DOCS = "NO";
      CURL_CA_BUNDLE = "none";
      CURL_CA_FALLBACK = "NO";
      CURL_CA_PATH = "none";
      CURL_BROTLI = "NO";
      CURL_DISABLE_ALTSVC = "NO";
      CURL_DISABLE_AWS = "YES";
      CURL_DISABLE_BASIC_AUTH = "NO";
      CURL_DISABLE_BEARER_AUTH = "NO";
      CURL_DISABLE_BINDLOCAL = "NO";
      CURL_DISABLE_COOKIES = "NO";
      CURL_DISABLE_DICT = "YES";
      CURL_DISABLE_DIGEST_AUTH = "NO";
      CURL_DISABLE_DOH = "NO";
      CURL_DISABLE_FILE = "YES";
      CURL_DISABLE_FORM_API = "NO";
      CURL_DISABLE_FTP = "YES";
      CURL_DISABLE_GETOPTIONS = "NO";
      CURL_DISABLE_GOPHER = "YES";
      CURL_DISABLE_HEADERS_API = "YES";
      CURL_DISABLE_HSTS = "NO";
      CURL_DISABLE_HTTP = "NO";
      CURL_DISABLE_HTTP_AUTH = "NO";
      CURL_DISABLE_IMAP = "YES";
      CURL_DISABLE_KERBEROS_AUTH = "NO";
      CURL_DISABLE_LDAP = "YES";
      CURL_DISABLE_LDAPS = "YES";
      CURL_DISABLE_MIME = "NO";
      CURL_DISABLE_MQTT = "YES";
      CURL_DISABLE_NEGOTIATE_AUTH = "NO";
      CURL_DISABLE_NETRC = "NO";
      CURL_DISABLE_NTLM = "NO";
      CURL_DISABLE_PARSEDATE = "NO";
      CURL_DISABLE_POP3 = "YES";
      CURL_DISABLE_PROGRESS_METER = "YES";
      CURL_DISABLE_PROXY = "NO";
      CURL_DISABLE_RTSP = "YES";
      CURL_DISABLE_SHUFFLE_DNS = "YES";
      CURL_DISABLE_SMB = "YES";
      CURL_DISABLE_SMTP = "YES";
      CURL_DISABLE_SOCKETPAIR = "YES";
      CURL_DISABLE_SRP = "NO";
      CURL_DISABLE_TELNET = "YES";
      CURL_DISABLE_TFTP = "YES";
      CURL_DISABLE_VERBOSE_STRINGS = "NO";
      CURL_LTO = "NO";
      CURL_USE_BEARSSL = "NO";
      CURL_USE_GNUTLS = "NO";
      CURL_USE_GSSAPI = "NO";
      CURL_USE_LIBPSL = "NO";
      CURL_USE_LIBSSH = "NO";
      CURL_USE_LIBSSH2 = "NO";
      CURL_USE_MBEDTLS = "NO";
      CURL_USE_OPENSSL = "NO";
      CURL_USE_SCHANNEL = if ($Platform.OS -eq [OS]::Windows) { "YES" } else { "NO" };
      CURL_USE_WOLFSSL = "NO";
      CURL_WINDOWS_SSPI = if ($Platform.OS -eq [OS]::Windows) { "YES" } else { "NO" };
      CURL_ZLIB = "YES";
      CURL_ZSTD = "NO";
      ENABLE_ARES = "NO";
      ENABLE_CURLDEBUG = "NO";
      ENABLE_CURL_MANUAL = "NO";
      ENABLE_DEBUG = "NO";
      ENABLE_IPV6 = "YES";
      ENABLE_THREADED_RESOLVER = "NO";
      ENABLE_UNICODE = "YES";
      ENABLE_UNIX_SOCKETS = "NO";
      ENABLE_WEBSOCKETS = "YES";
      HAVE_POLL_FINE = "NO";
      USE_ECH = "NO";
      USE_HTTPSRR = "NO";
      USE_IDN2 = "NO";
      USE_MSH3 = "NO";
      USE_NGHTTP2 = "NO";
      USE_NGTCP2 = "NO";
      USE_QUICHE = "NO";
      USE_OPENSSL_QUIC = "NO";
      USE_WIN32_IDN = if ($Platform.OS -eq [OS]::Windows) { "YES" } else { "NO" };
      USE_WIN32_LARGE_FILES = if ($Platform.OS -eq [OS]::Windows) { "YES" } else { "NO" };
      USE_WIN32_LDAP = "NO";
      ZLIB_ROOT = "$BinaryCache\$($Platform.Triple)\usr";
      ZLIB_LIBRARY = "$BinaryCache\$($Platform.Triple)\usr\lib\zlibstatic.lib";
    })
}

function Build-Runtime([Hashtable] $Platform) {
  $PlatformDefines = @{}
  if ($Platform.OS -eq [OS]::Android) {
    $PlatformDefines += @{
      LLVM_ENABLE_LIBCXX = "YES";
      SWIFT_USE_LINKER = "lld";
    }

    if ((Get-AndroidNDK).ClangVersion -lt 18) {
      $PlatformDefines += @{
        SWIFT_BUILD_CLANG_OVERLAYS_SKIP_BUILTIN_FLOAT = "YES";
      }
    }
  }

  Build-CMakeProject `
    -Src $SourceCache\swift `
    -Bin (Get-ProjectBinaryCache $Platform Runtime) `
    -InstallTo "$(Get-SwiftSDK $Platform.OS)\usr" `
    -Platform $Platform `
    -UseBuiltCompilers C,CXX,Swift `
    -SwiftSDK $null `
    -CacheScript $SourceCache\swift\cmake\caches\Runtime-$($Platform.OS.ToString())-$($Platform.Architecture.LLVMName).cmake `
    -Defines ($PlatformDefines + @{
      LLVM_DIR = "$(Get-ProjectBinaryCache $Platform LLVM)\lib\cmake\llvm";
      SWIFT_ENABLE_EXPERIMENTAL_CONCURRENCY = "YES";
      SWIFT_ENABLE_EXPERIMENTAL_CXX_INTEROP = "YES";
      SWIFT_ENABLE_EXPERIMENTAL_DIFFERENTIABLE_PROGRAMMING = "YES";
      SWIFT_ENABLE_EXPERIMENTAL_DISTRIBUTED = "YES";
      SWIFT_ENABLE_EXPERIMENTAL_OBSERVATION = "YES";
      SWIFT_ENABLE_EXPERIMENTAL_STRING_PROCESSING = "YES";
      SWIFT_ENABLE_SYNCHRONIZATION = "YES";
      SWIFT_ENABLE_VOLATILE = "YES";
      SWIFT_NATIVE_SWIFT_TOOLS_PATH = ([IO.Path]::Combine((Get-ProjectBinaryCache $BuildPlatform Compilers), "bin"));
      SWIFT_PATH_TO_LIBDISPATCH_SOURCE = "$SourceCache\swift-corelibs-libdispatch";
      SWIFT_PATH_TO_STRING_PROCESSING_SOURCE = "$SourceCache\swift-experimental-string-processing";
    })
}

function Test-Runtime([Hashtable] $Platform) {
  if ($IsCrossCompiling) {
    throw "Swift runtime tests are not supported when cross-compiling"
  }
  if (-not (Test-Path (Get-ProjectBinaryCache $Platform Runtime))) {
    throw "Swift runtime tests are supposed to reconfigure the existing build"
  }
  $CompilersBinaryCache = Get-ProjectBinaryCache $BuildPlatform Compilers
  if (-not (Test-Path "$CompilersBinaryCache\bin\FileCheck.exe")) {
    # These will exist if we test any of llvm/clang/lldb/lld/swift as well
    throw "LIT test utilities not found in $CompilersBinaryCache\bin"
  }

  Invoke-IsolatingEnvVars {
    # Filter known issues when testing on Windows
    Load-LitTestOverrides $PSScriptRoot/windows-swift-android-lit-test-overrides.txt
    $env:Path = "$(Get-CMarkBinaryCache $Platform)\src;$(Get-PinnedToolchainRuntime);${env:Path};$UnixToolsBinDir"
    Build-CMakeProject `
      -Src $SourceCache\swift `
      -Bin (Get-ProjectBinaryCache $Platform Runtime) `
      -Platform $Platform `
      -UseBuiltCompilers C,CXX,Swift `
      -SwiftSDK $null `
      -BuildTargets check-swift-validation-only_non_executable `
      -Defines @{
        SWIFT_INCLUDE_TESTS = "YES";
        SWIFT_INCLUDE_TEST_BINARIES = "YES";
        SWIFT_BUILD_TEST_SUPPORT_MODULES = "YES";
        SWIFT_NATIVE_LLVM_TOOLS_PATH = Join-Path -Path $CompilersBinaryCache -ChildPath "bin";
        LLVM_LIT_ARGS = "-vv";
      }
  }
}

function Build-ExperimentalRuntime([Hashtable] $Platform, [switch] $Static = $false) {
  # TODO: remove this once the migration is completed.
  Invoke-IsolatingEnvVars {
    Invoke-VsDevShell $BuildPlatform

    Push-Location "${SourceCache}\swift\Runtimes"
    Start-Process -Wait -WindowStyle Hidden -FilePath $cmake -ArgumentList @("-P", "Resync.cmake")
    Pop-Location
  }

  Invoke-IsolatingEnvVars {
    $env:Path = "$(Get-CMarkBinaryCache $Platform)\src;$(Get-PinnedToolchainRuntime);${env:Path}"

    $SDKRoot = Get-SwiftSDK $Platform.OS -Identifier "$($Platform.OS)Experimental"

    $RuntimeBinaryCache = if ($Static) {
      Get-ProjectBinaryCache $Platform ExperimentalStaticRuntime
    } else {
      Get-ProjectBinaryCache $Platform ExperimentalDynamicRuntime
    }

    $OverlayBinaryCache = if ($Static) {
      Get-ProjectBinaryCache $Platform ExperimentalStaticOverlay
    } else {
      Get-ProjectBinarycache $Platform ExperimentalDynamicOverlay
    }

    $StringProcessingBinaryCache = if ($Static) {
      Get-ProjectBinarycache $Platform ExperimentalStaticStringProcessing
    } else {
      Get-ProjectBinarycache $Platform ExperimentalDynamicStringProcessing
    }

    $SynchronizationBinaryCache = if ($Static) {
      Get-ProjectBinarycache $Platform ExperimentalStaticSynchronization
    } else {
      Get-ProjectBinarycache $Platform ExperimentalDynamicSynchronization
    }

    $DistributedBinaryCache = if ($Static) {
      Get-ProjectBinarycache $Platform ExperimentalStaticDistributed
    } else {
      Get-ProjectBinarycache $Platform ExperimentalDynamicDistributed
    }

    $ObservationBinaryCache = if ($Static) {
      Get-ProjectBinarycache $Platform ExperimentalStaticObservation
    } else {
      Get-ProjectBinaryCache $Platform ExperimentalDynamicObservation
    }

    $DifferentiationBinaryCache = if ($Static) {
      Get-ProjectBinarycache $Platform ExperimentalStaticDifferentiation
    } else {
      Get-ProjectBinarycache $Platform ExperimentalDynamicDifferentiation
    }

    $VolatileBinaryCache = if ($Static) {
      Get-ProjectBinarycache $Platform ExperimentalStaticVolatile
    } else {
      Get-ProjectBinaryCache $Platform ExperimentalDynamicVolatile
    }

    Build-CMakeProject `
      -Src $SourceCache\swift\Runtimes\Core `
      -Bin $RuntimeBinaryCache `
      -InstallTo "${SDKRoot}\usr" `
      -Platform $Platform `
      -UseBuiltCompilers C,CXX,Swift `
      -SwiftSDK $null `
      -UseGNUDriver `
      -Defines @{
        BUILD_SHARED_LIBS = if ($Static) { "NO" } else { "YES" };
        CMAKE_STATIC_LIBRARY_PREFIX_Swift = "lib";

        dispatch_DIR = (Get-ProjectCMakeModules $Platform CDispatch);

        # FIXME(compnerd) remove this once the default option is flipped to `ON`.
        SwiftCore_ENABLE_CONCURRENCY = "YES";
        # FIXME(compnerd) remove this once the default option is flipped to `ON`.
        SwiftCore_ENABLE_REMOTE_MIRROR = "YES";
        # FIXME(compnerd) this currently causes a build failure on Windows, but
        # this should be enabled when building the dynamic runtime.
        SwiftCore_ENABLE_LIBRARY_EVOLUTION = "NO";
      }

    Build-CMakeProject `
      -Src $SourceCache\swift\Runtimes\Overlay `
      -Bin $OverlayBinaryCache `
      -InstallTo "${SDKRoot}\usr" `
      -Platform $Platform `
      -UseBuiltCompilers C,CXX,Swift `
      -SwiftSDK $null `
      -UseGNUDriver `
      -Defines @{
        BUILD_SHARED_LIBS = if ($Static) { "NO" } else { "YES" };
        CMAKE_STATIC_LIBRARY_PREFIX_Swift = "lib";

        SwiftCore_DIR = "${RuntimeBinaryCache}\cmake\SwiftCore";

        # FIXME(compnerd) this currently causes a build failure on Windows, but
        # this should be enabled when building the dynamic runtime.
        SwiftOverlay_ENABLE_LIBRARY_EVOLUTION = "NO";
        SwiftOverlay_ENABLE_CXX_INTEROP = "YES";
      }

    Build-CMakeProject `
      -Src $SourceCache\swift\Runtimes\Supplemental\StringProcessing `
      -Bin $StringProcessingBinaryCache `
      -InstallTo "${SDKRoot}\usr" `
      -Platform $Platform `
      -UseBuiltCompilers C,Swift `
      -SwiftSDK $null `
      -UseGNUDriver `
      -Defines @{
        BUILD_SHARED_LIBS = if ($Static) { "NO" } else { "YES" };
        CMAKE_STATIC_LIBRARY_PREFIX_Swift = "lib";

        SwiftCore_DIR = "${RuntimeBinaryCache}\cmake\SwiftCore";
        # FIXME(compnerd) this currently causes a build failure on Windows, but
        # this should be enabled when building the dynamic runtime.
        SwiftStringProcessing_ENABLE_LIBRARY_EVOLUTION = "NO";
      }

    Build-CMakeProject `
      -Src $SourceCache\swift\Runtimes\Supplemental\Synchronization `
      -Bin $SynchronizationBinaryCache `
      -InstallTo "${SDKRoot}\usr" `
      -Platform $Platform `
      -UseBuiltCompilers C,Swift `
      -SwiftSDK $null `
      -UseGNUDriver `
      -Defines @{
        BUILD_SHARED_LIBS = if ($Static) { "NO" } else { "YES" };
        CMAKE_STATIC_LIBRARY_PREFIX_Swift = "lib";

        SwiftCore_DIR = "${RuntimeBinaryCache}\cmake\SwiftCore";
        SwiftOverlay_DIR = "${OverlayBinaryCache}\cmake\SwiftOverlay";
        # FIXME(compnerd) this currently causes a build failure on Windows, but
        # this should be enabled when building the dynamic runtime.
        SwiftSynchronization_ENABLE_LIBRARY_EVOLUTION = "NO";
      }

    Build-CMakeProject `
      -Src $SourceCache\swift\Runtimes\Supplemental\Distributed `
      -Bin $DistributedBinaryCache `
      -InstallTo "${SDKRoot}\usr" `
      -Platform $Platform `
      -UseBuiltCompilers C,CXX,Swift `
      -SwiftSDK $null `
      -UseGNUDriver `
      -Defines @{
        BUILD_SHARED_LIBS = if ($Static) { "NO" } else { "YES" };
        # FIXME(#83449): avoid using `SwiftCMakeConfig.h`
        CMAKE_CXX_FLAGS = @("-I${RuntimeBinaryCache}\include");
        CMAKE_STATIC_LIBRARY_PREFIX_Swift = "lib";

        SwiftCore_DIR = "${RuntimeBinaryCache}\cmake\SwiftCore";
        SwiftOverlay_DIR = "${OverlayBinaryCache}\cmake\SwiftOverlay";
        # FIXME(compnerd) this currently causes a build failure on Windows, but
        # this should be enabled when building the dynamic runtime.
        SwiftDistributed_ENABLE_LIBRARY_EVOLUTION = "NO";
      }

    Build-CMakeProject `
      -Src $SourceCache\swift\Runtimes\Supplemental\Observation `
      -Bin $ObservationBinaryCache `
      -InstallTo "${SDKRoot}\usr" `
      -Platform $Platform `
      -UseBuiltCompilers CXX,Swift `
      -SwiftSDK $null `
      -UseGNUDriver `
      -Defines @{
        BUILD_SHARED_LIBS = if ($Static) { "NO" } else { "YES" };
        # FIXME(#83449): avoid using `SwiftCMakeConfig.h`
        CMAKE_CXX_FLAGS = @("-I${RuntimeBinaryCache}\include");
        CMAKE_STATIC_LIBRARY_PREFIX_Swift = "lib";

        SwiftCore_DIR = "${RuntimeBinaryCache}\cmake\SwiftCore";
        SwiftOverlay_DIR = "${OverlayBinaryCache}\cmake\SwiftOverlay";
        # FIXME(compnerd) this currently causes a build failure on Windows, but
        # this should be enabled when building the dynamic runtime.
        SwiftObservation_ENABLE_LIBRARY_EVOLUTION = "NO";
      }

    Build-CMakeProject `
      -Src $SourceCache\swift\Runtimes\Supplemental\Differentiation `
      -Bin $DifferentiationBinaryCache `
      -InstallTo "${SDKRoot}\usr" `
      -Platform $Platform `
      -UseBuiltCompilers C,CXX,Swift `
      -SwiftSDK $null `
      -UseGNUDriver `
      -Defines @{
        BUILD_SHARED_LIBS = if ($Static) { "NO" } else { "YES" };
        CMAKE_STATIC_LIBRARY_PREFIX_Swift = "lib";

        SwiftCore_DIR = "${RuntimeBinaryCache}\cmake\SwiftCore";
        SwiftOverlay_DIR = "${OverlayBinaryCache}\cmake\SwiftOverlay";
        # FIXME(compnerd) this currently causes a build failure on Windows, but
        # this should be enabled when building the dynamic runtime.
        SwiftDifferentiation_ENABLE_LIBRARY_EVOLUTION = "NO";
      }

    Build-CMakeProject `
      -Src $SourceCache\swift\Runtimes\Supplemental\Volatile `
      -Bin $VolatileBinaryCache `
      -InstallTo "${SDKROOT}\usr" `
      -Platform $Platform `
      -UseBuiltCompilers C,Swift `
      -SwiftSDK $null `
      -UseGNUDriver `
      -Defines @{
        BUILD_SHARED_LIBS = if ($Static) { "NO" } else { "YES" };
        CMAKE_FIND_PACKAGE_PREFER_CONFIG = "YES";
        CMAKE_Swift_COMPILER_TARGET = (Get-ModuleTriple $Platform);
        CMAKE_STATIC_LIBRARY_PREFIX_Swift = "lib";

        SwiftCore_DIR = "${RuntimeBinaryCache}\cmake\SwiftCore";
        SwiftOverlay_DIR = "${OverlayBinaryCache}\cmake\SwiftOverlay";
        # FIXME(compnerd) this currently causes a build failure on Windows, but
        # this should be enabled when building the dynamic runtime.
        SwiftVolatile_ENABLE_LIBRARY_EVOLUTION = "NO";
      }
  }
}

function Write-SDKSettings([OS] $OS, [string] $Identifier = $OS.ToString()) {
  $SDKSettings = @{
    CanonicalName = $OS.ToString().ToLowerInvariant()
    DisplayName = $OS.ToString()
    IsBaseSDK = "YES"
    Version = "${ProductVersion}"
    VersionMap = @{}
    HeaderSearchPaths = @( "usr/include" );
    LibrarySearchPaths = @();
    Toolchains = @( "${ToolchainIdentifier}" );
    DefaultProperties = @{
      PLATFORM_NAME = $OS.ToString().ToLowerInvariant()
      DEFAULT_COMPILER = "${ToolchainIdentifier}"
    }
    SupportedTargets = @{
      $OS.ToString().ToLowerInvariant() = @{
        PlatformFamilyDisplayName = $OS.ToString()
        PlatformFamilyName = $OS.ToString()
      }
    }
  }
  switch ($OS) {
    Windows {
      $SDKSettings.DefaultProperties.DEFAULT_USE_RUNTIME = "MD"
      $SDKSettings.SupportedTargets.windows.LLVMTargetVendor = "unknown"
      $SDKSettings.SupportedTargets.windows.LLVMTargetSys = "windows"
      $SDKSettings.SupportedTargets.windows.LLVMTargetTripleEnvironment = "msvc"
      $SDKSettings.SupportedTargets.windows.Archs = $WindowsSDKBuilds | ForEach-Object { $_.Architecture.LLVMName } | Sort-Object
    }
    Android {
      $SDKSettings.SupportedTargets.android.LLVMTargetVendor = "unknown"
      $SDKSettings.SupportedTargets.android.LLVMTargetSys = "linux"
      $SDKSettings.SupportedTargets.android.LLVMTargetTripleEnvironment = "android${AndroidAPILevel}"
      $SDKSettings.SupportedTargets.android.Archs = $AndroidSDKBuilds | ForEach-Object { $_.Architecture.LLVMName } | Sort-Object
    }
  }
  $SDKSettings | ConvertTo-JSON -Depth 4 | Out-FIle -FilePath "$(Get-SwiftSDK $OS -Identifier $Identifier)\SDKSettings.json"
  Write-PList -Settings $SDKSettings -Path "$(Get-SwiftSDK $OS -Identifier $Identifier)\SDKSettings.plist"
}

function Build-Dispatch([Hashtable] $Platform) {
  Build-CMakeProject `
    -Src $SourceCache\swift-corelibs-libdispatch `
    -Bin (Get-ProjectBinaryCache $Platform Dispatch) `
    -InstallTo "$(Get-SwiftSDK $Platform.OS)\usr" `
    -Platform $Platform `
    -UseBuiltCompilers C,CXX,Swift `
    -SwiftSDK (Get-SwiftSDK $Platform.OS) `
    -Defines @{
      ENABLE_SWIFT = "YES";
    }
}

function Test-Dispatch {
  Invoke-IsolatingEnvVars {
    $env:CTEST_OUTPUT_ON_FAILURE = "YES"

    Build-CMakeProject `
      -Src $SourceCache\swift-corelibs-libdispatch `
      -Bin (Get-ProjectBinaryCache $BuildPlatform Dispatch) `
      -Platform $BuildPlatform `
      -UseBuiltCompilers C,CXX,Swift `
      -SwiftSDK (Get-SwiftSDK $BuildPlatform.OS) `
      -BuildTargets default,ExperimentalTest `
      -Defines @{
        ENABLE_SWIFT = "YES";
      }
  }
}

function Build-Foundation {
  [CmdletBinding(PositionalBinding = $false)]
  param
  (
    [Parameter(Position = 0, Mandatory = $true)]
    [Hashtable] $Platform,
    [switch] $Static = $false
  )

  $FoundationBinaryCache = if ($Static) {
    Get-ProjectBinaryCache $Platform ExperimentalStaticFoundation
  } else {
    Get-ProjectBinaryCache $Platform DynamicFoundation
  }

  $FoundationImage = if ($Static) {
    "$(Get-SwiftSDK $Platform.OS -Identifier "$($Platform.OS)Experimental")\usr"
  } else {
    "$(Get-SwiftSDK $Platform.OS)\usr"
  }

  $SwiftSDK = if ($Static) {
    Get-SwiftSDK $Platform.OS -Identifier "$($Platform.OS)Experimental"
  } else {
    Get-SwiftSDK $Platform.OS
  }

  $SwiftFlags = if ($Static) {
    @("-static-stdlib", "-Xfrontend", "-use-static-resource-dir")
  } else {
    @()
  }

  $DispatchCMakeModules = if ($Static) {
    Get-ProjectCMakeModules $Platform ExperimentalStaticDispatch
  } else {
    Get-ProjectCMakeModules $Platform Dispatch
  }

  Build-CMakeProject `
    -Src $SourceCache\swift-corelibs-foundation `
    -Bin $FoundationBinaryCache `
    -InstallTo $FoundationImage `
    -Platform $Platform `
    -UseBuiltCompilers C,CXX,Swift `
    -SwiftSDK $SwiftSDK `
    -Defines @{
      BUILD_SHARED_LIBS = if ($Static) { "NO" } else { "YES" };
      # FIXME(compnerd) - workaround ARM64 build failure when cross-compiling.
      CMAKE_NINJA_FORCE_RESPONSE_FILE = "YES";
      CMAKE_STATIC_LIBRARY_PREFIX_Swift = "lib";
      CMAKE_Swift_FLAGS = $SwiftFlags;
      FOUNDATION_BUILD_TOOLS = if ($Platform.OS -eq [OS]::Windows) { "YES" } else { "NO" };
      CURL_DIR = "$BinaryCache\$($Platform.Triple)\usr\lib\cmake\CURL";
      LibXml2_DIR = "$BinaryCache\$($Platform.Triple)\usr\lib\cmake\libxml2-2.11.5";
      ZLIB_LIBRARY = if ($Platform.OS -eq [OS]::Windows) {
        "$BinaryCache\$($Platform.Triple)\usr\lib\zlibstatic.lib"
      } else {
        "$BinaryCache\$($Platform.Triple)\usr\lib\libz.a"
      };
      ZLIB_INCLUDE_DIR = "$BinaryCache\$($Platform.Triple)\usr\include";
      dispatch_DIR = $DispatchCMakeModules;
      _SwiftFoundation_SourceDIR = "$SourceCache\swift-foundation";
      _SwiftFoundationICU_SourceDIR = "$SourceCache\swift-foundation-icu";
      _SwiftCollections_SourceDIR = "$SourceCache\swift-collections";
      SwiftFoundation_MACRO = "$(Get-ProjectBinaryCache $BuildPlatform FoundationMacros)\bin"
    }
}

function Test-Foundation {
  $ScratchPath = "$BinaryCache\$($BuildPlatform.Triple)\FoundationTests"

  # Foundation tests build via swiftpm rather than CMake
  Build-SPMProject `
    -Action Test `
    -Src $SourceCache\swift-foundation `
    -Bin "$ScratchPath" `
    -Platform $BuildPlatform `
    --multiroot-data-file "$SourceCache\swift\utils\build_swift\resources\SwiftPM-Unified-Build.xcworkspace" `
    --test-product swift-foundationPackageTests

  Invoke-IsolatingEnvVars {
    $env:DISPATCH_INCLUDE_PATH="$(Get-SwiftSDK $BuildPlatform.OS)/usr/include"
    $env:LIBXML_LIBRARY_PATH="$BinaryCache/$($Platform.Triple)/usr/lib"
    $env:LIBXML_INCLUDE_PATH="$BinaryCache/$($Platform.Triple)/usr/include/libxml2"
    $env:ZLIB_LIBRARY_PATH="$BinaryCache/$($Platform.Triple)/usr/lib"
    $env:CURL_LIBRARY_PATH="$BinaryCache/$($Platform.Triple)/usr/lib"
    $env:CURL_INCLUDE_PATH="$BinaryCache/$($Platform.Triple)/usr/include"
    Build-SPMProject `
      -Action Test `
      -Src $SourceCache\swift-corelibs-foundation `
      -Bin "$ScratchPath" `
      -Platform $BuildPlatform `
      --multiroot-data-file "$SourceCache\swift\utils\build_swift\resources\SwiftPM-Unified-Build.xcworkspace" `
      --test-product swift-corelibs-foundationPackageTests
  }
}

function Build-FoundationMacros([Hashtable] $Platform) {
  $SwiftSyntaxDir = (Get-ProjectCMakeModules $Platform Compilers)
  if (-not (Test-Path $SwiftSyntaxDir)) {
    throw "The swift-syntax from the compiler build for $($Platform.OS) $($Platform.Architecture.ShortName) isn't available"
  }

  Build-CMakeProject `
    -Src $SourceCache\swift-foundation\Sources\FoundationMacros `
    -Bin (Get-ProjectBinaryCache $Platform FoundationMacros) `
    -InstallTo "$($Platform.ToolchainInstallRoot)\usr" `
    -Platform $Platform `
    -UseBuiltCompilers Swift `
    -SwiftSDK (Get-SwiftSDK $Platform.OS) `
    -Defines @{
      SwiftSyntax_DIR = $SwiftSyntaxDir;
    }
}

function Build-XCTest([Hashtable] $Platform) {
  Build-CMakeProject `
    -Src $SourceCache\swift-corelibs-xctest `
    -Bin (Get-ProjectBinaryCache $Platform XCTest) `
    -InstallTo "$([IO.Path]::Combine((Get-PlatformRoot $Platform.OS), "Developer", "Library", "XCTest-$ProductVersion", "usr"))" `
    -Platform $Platform `
    -UseBuiltCompilers Swift `
    -SwiftSDK (Get-SwiftSDK $Platform.OS) `
    -Defines @{
      BUILD_SHARED_LIBS = "YES";
      CMAKE_INSTALL_BINDIR = $Platform.BinaryDir;
      ENABLE_TESTING = "NO";
      dispatch_DIR = $(Get-ProjectCMakeModules $Platform Dispatch);
      Foundation_DIR = $(Get-ProjectCMakeModules $Platform DynamicFoundation);
      XCTest_INSTALL_NESTED_SUBDIR = "YES";
    }
}

function Test-XCTest {
  Invoke-IsolatingEnvVars {
    $env:Path = "$(Get-ProjectBinaryCache $BuildPlatform XCTest);$(Get-ProjectBinaryCache $BuildPlatform DynamicFoundation)\bin;$(Get-ProjectBinaryCache $BuildPlatform Dispatch);$(Get-ProjectBinaryCache $BuildPlatform Runtime)\bin;${env:Path};$UnixToolsBinDir"

    $RuntimeBinaryCache = Get-ProjectBinaryCache $BuildPlatform Runtime
    $SwiftRuntimeDirectory = "${RuntimeBinaryCache}\lib\swift"

    Build-CMakeProject `
      -Src $SourceCache\swift-corelibs-xctest `
      -Bin (Get-ProjectBinaryCache $BuildPlatform XCTest) `
      -Platform $BuildPlatform `
      -UseBuiltCompilers C,CXX,Swift `
      -SwiftSDK $null `
      -BuildTargets default,check-xctest `
      -Defines @{
        CMAKE_Swift_FLAGS = @("-resource-dir", $SwiftRuntimeDirectory, "-vfsoverlay", "${RuntimeBinaryCache}\stdlib\windows-vfs-overlay.yaml");
        ENABLE_TESTING = "YES";
        dispatch_DIR = $(Get-ProjectCMakeModules $BuildPlatform Dispatch);
        Foundation_DIR = $(Get-ProjectCMakeModules $BuildPlatform DynamicFoundation);
        LLVM_DIR = "$(Get-ProjectBinaryCache $BuildPlatform LLVM)\lib\cmake\llvm";
        XCTEST_PATH_TO_FOUNDATION_BUILD = $(Get-ProjectBinaryCache $BuildPlatform DynamicFoundation);
        XCTEST_PATH_TO_LIBDISPATCH_BUILD = $(Get-ProjectBinaryCache $BuildPlatform Dispatch);
        XCTEST_PATH_TO_LIBDISPATCH_SOURCE = "$SourceCache\swift-corelibs-libdispatch";
      }
  }
}

function Build-Testing([Hashtable] $Platform) {
  Build-CMakeProject `
    -Src $SourceCache\swift-testing `
    -Bin (Get-ProjectBinaryCache $Platform Testing) `
    -InstallTo "$([IO.Path]::Combine((Get-PlatformRoot $Platform.OS), "Developer", "Library", "Testing-$ProductVersion", "usr"))" `
    -Platform $Platform `
    -UseBuiltCompilers CXX,Swift `
    -SwiftSDK (Get-SwiftSDK $Platform.OS) `
    -Defines @{
      BUILD_SHARED_LIBS = "YES";
      CMAKE_INSTALL_BINDIR = $Platform.BinaryDir;
      dispatch_DIR = (Get-ProjectCMakeModules $Platform Dispatch);
      Foundation_DIR = (Get-ProjectCMakeModules $Platform DynamicFoundation);
      SwiftTesting_MACRO = "$(Get-ProjectBinaryCache $BuildPlatform TestingMacros)\TestingMacros.dll";
      SwiftTesting_INSTALL_NESTED_SUBDIR = "YES";
    }
}

function Test-Testing {
  throw "testing Testing is not supported"
}

function Write-PlatformInfoPlist([OS] $OS) {
  $Settings = @{
    DefaultProperties = @{
      SWIFT_TESTING_VERSION = "$ProductVersion"
      XCTEST_VERSION = "$ProductVersion"
    }
  }
  if ($OS -eq [OS]::Windows) {
    $Settings.DefaultProperties.SWIFTC_FLAGS = @( "-use-ld=lld" )
  }

  Write-PList -Settings $Settings -Path "$(Get-PlatformRoot $OS)\Info.plist"
}

# Copies files installed by CMake from the arch-specific platform root,
# where they follow the layout expected by the installer,
# to the final platform root, following the installer layout.
function Install-SDK([Hashtable[]] $Platforms, [OS] $OS = $Platforms[0].OS, [string] $Identifier = $OS.ToString()) {
  # Copy SDK header files
  foreach ($Module in ("Block", "dispatch", "os", "_foundation_unicode", "_FoundationCShims")) {
    foreach ($ResourceType in ("swift", "swift_static")) {
      $ModuleDirectory = "$(Get-SwiftSDK $OS -Identifier $Identifier)\usr\lib\$ResourceType\$Module"
      if (Test-Path $ModuleDirectory) {
        Move-Directory $ModuleDirectory "$(Get-SwiftSDK $OS -Identifier $Identifier)\usr\include\"
      }
    }
  }

  # Copy files from the arch subdirectory, including "*.swiftmodule" which need restructuring
  foreach ($Platform in $Platforms) {
    foreach ($ResourceType in ("swift", "swift_static")) {
      $PlatformResources = "$(Get-SwiftSDK $OS -Identifier $Identifier)\usr\lib\$ResourceType\$($OS.ToString().ToLowerInvariant())"
      Get-ChildItem -Recurse "$PlatformResources\$($Platform.Architecture.LLVMName)" | ForEach-Object {
        if (".swiftmodule", ".swiftdoc", ".swiftinterface" -contains $_.Extension) {
          Write-Host -BackgroundColor DarkRed -ForegroundColor White "$($_.FullName) is not in a thick module layout"
          Copy-File $_.FullName "$PlatformResources\$($_.BaseName).swiftmodule\$(Get-ModuleTriple $Platform)$($_.Extension)"
        }
      }
    }
  }
}

function Build-SDK([Hashtable] $Platform, [switch] $IncludeMacros = $false) {
  if ($IncludeDS2) {
    Invoke-BuildStep Build-DS2 $Platform
  }

  # Third Party Dependencies
  Invoke-BuildStep Build-ZLib $Platform
  Invoke-BuildStep Build-XML2 $Platform
  Invoke-BuildStep Build-CURL $Platform
  Invoke-BuildStep Build-LLVM $Platform

  # Libraries
  Invoke-BuildStep Build-Runtime $Platform
  Invoke-BuildStep Build-Dispatch $Platform
  if ($IncludeMacros) {
    Invoke-BuildStep Build-FoundationMacros $Platform
    Invoke-BuildStep Build-TestingMacros $Platform
  }
  Invoke-BuildStep Build-Foundation $Platform
  Invoke-BuildStep Build-Sanitizers $Platform
  Invoke-BuildStep Build-XCTest $Platform
  Invoke-BuildStep Build-Testing $Platform
}

function Build-ExperimentalSDK([Hashtable] $Platform) {
  Invoke-BuildStep Build-CDispatch $Platform

  Invoke-BuildStep Build-ExperimentalRuntime $Platform
  Invoke-BuildStep Build-ExperimentalRuntime $Platform -Static

  Invoke-IsolatingEnvVars {
    $env:Path = "$(Get-CMarkBinaryCache $Platform)\src;$(Get-PinnedToolchainRuntime);${env:Path}"

    Build-CMakeProject `
      -Src $SourceCache\swift-corelibs-libdispatch `
      -Bin (Get-ProjectBinaryCache $Platform ExperimentalDynamicDispatch) `
      -InstallTo "$(Get-SwiftSDK $Platform.OS -Identifier "$($Platform.OS)Experimental")\usr" `
      -Platform $Platform `
      -UseBuiltCompilers C,CXX,Swift `
      -SwiftSDK (Get-SwiftSDK $Platform.OS -Identifier "$($Platform.OS)Experimental") `
      -Defines @{
        BUILD_SHARED_LIBS = "YES";
        CMAKE_FIND_PACKAGE_PREFER_CONFIG = "YES";
        CMAKE_STATIC_LIBRARY_PREFIX_Swift = "lib";

        ENABLE_SWIFT = "YES";
      }

    Build-CMakeProject `
      -Src $SourceCache\swift-corelibs-libdispatch `
      -Bin (Get-ProjectBinaryCache $Platform ExperimentalStaticDispatch) `
      -InstallTo "$(Get-SwiftSDK $Platform.OS -Identifier "$($Platform.OS)Experimental")\usr" `
      -Platform $Platform `
      -UseBuiltCompilers C,CXX,Swift `
      -SwiftSDK (Get-SwiftSDK $Platform.OS -Identifier "$($Platform.OS)Experimental") `
      -Defines @{
        BUILD_SHARED_LIBS = "NO";
        CMAKE_Swift_FLAGS = @("-static-stdlib", "-Xfrontend", "-use-static-resource-dir");
        CMAKE_STATIC_LIBRARY_PREFIX_Swift = "lib";

        ENABLE_SWIFT = "YES";
      }
  }

  Build-CMakeProject `
    -Src $SourceCache\swift-corelibs-foundation `
    -Bin (Get-ProjectBinaryCache $Platform ExperimentalDynamicFoundation) `
    -InstallTo "$(Get-SwiftSDK $Platform.OS -Identifier "$($Platform.OS)Experimental")\usr" `
    -Platform $Platform `
    -UseBuiltCompilers ASM,C,CXX,Swift `
    -SwiftSDK (Get-SwiftSDK $Platform.OS -Identifier "$($Platform.OS)Experimental") `
    -Defines @{
      BUILD_SHARED_LIBS = "YES";
      CMAKE_FIND_PACKAGE_PREFER_CONFIG = "YES";
      CMAKE_STATIC_LIBRARY_PREFIX_Swift = "lib";
      ENABLE_TESTING = "NO";

      FOUNDATION_BUILD_TOOLS = "NO";
      CURL_DIR = "$BinaryCache\$($Platform.Triple)\usr\lib\cmake\CURL";
      LibXml2_DIR = "$BinaryCache\$($Platform.Triple)\usr\lib\cmake\libxml2-2.11.5";
      ZLIB_INCLUDE_DIR = "$BinaryCache\$($Platform.Triple)\usr\include";
      ZLIB_LIBRARY = if ($Platform.OS -eq [OS]::Windows) {
        "$BinaryCache\$($Platform.Triple)\usr\lib\zlibstatic.lib"
      } else {
        "$BinaryCache\$($Platform.Triple)\usr\lib\libz.a"
      };
      dispatch_DIR = $(Get-ProjectCMakeModules $Platform ExperimentalDynamicDispatch);
      SwiftSyntax_DIR = (Get-ProjectBinaryCache $HostPlatform Compilers);
      _SwiftFoundation_SourceDIR = "$SourceCache\swift-foundation";
      _SwiftFoundationICU_SourceDIR = "$SourceCache\swift-foundation-icu";
      _SwiftCollections_SourceDIR = "$SourceCache\swift-collections";
      SwiftFoundation_MACRO = "$(Get-ProjectBinaryCache $BuildPlatform FoundationMacros)\bin"
    }

  Build-CMakeProject `
    -Src $SourceCache\swift-corelibs-foundation `
    -Bin (Get-ProjectBinaryCache $Platform ExperimentalStaticFoundation) `
    -InstallTo "$(Get-SwiftSDK $Platform.OS -Identifier "$($Platform.OS)Experimental")\usr" `
    -Platform $Platform `
    -UseBuiltCompilers ASM,C,CXX,Swift `
    -SwiftSDK (Get-SwiftSDK $Platform.OS -Identifier "$($Platform.OS)Experimental") `
    -Defines @{
      BUILD_SHARED_LIBS = "NO";
      CMAKE_FIND_PACKAGE_PREFER_CONFIG = "YES";
      CMAKE_Swift_FLAGS = @("-static-stdlib", "-Xfrontend", "-use-static-resource-dir");
      CMAKE_STATIC_LIBRARY_PREFIX_Swift = "lib";
      ENABLE_TESTING = "NO";

      FOUNDATION_BUILD_TOOLS = if ($Platform.OS -eq [OS]::Windows) { "YES" } else { "NO" };
      CURL_DIR = "$BinaryCache\$($Platform.Triple)\usr\lib\cmake\CURL";
      LibXml2_DIR = "$BinaryCache\$($Platform.Triple)\usr\lib\cmake\libxml2-2.11.5";
      ZLIB_INCLUDE_DIR = "$BinaryCache\$($Platform.Triple)\usr\include";
      ZLIB_LIBRARY = if ($Platform.OS -eq [OS]::Windows) {
        "$BinaryCache\$($Platform.Triple)\usr\lib\zlibstatic.lib"
      } else {
        "$BinaryCache\$($Platform.Triple)\usr\lib\libz.a"
      };
      dispatch_DIR = $(Get-ProjectCMakeModules $Platform ExperimentalStaticDispatch);
      SwiftSyntax_DIR = (Get-ProjectBinaryCache $HostPlatform Compilers);
      _SwiftFoundation_SourceDIR = "$SourceCache\swift-foundation";
      _SwiftFoundationICU_SourceDIR = "$SourceCache\swift-foundation-icu";
      _SwiftCollections_SourceDIR = "$SourceCache\swift-collections";
      SwiftFoundation_MACRO = "$(Get-ProjectBinaryCache $BuildPlatform FoundationMacros)\bin"
    }
}

function Build-SQLite([Hashtable] $Platform) {
  Build-CMakeProject `
    -Src $SourceCache\swift-toolchain-sqlite `
    -Bin (Get-ProjectBinaryCache $Platform SQLite) `
    -Platform $Platform `
    -UseMSVCCompilers $(if ($UseHostToolchain) { @("C") } else { @("") }) `
    -UsePinnedCompilers $(if ($UseHostToolchain) { @("") } else { @("C") }) `
    -BuildTargets default `
    -Defines @{
      BUILD_SHARED_LIBS = "NO";
    }
}

function Build-System([Hashtable] $Platform) {
  Build-CMakeProject `
    -Src $SourceCache\swift-system `
    -Bin (Get-ProjectBinaryCache $Platform System) `
    -Platform $Platform `
    -UseBuiltCompilers C,Swift `
    -SwiftSDK (Get-SwiftSDK $Platform.OS) `
    -BuildTargets default `
    -Defines @{
      BUILD_SHARED_LIBS = "NO";
      CMAKE_STATIC_LIBRARY_PREFIX_Swift = "lib";
    }
}

function Build-Subprocess([Hashtable] $Platform) {
  Build-CMakeProject `
    -Src $sourceCache\swift-subprocess `
    -Bin (Get-ProjectBinaryCache $Platform Subprocess) `
    -Platform $Platform `
    -UseBuiltCompilers C,Swift `
    -SwiftSDK (Get-SwiftSDK $Platform.OS) `
    -Defines @{
      BUILD_SHARED_LIBS = "NO";
      CMAKE_STATIC_LIBRARY_PREFIX_Swift = "lib";
    }
}

function Build-Build([Hashtable] $Platform) {
  # Use lld to workaround the ARM64 LNK1322 issue: https://github.com/swiftlang/swift/issues/79740
  # FIXME(hjyamauchi) Have a real fix
  $ArchSpecificOptions = if ($Platform -eq $KnownPlatforms["WindowsARM64"]) { @{ CMAKE_Swift_FLAGS = "-use-ld=lld-link"; } } else { @{} }

  Build-CMakeProject `
    -Src $SourceCache\swift-build `
    -Bin (Get-ProjectBinaryCache $Platform Build) `
    -InstallTo "$($Platform.ToolchainInstallRoot)\usr" `
    -Platform $Platform `
    -UseBuiltCompilers C,CXX,Swift `
    -SwiftSDK (Get-SwiftSDK $Platform.OS) `
    -Defines (@{
      BUILD_SHARED_LIBS = "YES";
      CMAKE_STATIC_LIBRARY_PREFIX_Swift = "lib";
      ArgumentParser_DIR = (Get-ProjectCMakeModules $Platform ArgumentParser);
      LLBuild_DIR = (Get-ProjectCMakeModules $Platform LLBuild);
      SwiftDriver_DIR = (Get-ProjectCMakeModules $Platform Driver);
      SwiftSystem_DIR = (Get-ProjectCMakeModules $Platform System);
      TSC_DIR = (Get-ProjectCMakeModules $Platform ToolsSupportCore);
      SQLite3_INCLUDE_DIR = "$SourceCache\swift-toolchain-sqlite\Sources\CSQLite\include";
      SQLite3_LIBRARY = "$(Get-ProjectBinaryCache $Platform SQLite)\SQLite3.lib";
    } + $ArchSpecificOptions)
}

function Build-ToolsSupportCore([Hashtable] $Platform) {
  Build-CMakeProject `
    -Src $SourceCache\swift-tools-support-core `
    -Bin (Get-ProjectBinaryCache $Platform ToolsSupportCore) `
    -InstallTo "$($Platform.ToolchainInstallRoot)\usr" `
    -Platform $Platform `
    -UseBuiltCompilers C,Swift `
    -SwiftSDK (Get-SwiftSDK $Platform.OS) `
    -Defines @{
      BUILD_SHARED_LIBS = "YES";
      CMAKE_STATIC_LIBRARY_PREFIX_Swift = "lib";

      Foundation_DIR = $(Get-ProjectCMakeModules $Platform DynamicFoundation);
      XCTest_DIR = (Get-ProjectCMakeModules $Platform XCTest);
    }
}

function Build-LLBuild([Hashtable] $Platform) {
  Build-CMakeProject `
    -Src $SourceCache\llbuild `
    -Bin (Get-ProjectBinaryCache $Platform LLBuild) `
    -InstallTo "$($Platform.ToolchainInstallRoot)\usr" `
    -Platform $Platform `
    -UseMSVCCompilers $(if ($UseHostToolchain) { @("CXX") } else { @("") }) `
    -UsePinnedCompilers $(if ($UseHostToolchain) { @("") } else { @("CXX") }) `
    -UseBuiltCompilers Swift `
    -SwiftSDK (Get-SwiftSDK $Platform.OS) `
    -Defines @{
      BUILD_SHARED_LIBS = "YES";
      LLBUILD_SUPPORT_BINDINGS = "Swift";
      SQLite3_INCLUDE_DIR = "$SourceCache\swift-toolchain-sqlite\Sources\CSQLite\include";
      SQLite3_LIBRARY = "$(Get-ProjectBinaryCache $Platform SQLite)\SQLite3.lib";
    }
}

function Test-LLBuild {
  # Build additional llvm executables needed by tests
  Invoke-IsolatingEnvVars {
    Invoke-VsDevShell $BuildPlatform
    Invoke-Program $ninja -C (Get-ProjectBinaryCache $BuildPlatform BuildTools) FileCheck not
  }

  Invoke-IsolatingEnvVars {
    $env:Path = "$env:Path;$UnixToolsBinDir"
    $env:AR = ([IO.Path]::Combine((Get-ProjectBinaryCache $BuildPlatform Compilers), "bin", "llvm-ar.exe"))
    $env:CLANG = ([IO.Path]::Combine((Get-ProjectBinaryCache $BuildPlatform Compilers), "bin", "clang.exe"))

    Build-CMakeProject `
      -Src $SourceCache\llbuild `
      -Bin (Get-ProjectBinaryCache $BuildPlatform LLBuild) `
      -Platform $Platform `
      -UseMSVCCompilers $(if ($UseHostToolchain) { @("CXX") } else { @("") }) `
      -UsePinnedCompilers $(if ($UseHostToolchain) { @("") } else { @("CXX") }) `
      -UseBuiltCompilers Swift `
      -SwiftSDK (Get-SwiftSDK $BuildPlatform.OS) `
      -BuildTargets default,test-llbuild `
      -Defines = @{
        BUILD_SHARED_LIBS = "YES";
        FILECHECK_EXECUTABLE = ([IO.Path]::Combine((Get-ProjectBinaryCache $BuildPlatform BuildTools), "bin", "FileCheck.exe"));
        LIT_EXECUTABLE = "$SourceCache\llvm-project\llvm\utils\lit\lit.py";
        LLBUILD_SUPPORT_BINDINGS = "Swift";
        SQLite3_INCLUDE_DIR = "$SourceCache\swift-toolchain-sqlite\Sources\CSQLite\include";
        SQLite3_LIBRARY = "$(Get-ProjectBinaryCache $Platform SQLite)\SQLite3.lib";
      }
  }
}

function Build-ArgumentParser([Hashtable] $Platform) {
  Build-CMakeProject `
    -Src $SourceCache\swift-argument-parser `
    -Bin (Get-ProjectBinaryCache $Platform ArgumentParser) `
    -InstallTo "$($Platform.ToolchainInstallRoot)\usr" `
    -Platform $Platform `
    -UseBuiltCompilers Swift `
    -SwiftSDK (Get-SwiftSDK $Platform.OS) `
    -Defines @{
      BUILD_SHARED_LIBS = "YES";
      BUILD_TESTING = "NO";
      CMAKE_STATIC_LIBRARY_PREFIX_Swift = "lib";
    }
}

function Build-Driver([Hashtable] $Platform) {
  Build-CMakeProject `
    -Src $SourceCache\swift-driver `
    -Bin (Get-ProjectBinaryCache $Platform Driver) `
    -InstallTo "$($Platform.ToolchainInstallRoot)\usr" `
    -Platform $Platform `
    -UseBuiltCompilers C,CXX,Swift `
    -SwiftSDK (Get-SwiftSDK $Platform.OS) `
    -Defines @{
      BUILD_SHARED_LIBS = "YES";
      CMAKE_STATIC_LIBRARY_PREFIX_Swift = "lib";
      TSC_DIR = (Get-ProjectCMakeModules $Platform ToolsSupportCore);
      LLBuild_DIR = (Get-ProjectCMakeModules $Platform LLBuild);
      ArgumentParser_DIR = (Get-ProjectCMakeModules $Platform ArgumentParser);
      SQLite3_INCLUDE_DIR = "$SourceCache\swift-toolchain-sqlite\Sources\CSQLite\include";
      SQLite3_LIBRARY = "$(Get-ProjectBinaryCache $Platform SQLite)\SQLite3.lib";
      SWIFT_DRIVER_BUILD_TOOLS = "YES";
      LLVM_DIR = "$(Get-ProjectBinaryCache $Platform Compilers)\lib\cmake\llvm";
      Clang_DIR = "$(Get-ProjectBinaryCache $Platform Compilers)\lib\cmake\clang";
      Swift_DIR = "$(Get-ProjectBinaryCache $Platform Compilers)\tools\swift\lib\cmake\swift";
    }
}

function Build-Crypto([Hashtable] $Platform) {
  Build-CMakeProject `
    -Src $SourceCache\swift-crypto `
    -Bin (Get-ProjectBinaryCache $Platform Crypto) `
    -Platform $Platform `
    -UseBuiltCompilers ASM, C, CXX, Swift `
    -SwiftSDK (Get-SwiftSDK $Platform.OS) `
    -BuildTargets default `
    -Defines @{
      BUILD_SHARED_LIBS = "NO";
      CMAKE_STATIC_LIBRARY_PREFIX_Swift = "lib";
      SwiftASN1_DIR = (Get-ProjectCMakeModules $Platform ASN1);
    }
}

function Build-Collections([Hashtable] $Platform) {
  Build-CMakeProject `
    -Src $SourceCache\swift-collections `
    -Bin (Get-ProjectBinaryCache $Platform Collections) `
    -InstallTo "$($Platform.ToolchainInstallRoot)\usr" `
    -Platform $Platform `
    -UseBuiltCompilers C,Swift `
    -SwiftSDK (Get-SwiftSDK $Platform.OS) `
    -Defines @{
      BUILD_SHARED_LIBS = "YES";
      CMAKE_STATIC_LIBRARY_PREFIX_Swift = "lib";
    }
}

function Build-ASN1([Hashtable] $Platform) {
  Build-CMakeProject `
    -Src $SourceCache\swift-asn1 `
    -Bin (Get-ProjectBinaryCache $Platform ASN1) `
    -Platform $Platform `
    -UseBuiltCompilers Swift `
    -SwiftSDK (Get-SwiftSDK $Platform.OS) `
    -BuildTargets default `
    -Defines @{
      BUILD_SHARED_LIBS = "NO";
      CMAKE_STATIC_LIBRARY_PREFIX_Swift = "lib";
    }
}

function Build-Certificates([Hashtable] $Platform) {
  Build-CMakeProject `
    -Src $SourceCache\swift-certificates `
    -Bin (Get-ProjectBinaryCache $Platform Certificates) `
    -Platform $Platform `
    -UseBuiltCompilers Swift `
    -SwiftSDK (Get-SwiftSDK $Platform.OS) `
    -BuildTargets default `
    -Defines @{
      BUILD_SHARED_LIBS = "NO";
      CMAKE_STATIC_LIBRARY_PREFIX_Swift = "lib";
      SwiftCrypto_DIR = (Get-ProjectCMakeModules $Platform Crypto);
      SwiftASN1_DIR = (Get-ProjectCMakeModules $Platform ASN1);
    }
}

function Build-PackageManager([Hashtable] $Platform) {
  $SrcDir = if (Test-Path -Path "$SourceCache\swift-package-manager" -PathType Container) {
    "$SourceCache\swift-package-manager"
  } else {
    "$SourceCache\swiftpm"
  }

  Build-CMakeProject `
    -Src $SrcDir `
    -Bin (Get-ProjectBinaryCache $Platform PackageManager) `
    -InstallTo "$($Platform.ToolchainInstallRoot)\usr" `
    -Platform $Platform `
    -UseBuiltCompilers C,Swift `
    -SwiftSDK (Get-SwiftSDK $Platform.OS) `
    -Defines @{
      BUILD_SHARED_LIBS = "YES";
      CMAKE_Swift_FLAGS = @("-DCRYPTO_v2");
      CMAKE_STATIC_LIBRARY_PREFIX_Swift = "lib";
      SwiftSystem_DIR = (Get-ProjectCMakeModules $Platform System);
      TSC_DIR = (Get-ProjectCMakeModules $Platform ToolsSupportCore);
      LLBuild_DIR = (Get-ProjectCMakeModules $Platform LLBuild);
      ArgumentParser_DIR = (Get-ProjectCMakeModules $Platform ArgumentParser);
      SwiftDriver_DIR = (Get-ProjectCMakeModules $Platform Driver);
      SwiftBuild_DIR = (Get-ProjectCMakeModules $Platform Build);
      SwiftCrypto_DIR = (Get-ProjectCMakeModules $Platform Crypto);
      SwiftCollections_DIR = (Get-ProjectCMakeModules $Platform Collections);
      SwiftASN1_DIR = (Get-ProjectCMakeModules $Platform ASN1);
      SwiftCertificates_DIR = (Get-ProjectCMakeModules $Platform Certificates);
      SwiftSyntax_DIR = (Get-ProjectCMakeModules $Platform Compilers);
      SQLite3_INCLUDE_DIR = "$SourceCache\swift-toolchain-sqlite\Sources\CSQLite\include";
      SQLite3_LIBRARY = "$(Get-ProjectBinaryCache $Platform SQLite)\SQLite3.lib";
    }
}

function Build-Markdown([Hashtable] $Platform) {
  Build-CMakeProject `
    -Src $SourceCache\swift-markdown `
    -Bin (Get-ProjectBinaryCache $Platform Markdown) `
    -InstallTo "$($Platform.ToolchainInstallRoot)\usr" `
    -Platform $Platform `
    -UseBuiltCompilers C,Swift `
    -SwiftSDK (Get-SwiftSDK $Platform.OS) `
    -Defines @{
      BUILD_SHARED_LIBS = "NO";
      CMAKE_STATIC_LIBRARY_PREFIX_Swift = "lib";
      ArgumentParser_DIR = (Get-ProjectCMakeModules $Platform ArgumentParser);
      "cmark-gfm_DIR" = "$($Platform.ToolchainInstallRoot)\usr\lib\cmake";
    }
}

function Build-Format([Hashtable] $Platform) {
  Build-CMakeProject `
    -Src $SourceCache\swift-format `
    -Bin (Get-ProjectBinaryCache $Platform Format) `
    -InstallTo "$($Platform.ToolchainInstallRoot)\usr" `
    -Platform $Platform `
    -UseMSVCCompilers $(if ($UseHostToolchain) { @("C") } else { @("") }) `
    -UsePinnedCompilers $(if ($UseHostToolchain) { @("") } else { @("C") }) `
    -UseBuiltCompilers Swift `
    -SwiftSDK (Get-SwiftSDK $Platform.OS) `
    -Defines @{
      BUILD_SHARED_LIBS = "YES";
      ArgumentParser_DIR = (Get-ProjectCMakeModules $Platform ArgumentParser);
      SwiftSyntax_DIR = (Get-ProjectCMakeModules $Platform Compilers);
      SwiftMarkdown_DIR = (Get-ProjectCMakeModules $Platform Markdown);
      "cmark-gfm_DIR" = "$($Platform.ToolchainInstallRoot)\usr\lib\cmake";
    }
}

function Test-Format {
  $SwiftPMArguments = @(
    # swift-syntax
    "-Xswiftc", "-I$(Get-ProjectBinaryCache $BuildPlatform Compilers)\lib\swift\host",
    "-Xswiftc", "-L$(Get-ProjectBinaryCache $BuildPlatform Compilers)\lib\swift\host",
    # swift-argument-parser
    "-Xswiftc", "-I$(Get-ProjectBinaryCache $BuildPlatform ArgumentParser)\swift",
    "-Xlinker", "-L$(Get-ProjectBinaryCache $BuildPlatform ArgumentParser)\lib",
    # swift-cmark
    "-Xswiftc", "-I$SourceCache\cmark\src\include",
    "-Xswiftc", "-I$SourceCache\cmark\extensions\include",
    "-Xlinker", "-I$SourceCache\cmark\extensions\include",
    "-Xlinker", "$(Get-CMarkBinaryCache $HostPlatform)\src\cmark-gfm.lib",
    "-Xlinker", "$(Get-CMarkBinaryCache $HostPlatform)\extensions\cmark-gfm-extensions.lib",
    # swift-markdown
    "-Xlinker", "$(Get-ProjectBinaryCache $BuildPlatform Markdown)\lib\CAtomic.lib",
    "-Xswiftc", "-I$SourceCache\swift-markdown\Sources\CAtomic\include",
    "-Xswiftc", "-I$(Get-ProjectBinaryCache $BuildPlatform Markdown)\swift",
    "-Xlinker", "-L$(Get-ProjectBinaryCache $BuildPlatform Markdown)\lib",
    # swift-format
    "-Xswiftc", "-I$(Get-ProjectBinaryCache $BuildPlatform Format)\swift",
    "-Xlinker", "-L$(Get-ProjectBinaryCache $BuildPlatform Format)\lib"
  )

  Invoke-IsolatingEnvVars {
    $env:SWIFTFORMAT_BUILD_ONLY_TESTS=1
    # Testing swift-format is faster in serial mode than in parallel mode, probably because parallel test execution
    # launches a process for every test class and the process launching overhead on Windows is greater than any
    # gains from parallel test execution.
    Build-SPMProject `
      -Action Test `
      -Src "$SourceCache\swift-format" `
      -Bin "$BinaryCache\$($HostPlatform.Triple)\FormatTests" `
      -Platform $BuildPlatform `
      @SwiftPMArguments
  }
}

function Build-LMDB([Hashtable] $Platform) {
  Build-CMakeProject `
    -Src $SourceCache\swift-lmdb `
    -Bin (Get-ProjectBinaryCache $Platform LMDB) `
    -Platform $Platform `
    -UseMSVCCompilers $(if ($UseHostToolchain) { @("C") } else { @("") }) `
    -UsePinnedCompilers $(if ($UseHostToolchain) { @("") } else { @("C") }) `
    -BuildTargets default
}

function Build-IndexStoreDB([Hashtable] $Platform) {
  Build-CMakeProject `
    -Src $SourceCache\indexstore-db `
    -Bin (Get-ProjectBinaryCache $Platform IndexStoreDB) `
    -Platform $Platform `
    -UseBuiltCompilers C,CXX,Swift `
    -SwiftSDK (Get-SwiftSDK $Platform.OS) `
    -BuildTargets default `
    -Defines @{
      BUILD_SHARED_LIBS = "NO";
      CMAKE_STATIC_LIBRARY_PREFIX_Swift = "lib";
      CMAKE_C_FLAGS = @("-I$(Get-SwiftSDK $Platform.OS)\usr\include", "-I$(Get-SwiftSDK $Platform.OS)\usr\include\Block");
      CMAKE_CXX_FLAGS = @("-I$(Get-SwiftSDK $Platform.OS)\usr\include", "-I$(Get-SwiftSDK $Platform.OS)\usr\include\Block");
      LMDB_DIR = (Get-ProjectCMakeModules $Platform LMDB);
    }
}

function Build-SourceKitLSP([Hashtable] $Platform) {
  Build-CMakeProject `
    -Src $SourceCache\sourcekit-lsp `
    -Bin (Get-ProjectBinaryCache $Platform SourceKitLSP) `
    -InstallTo "$($Platform.ToolchainInstallRoot)\usr" `
    -Platform $Platform `
    -UseBuiltCompilers C,Swift `
    -SwiftSDK (Get-SwiftSDK $Platform.OS) `
    -Defines @{
      CMAKE_STATIC_LIBRARY_PREFIX_Swift = "lib";
      SwiftSyntax_DIR = (Get-ProjectCMakeModules $Platform Compilers);
      TSC_DIR = (Get-ProjectCMakeModules $Platform ToolsSupportCore);
      LLBuild_DIR = (Get-ProjectCMakeModules $Platform LLBuild);
      ArgumentParser_DIR = (Get-ProjectCMakeModules $Platform ArgumentParser);
      SwiftASN1_DIR = (Get-ProjectCMakeModules $Platform ASN1);
      SwiftCrypto_DIR = (Get-ProjectCMakeModules $Platform Crypto);
      SwiftCollections_DIR = (Get-ProjectCMakeModules $Platform Collections);
      SwiftBuild_DIR = (Get-ProjectCMakeModules $Platform Build);
      SwiftPM_DIR = (Get-ProjectCMakeModules $Platform PackageManager);
      LMDB_DIR = (Get-ProjectCMakeModules $Platform LMDB);
      IndexStoreDB_DIR = (Get-ProjectCMakeModules $Platform IndexStoreDB);
    }
}

function Test-SourceKitLSP {
  $SwiftPMArguments = @(
    # dispatch
    "-Xcc", "-I$SourceCache\swift-corelibs-libdispatch",
    "-Xcc", "-I$SourceCache\swift-corelibs-libdispatch\src\BlocksRuntime",
    # swift-syntax
    "-Xswiftc", "-I$(Get-ProjectBinaryCache $BuildPlatform Compilers)\lib\swift\host",
    "-Xswiftc", "-L$(Get-ProjectBinaryCache $BuildPlatform Compilers)\lib\swift\host",
    # swift-cmark
    "-Xswiftc", "-I$SourceCache\cmark\src\include",
    "-Xswiftc", "-I$SourceCache\cmark\extensions\include",
    "-Xlinker", "-I$SourceCache\cmark\extensions\include",
    "-Xlinker", "$(Get-CMarkBinaryCache $HostPlatform)\src\cmark-gfm.lib",
    "-Xlinker", "$(Get-CMarkBinaryCache $HostPlatform)\extensions\cmark-gfm-extensions.lib",
    # swift-system
    "-Xswiftc", "-I$SourceCache\swift-system\Sources\CSystem\include",
    "-Xswiftc", "-I$(Get-ProjectBinaryCache $BuildPlatform System)\swift",
    "-Xlinker", "-L$(Get-ProjectBinaryCache $BuildPlatform System)\lib",
    # swift-tools-support-core
    "-Xswiftc", "-I$(Get-ProjectBinaryCache $BuildPlatform ToolsSupportCore)\swift",
    "-Xlinker", "-L$(Get-ProjectBinaryCache $BuildPlatform ToolsSupportCore)\lib",
    # swift-llbuild
    "-Xswiftc", "-I$SourceCache\llbuild\products\libllbuild\include",
    "-Xswiftc", "-I$(Get-ProjectBinaryCache $BuildPlatform LLBuild)\products\llbuildSwift",
    "-Xlinker", "-L$(Get-ProjectBinaryCache $BuildPlatform LLBuild)\lib",
    # swift-argument-parser
    "-Xswiftc", "-I$(Get-ProjectBinaryCache $BuildPlatform ArgumentParser)\swift",
    "-Xlinker", "-L$(Get-ProjectBinaryCache $BuildPlatform ArgumentParser)\lib",
    # swift-crypto
    "-Xswiftc", "-I$(Get-ProjectBinaryCache $BuildPlatform Crypto)\swift",
    "-Xlinker", "-L$(Get-ProjectBinaryCache $BuildPlatform Crypto)\lib",
    "-Xlinker", "$(Get-ProjectBinaryCache $BuildPlatform Crypto)\lib\libCCryptoBoringSSL.lib",
    # swift-asn1
    "-Xswiftc", "-I$(Get-ProjectBinaryCache $BuildPlatform ASN1)\swift",
    "-Xlinker", "-L$(Get-ProjectBinaryCache $BuildPlatform ASN1)\lib",
    # swift-package-manager
    "-Xswiftc", "-I$(Get-ProjectBinaryCache $BuildPlatform PackageManager)\swift",
    "-Xlinker", "-L$(Get-ProjectBinaryCache $BuildPlatform PackageManager)\lib",
    # swift-markdown
    "-Xswiftc", "-I$SourceCache\swift-markdown\Sources\CAtomic\inclde",
    "-Xlinker", "$(Get-ProjectBinaryCache $BuildPlatform Markdown)\lib\CAtomic.lib",
    "-Xswiftc", "-I$(Get-ProjectBinaryCache $BuildPlatform Markdown)\swift",
    "-Xlinker", "-L$(Get-ProjectBinaryCache $BuildPlatform Markdown)\lib",
    # swift-format
    "-Xswiftc", "-I$(Get-ProjectBinaryCache $BuildPlatform Format)\swift",
    "-Xlinker", "-L$(Get-ProjectBinaryCache $BuildPlatform Format)\lib",
    # indexstore-db
    "-Xswiftc", "-I$(Get-ProjectBinaryCache $BuildPlatform IndexStoreDB)\swift",
    "-Xlinker", "-L$(Get-ProjectBinaryCache $BuildPlatform IndexStoreDB)\Sources\IndexStoreDB",
    "-Xlinker", "$(Get-ProjectBinaryCache $BuildPlatform IndexStoreDB)\Sources\IndexStoreDB_CIndexStoreDB\CIndexStoreDB.lib",
    "-Xlinker", "$(Get-ProjectBinaryCache $BuildPlatform IndexStoreDB)\Sources\IndexStoreDB_Core\Core.lib",
    "-Xlinker", "$(Get-ProjectBinaryCache $BuildPlatform IndexStoreDB)\Sources\IndexStoreDB_Database\Database.lib",
    "-Xlinker", "$(Get-ProjectBinaryCache $BuildPlatform IndexStoreDB)\Sources\IndexStoreDB_Index\Index.lib",
    "-Xlinker", "$(Get-ProjectBinaryCache $BuildPlatform IndexStoreDB)\Sources\IndexStoreDB_LLVMSupport\LLVMSupport.lib",
    "-Xlinker", "$(Get-ProjectBinaryCache $BuildPlatform IndexStoreDB)\Sources\IndexStoreDB_Support\Support.lib",
    # LMDB
    "-Xlinker", "$(Get-ProjectBinaryCache $BuildPlatform LMDB)\lib\CLMDB.lib",
    # sourcekit-lsp
    "-Xswiftc", "-I$SourceCache\sourcekit-lsp\Sources\CAtomics\include",
    "-Xswiftc", "-I$SourceCache\sourcekit-lsp\Sources\CSourcekitd\include",
    "-Xlinker", "$(Get-ProjectBinaryCache $BuildPlatform SourceKitLSP)\lib\CSourcekitd.lib",
    "-Xswiftc", "-I$SourceCache\sourcekit-lsp\Sources\CCompletionScoring\include",
    "-Xswiftc", "-I$(Get-ProjectBinaryCache $BuildPlatform SourceKitLSP)\swift",
    "-Xlinker", "-L$(Get-ProjectBinaryCache $BuildPlatform SourceKitLSP)\lib"
  )

  Invoke-IsolatingEnvVars {
    $env:SOURCEKIT_LSP_BUILD_ONLY_TESTS=1

    # CI doesn't contain any sensitive information. Log everything.
    $env:SOURCEKIT_LSP_LOG_PRIVACY_LEVEL="sensitive"

    # Log with the highest log level to simplify debugging of CI failures.
    $env:SOURCEKIT_LSP_LOG_LEVEL="debug"

    # The Windows build doesn't build the SourceKit plugins into the SwiftPM build directory (it builds them using CMake).
    # Tell the tests where to find the just-built plugins.
    $env:SOURCEKIT_LSP_TEST_PLUGIN_PATHS="$($HostPlatform.ToolchainInstallRoot)\usr\lib"

    Build-SPMProject `
      -Action TestParallel `
      -Src "$SourceCache\sourcekit-lsp" `
      -Bin "$BinaryCache\$($HostPlatform.Triple)\SourceKitLSPTests" `
      -Platform $BuildPlatform `
      @SwiftPMArguments
  }
}

function Build-TestingMacros([Hashtable] $Platform) {
  Build-CMakeProject `
    -Src $SourceCache\swift-testing\Sources\TestingMacros `
    -Bin (Get-ProjectBinaryCache $Platform TestingMacros) `
    -InstallTo "$($Platform.ToolchainInstallRoot)\usr"  `
    -Platform $Platform `
    -UseBuiltCompilers Swift `
    -SwiftSDK (Get-SwiftSDK $Platform.OS) `
    -Defines @{
      SwiftSyntax_DIR = (Get-ProjectCMakeModules $Platform Compilers);
    }
}

function Install-HostToolchain() {
  if ($ToBatch) { return }

  # We've already special-cased $HostPlatform.ToolchainInstallRoot to point to $ToolchainInstallRoot.
  # There are only a few extra restructuring steps we need to take care of.

  # Restructure _InternalSwiftScan (keep the original one for the installer)
  Copy-Item -Force `
    -Path "$($HostPlatform.ToolchainInstallRoot)\usr\lib\swift\_InternalSwiftScan" `
    -Destination "$($HostPlatform.ToolchainInstallRoot)\usr\include"
  Copy-Item -Force `
    -Path "$($HostPlatform.ToolchainInstallRoot)\usr\lib\swift\windows\_InternalSwiftScan.lib" `
    -Destination "$($HostPlatform.ToolchainInstallRoot)\usr\lib"

  # Switch to swift-driver
  $SwiftDriver = ([IO.Path]::Combine((Get-ProjectBinaryCache $HostPlatform Driver), "bin", "swift-driver.exe"))
  Copy-Item -Force `
    -Path $SwiftDriver `
    -Destination "$($HostPlatform.ToolchainInstallRoot)\usr\bin\swift.exe"
  Copy-Item -Force `
    -Path $SwiftDriver `
    -Destination "$($HostPlatform.ToolchainInstallRoot)\usr\bin\swiftc.exe"
}

function Build-Inspect([Hashtable] $Platform) {
  if ($Platform -eq $HostPlatform) {
    # When building for the host target, use the host version of the swift-argument-parser,
    # and place the host swift-inspect executable with the other host toolchain binaries.
    $ArgumentParserDir = Get-ProjectCMakeModules $HostPlatform ArgumentParser
    $InstallPath = "$($HostPlatform.ToolchainInstallRoot)\usr"
  } else {
    # When building for non-host target, let CMake fetch the swift-argument-parser dependency
    # since it is currently only built for the host and and cannot be built for Android until
    # the pinned version is >= 1.5.0.
    $ArgumentParserDir = ""
    $InstallPath = "$(Get-PlatformRoot $Platform.OS)\Developer\Library\$(Get-ModuleTriple $Platform)"
  }

  Build-CMakeProject `
    -Src $SourceCache\swift\tools\swift-inspect `
    -Bin (Get-ProjectBinaryCache $Platform SwiftInspect)`
    -InstallTo $InstallPath `
    -Platform $Platform `
    -UseBuiltCompilers C,CXX,Swift `
    -SwiftSDK (Get-SwiftSDK $Platform.OS) `
    -Defines @{
      CMAKE_Swift_FLAGS = @(
        "-Xcc", "-I$(Get-SwiftSDK $Platform.OS)\usr\include",
        "-Xcc", "-I$(Get-SwiftSDK $Platform.OS)\usr\lib\swift",
        "-Xcc", "-I$(Get-SwiftSDK $Platform.OS)\usr\include\swift\SwiftRemoteMirror",
        "-L$(Get-SwiftSDK $Platform.OS)\usr\lib\swift\$($Platform.OS.ToString())\$($Platform.Architecture.LLVMName)"
      );
      ArgumentParser_DIR = $ArgumentParserDir;
    }
}

function Build-DocC() {
  Build-SPMProject `
    -Action Build `
    -Src $SourceCache\swift-docc `
    -Bin $(Get-ProjectBinaryCache $BuildPlatform DocC) `
    -Platform $BuildPlatform `
    --product docc
}

function Test-PackageManager() {
  $SrcDir = if (Test-Path -Path "$SourceCache\swift-package-manager" -PathType Container) {
    "$SourceCache\swift-package-manager"
  } else {
    "$SourceCache\swiftpm"
  }

  Build-SPMProject `
    -Action Test `
    -Src $SrcDir `
    -Bin "$BinaryCache\$($HostPlatform.Triple)\PackageManagerTests" `
    -Platform $HostPlatform `
    -Xcc "-I$(Get-InstallDir $Platform)\Toolchains\$ProductVersion+Asserts\usr\include" `
    -Xlinker "-L$(Get-InstallDir $Platform)\Toolchains\$ProductVersion+Asserts\usr\lib"
}

function Build-Installer([Hashtable] $Platform) {
  # TODO(hjyamauchi) Re-enable the swift-inspect and swift-docc builds
  # when cross-compiling https://github.com/apple/swift/issues/71655
  $INCLUDE_SWIFT_DOCC = if ($IsCrossCompiling) { "False" } else { "True" }

  $Properties = @{
    BundleFlavor = "offline";
    ImageRoot = "$(Get-InstallDir $Platform)\";
    INCLUDE_SWIFT_DOCC = $INCLUDE_SWIFT_DOCC;
    SWIFT_DOCC_BUILD = "$(Get-ProjectBinaryCache $HostPlatform DocC)\release";
    SWIFT_DOCC_RENDER_ARTIFACT_ROOT = "${SourceCache}\swift-docc-render-artifact";
  }

  Invoke-IsolatingEnvVars {
    Invoke-VsDevShell $Platform
    # Avoid hard-coding the VC tools version number
    $VCRedistDir = (Get-ChildItem "${env:VCToolsRedistDir}\$($HostPlatform.Architecture.ShortName)" -Filter "Microsoft.VC*.CRT").FullName
    if ($VCRedistDir) {
      $Properties["VCRedistDir"] = "$VCRedistDir\"
    }
  }

  $Properties["Platforms"] = "`"windows$(if ($Android) { ";android" })`"";
  $Properties["AndroidArchitectures"] = "`"$(($AndroidSDKBuilds | ForEach-Object { $_.Architecture.LLVMName }) -Join ";")`""
  $Properties["WindowsArchitectures"] = "`"$(($WindowsSDKBuilds | ForEach-Object { $_.Architecture.LLVMName }) -Join ";")`""
  $Properties["ToolchainVariants"] = "`"asserts$(if ($IncludeNoAsserts) { ";noasserts" })`"";
  foreach ($Build in $WindowsSDKBuilds) {
    $Properties["WindowsRuntime$($Build.Architecture.ShortName.ToUpperInvariant())"] = [IO.Path]::Combine((Get-InstallDir $Build), "Runtimes", "$ProductVersion");
  }

  Build-WiXProject bundle\installer.wixproj -Platform $Platform -Bundle -Properties $Properties
}

function Copy-BuildArtifactsToStage([Hashtable] $Platform) {
  Copy-File "$BinaryCache\$($Platform.Triple)\installer\Release\$($Platform.Architecture.VSName)\*.cab" $Stage
  Copy-File "$BinaryCache\$($Platform.Triple)\installer\Release\$($Platform.Architecture.VSName)\*.msi" $Stage
  foreach ($Build in $WindowsSDKBuilds) {
    Copy-File "$BinaryCache\$($Platform.Triple)\installer\Release\$($Build.Architecture.VSName)\*.msm" $Stage
  }
  Copy-File "$BinaryCache\$($Platform.Triple)\installer\Release\$($Platform.Architecture.VSName)\installer.exe" $Stage
  # Extract installer engine to ease code-signing on swift.org CI
  if ($ToBatch) {
    Write-Output "md `"$BinaryCache\$($Platform.Triple)\installer\$($Platform.Architecture.VSName)`""
  } else {
    New-Item -Type Directory -Path "$BinaryCache\$($Platform.Triple)\installer\$($Platform.Architecture.VSName)" -ErrorAction Ignore | Out-Null
  }
  Invoke-Program "$($WiX.Path)\wix.exe" -- burn detach "$BinaryCache\$($Platform.Triple)\installer\Release\$($Platform.Architecture.VSName)\installer.exe" -engine "$Stage\installer-engine.exe" -intermediateFolder "$BinaryCache\$($Platform.Triple)\installer\$($Platform.Architecture.VSName)\"
}

function Build-NoAssertsToolchain() {
  if ($ToBatch) {
    Write-Output ""
    Write-Output "Building NoAsserts Toolchain ..."
  } else {
    Write-Host -ForegroundColor Cyan "[$([DateTime]::Now.ToString("yyyy-MM-dd HH:mm:ss"))] Building NoAsserts Toolchain ..."
  }
  $Stopwatch = [Diagnostics.Stopwatch]::StartNew()

  Invoke-BuildStep Build-Compilers $HostPlatform -Variant "NoAsserts"

  # Only compilers have NoAsserts enabled. Copy the rest of the Toolcahin binaries from the Asserts output
  # Use robocopy for efficient copying
  #   /E : Copies subdirectories, including empty ones.
  #   /XC: Excludes existing files with the same timestamp but different file sizes.
  #   /XN: Excludes existing files that are newer than the copy in the source directory.
  #   /XO: Excludes existing files that are older than the copy in the source directory.
  #   /NFL: Do not list coppied files in output
  #   /NDL: Do not list directories in output
  #   /NJH: Do not write a job header
  #   /NC: Do not write file classes
  #   /NS: Do not write file sizes
  #   /NP: Do not show progress indicator
  &robocopy $HostPlatform.ToolchainInstallRoot $HostPlatform.NoAssertsToolchainInstallRoot /E /XC /XN /XO /NS /NC /NFL /NDL /NJH

  if (-not $ToBatch) {
    Write-Host -ForegroundColor Cyan "[$([DateTime]::Now.ToString("yyyy-MM-dd HH:mm:ss"))] Building Instalting NoAsserts Toolchain in $($Stopwatch.Elapsed)"
    Write-Host ""
  }
}

#-------------------------------------------------------------------
try {

Get-Dependencies

if ($Clean) {
  Remove-Item -Force -Recurse -Path "$BinaryCache\$($BuildPlatform.Triple)\" -ErrorAction Ignore
  Remove-Item -Force -Recurse -Path "$BinaryCache\$($HostPlatform.Triple)\" -ErrorAction Ignore
  foreach ($Build in $WindowsSDKBuilds) {
    Remove-Item -Force -Recurse -Path "$BinaryCache\$($Build.Triple)\" -ErrorAction Ignore
  }
  foreach ($Build in $AndroidSDKBuilds) {
    Remove-Item -Force -Recurse -Path "$BinaryCache\$($Build.Triple)\" -ErrorAction Ignore
  }
  Remove-Item -Force -Recurse -Path "$BinaryCache\1" -ErrorAction Ignore
  Remove-Item -Force -Recurse -Path "$BinaryCache\5" -ErrorAction Ignore
  Remove-Item -Force -Recurse -Path (Get-InstallDir $HostPlatform) -ErrorAction Ignore
}

if (-not $SkipBuild) {
  if ($EnableCaching) {
    Invoke-Program (Get-SCCache).Path --zero-stats
  }

  Remove-Item -Force -Recurse ([IO.Path]::Combine((Get-InstallDir $HostPlatform), "Platforms")) -ErrorAction Ignore

  Invoke-BuildStep Build-CMark $BuildPlatform
  Invoke-BuildStep Build-BuildTools $BuildPlatform
  if ($IsCrossCompiling) {
    Invoke-BuildStep Build-XML2 $BuildPlatform
    Invoke-BuildStep Build-Compilers $BuildPlatform -Variant "Asserts"
  }
  if ($IncludeDS2) {
    Invoke-BuildStep Build-RegsGen2 $BuildPlatform
  }

  Invoke-BuildStep Build-CMark $HostPlatform
  Invoke-BuildStep Build-XML2 $HostPlatform
  Invoke-BuildStep Build-CDispatch $HostPlatform
  Invoke-BuildStep Build-Compilers $HostPlatform -Variant "Asserts"

  Invoke-BuildStep Build-SDK $BuildPlatform -IncludeMacros

  foreach ($SDK in $WindowsSDKVersions) {
    switch ($SDK) {
      Windows {
        foreach ($Build in $WindowsSDKBuilds) {
          Invoke-BuildStep Build-SDK $Build

          Get-ChildItem "$(Get-SwiftSDK Windows)\usr\lib\swift\windows" -Filter "*.lib" -File -ErrorAction Ignore | ForEach-Object {
            Write-Host -BackgroundColor DarkRed -ForegroundColor White "$($_.FullName) is not nested in an architecture directory"
            Move-Item $_.FullName "$(Get-SwiftSDK Windows)\usr\lib\swift\windows\$($Build.Architecture.LLVMName)\" | Out-Null
          }

          # FIXME(compnerd) how do we select which SDK is meant to be re-distributed?
          Copy-Directory "$(Get-SwiftSDK Windows)\usr\bin" "$([IO.Path]::Combine((Get-InstallDir $Build), "Runtimes", $ProductVersion, "usr"))"
        }

        Install-SDK $WindowsSDKBuilds
        Write-SDKSettings Windows
      }

      WindowsExperimental {
        foreach ($Build in $WindowsSDKBuilds) {
          Invoke-BuildStep Build-ExperimentalSDK $Build

          Get-ChildItem "$(Get-SwiftSDK Windows -Identifier WindowsExperimental)\usr\lib\swift\windows" -Filter "*.lib" -File -ErrorAction Ignore | ForEach-Object {
            Write-Host -BackgroundColor DarkRed -ForegroundColor White "$($_.FullName) is not nested in an architecture directory"
            Move-Item $_.FullName "$(Get-SwiftSDK Windows -Identifier WindowsExperimental)\usr\lib\swift\windows\$($Build.Architecture.LLVMName)\" | Out-Null
          }

          Get-ChildItem "$(Get-SwiftSDK Windows -Identifier WindowsExperimental)\usr\lib\swift_static\windows" -Filter "*.lib" -File -ErrorAction Ignore | ForEach-Object {
            Write-Host -BackgroundColor DarkRed -ForegroundColor White "$($_.FullName) is not nested in an architecture directory"
            Move-Item $_.FullName "$(Get-SwiftSDK Windows -Identifier WindowsExperimental)\usr\lib\swift_static\windows\$($Build.Architecture.LLVMName)\" | Out-Null
          }
        }

        Install-SDK $WindowsSDKBuilds -Identifier WindowsExperimental
        Write-SDKSettings Windows -Identifier WindowsExperimental
      }
    }
  }

  Write-PlatformInfoPlist Windows

  if ($Android) {
    foreach ($SDK in $AndroidSDKVersions) {
      switch ($SDK) {
        Android {
          foreach ($Build in $AndroidSDKBuilds) {
            Invoke-BuildStep Build-SDK $Build

            Get-ChildItem "$(Get-SwiftSDK Android)\usr\lib\swift\android" -File | Where-Object { $_.Name -match ".a$|.so$" } | ForEach-Object {
              Write-Host -BackgroundColor DarkRed -ForegroundColor White "$($_.FullName) is not nested in an architecture directory"
              Move-Item $_.FullName "$(Get-SwiftSDK Android)\usr\lib\swift\android\$($Build.Architecture.LLVMName)\" | Out-Null
            }
          }

          Install-SDK $AndroidSDKBuilds
          Write-SDKSettings Android
        }

        AndroidExperimental {
          foreach ($Build in $AndroidSDKBuilds) {
            Invoke-BuildStep Build-ExperimentalSDK $Build

            Get-ChildItem "$(Get-SwiftSDK Android -Identifier AndroidExperimental)\usr\lib\swift\android" -File | Where-Object { $_.Name -match ".a$|.so$" } | ForEach-Object {
              Write-Host -BackgroundColor DarkRed -ForegroundColor White "$($_.FullName) is not nested in an architecture directory"
              Move-Item $_.FullName "$(Get-SwiftSDK Android -Identifier AndroidExperimental)\usr\lib\swift\android\$($Build.Architecture.LLVMName)\" | Out-Null
            }

            Get-ChildItem "$(Get-SwiftSDK Android -Identifier AndroidExperimental)\usr\lib\swift_static\android" -File | Where-Object { $_.Name -match ".a$|.so$" } | ForEach-Object {
              Write-Host -BackgroundColor DarkRed -ForegroundColor White "$($_.FullName) is not nested in an architecture directory"
              Move-Item $_.FullName "$(Get-SwiftSDK Android -Identifier AndroidExperimental)\usr\lib\swift_static\android\$($Build.Architecture.LLVMName)\" | Out-Null
            }
          }

          Install-SDK $AndroidSDKBuilds -Identifiers AndroidExperimental
          Write-SDKSettings Android -Identifier AndroidExperimental
        }
      }
    }

    Write-PlatformInfoPlist Android

    # Android swift-inspect only supports 64-bit platforms.
    $AndroidSDKBuilds | Where-Object { @("arm64-v8a", "x86_64") -contains $_.Architecture.ABI } | ForEach-Object {
      Invoke-BuildStep Build-Inspect $_
    }
  }

  # Build Macros for distribution
  Invoke-BuildStep Build-FoundationMacros $HostPlatform
  Invoke-BuildStep Build-TestingMacros $HostPlatform

  Invoke-BuildStep Build-SQLite $HostPlatform
  Invoke-BuildStep Build-ToolsSupportCore $HostPlatform
  Invoke-BuildStep Build-LLBuild $HostPlatform
  Invoke-BuildStep Build-ArgumentParser $HostPlatform
  Invoke-BuildStep Build-Driver $HostPlatform
  Invoke-BuildStep Build-ASN1 $HostPlatform
  Invoke-BuildStep Build-Crypto $HostPlatform
  Invoke-BuildStep Build-Collections $HostPlatform
  Invoke-BuildStep Build-Certificates $HostPlatform
  Invoke-BuildStep Build-System $HostPlatform
  Invoke-BuildStep Build-Subprocess $HostPlatform
  Invoke-BuildStep Build-Build $HostPlatform
  Invoke-BuildStep Build-PackageManager $HostPlatform
  Invoke-BuildStep Build-Markdown $HostPlatform
  Invoke-BuildStep Build-Format $HostPlatform
  Invoke-BuildStep Build-LMDB $HostPlatform
  Invoke-BuildStep Build-IndexStoreDB $HostPlatform
  Invoke-BuildStep Build-SourceKitLSP $HostPlatform
  Invoke-BuildStep Build-Inspect $HostPlatform
}

Install-HostToolchain

if (-not $SkipBuild) {
  Invoke-BuildStep Build-mimalloc $HostPlatform
}

if (-not $SkipBuild -and $IncludeNoAsserts) {
  Build-NoAssertsToolchain
}

if (-not $SkipBuild -and -not $IsCrossCompiling) {
  Invoke-BuildStep Build-DocC $HostPlatform
}

if (-not $SkipPackaging) {
  Invoke-BuildStep Build-Installer $HostPlatform
}

if ($Stage) {
  Copy-BuildArtifactsToStage $HostPlatform
}

if (-not $IsCrossCompiling) {
  $CompilersTests = @("clang", "lld", "lldb", "llvm", "swift")
  if ($Test | Where-Object { $CompilersTests -contains $_ }) {
    $Tests = @{
      "-TestClang" = $Test -contains "clang";
      "-TestLLD" = $Test -contains "lld";
      "-TestLLDB" = $Test -contains "lldb";
      "-TestLLVM" = $Test -contains "llvm";
      "-TestSwift" = $Test -contains "swift";
    }
    Invoke-BuildStep Test-Compilers $HostPlatform -Variant "Asserts" $Tests
  }

  # FIXME(jeffdav): Invoke-BuildStep needs a platform dictionary, even though the Test-
  # functions hardcode their platform needs.
  if ($Test -contains "dispatch") { Invoke-BuildStep Test-Dispatch $BuildPlatform }
  if ($Test -contains "foundation") { Invoke-BuildStep Test-Foundation $BuildPlatform }
  if ($Test -contains "xctest") { Invoke-BuildStep Test-XCTest $BuildPlatform }
  if ($Test -contains "testing") { Invoke-BuildStep Test-Testing $BuildPlatform }
  if ($Test -contains "llbuild") { Invoke-BuildStep Test-LLBuild $BuildPlatform }
  if ($Test -contains "swiftpm") { Invoke-BuildStep Test-PackageManager $BuildPlatform }
  if ($Test -contains "swift-format") { Invoke-BuildStep Test-Format $BuildPlatform }
  if ($Test -contains "sourcekit-lsp") { Invoke-BuildStep Test-SourceKitLSP $BuildPlatform}

  if ($Test -contains "swift") {
    foreach ($Build in $AndroidSDKBuilds) {
      try {
        Invoke-BuildStep Test-Runtime $Build
      } catch {
      }
    }
  }
}

if ($IncludeSBoM) {
  Invoke-IsolatingEnvVars {
    $env:SYFT_FILE_METADATA_SELECTION = "all"
    $env:SYFT_FILE_CONTENT_GLOBS = "**\*.h"
    $env:SYFT_FILE_METADATA_DIGESTS = "sha256"
    Invoke-Program (Get-Syft).Path -- `
        --base-path $BinaryCache `
        --source-name Swift `
        --source-version $ProductVersion `
        -o spdx-json=$ToolchainIdentifier-sbom.spdx.json `
        -o syft-json=$ToolchainIdentifier-sbom.syft.json `
        -o cyclonedx-xml=$ToolchainIdentifier-sbom.cyclone.xml `
        -o syft-table `
        dir:$(Get-InstallDir $HostPlatform)

    if ($Stage) {
      Copy-File $ToolchainIdentifier-sbom.spdx.json $Stage
      Copy-File $ToolchainIdentifier-sbom.syft.json $Stage
      Copy-File $ToolchainIdentifier-sbom.cyclone.xml $Stage
    }
  }
}

# Custom exception printing for more detailed exception information
} catch {
  function Write-ErrorLines($Text, $Indent = 0) {
    $IndentString = " " * $Indent
    $Text.Replace("`r", "") -split "`n" | ForEach-Object {
      Write-Host "$IndentString$_" -ForegroundColor Red
    }
  }

  Write-ErrorLines "Error: $_"
  Write-ErrorLines $_.ScriptStackTrace -Indent 4

  # Walk the .NET inner exception chain to print all messages and stack traces
  $Exception = $_.Exception
  $Indent = 2
  while ($Exception -is [Exception]) {
      Write-ErrorLines "From $($Exception.GetType().FullName): $($Exception.Message)" -Indent $Indent
      if ($null -ne $Exception.StackTrace) {
          # .NET exceptions stack traces are already indented by 3 spaces
          Write-ErrorLines $Exception.StackTrace -Indent ($Indent + 1)
      }
      $Exception = $Exception.InnerException
      $Indent += 2
  }

  exit 1
} finally {
  if ($Summary) {
    Write-Summary
  }
}<|MERGE_RESOLUTION|>--- conflicted
+++ resolved
@@ -1942,14 +1942,9 @@
     -Src $SourceCache\llvm-project\llvm `
     -Bin (Get-ProjectBinaryCache $Platform BuildTools) `
     -Platform $Platform `
-<<<<<<< HEAD
-    -UseMSVCCompilers ASM_MASM,C,CXX `
-    -BuildTargets llvm-tblgen,clang-tblgen,clang-tidy-confusable-chars-gen,lldb-tblgen,llvm-config,swift-def-to-strings-converter,swift-serialize-diagnostics,swift-compatibility-symbols `
-=======
     -UseMSVCCompilers $(if ($UseHostToolchain) { @("ASM_MASM", "C", "CXX") } else { @("") }) `
     -UsePinnedCompilers $(if ($UseHostToolchain) { @("") } else { @("ASM", "C", "CXX") }) `
-    -BuildTargets llvm-tblgen,clang-tblgen,clang-pseudo-gen,clang-tidy-confusable-chars-gen,lldb-tblgen,llvm-config,swift-def-to-strings-converter,swift-serialize-diagnostics,swift-compatibility-symbols `
->>>>>>> d837d605
+    -BuildTargets llvm-tblgen,clang-tblgen,clang-tidy-confusable-chars-gen,lldb-tblgen,llvm-config,swift-def-to-strings-converter,swift-serialize-diagnostics,swift-compatibility-symbols `
     -Defines @{
       CMAKE_CROSSCOMPILING = "NO";
       CLANG_ENABLE_LIBXML2 = "NO";

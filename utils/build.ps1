--- conflicted
+++ resolved
@@ -1093,26 +1093,16 @@
 
   Build-CMakeProject `
     -Src $SourceCache\zlib `
-<<<<<<< HEAD
-    -Bin "$($Arch.BinaryCache)\zlib-1.3.1" `
+    -Bin "$($Arch.BinaryCache)\$Platform\zlib-1.3.1" `
     -InstallTo $LibraryRoot\zlib-1.3.1\usr `
-=======
-    -Bin "$($Arch.BinaryCache)\$Platform\zlib-1.3" `
-    -InstallTo $LibraryRoot\zlib-1.3\usr `
->>>>>>> c531f291
     -Arch $Arch `
     -Platform $Platform `
     -BuildTargets default `
     -Defines @{
       BUILD_SHARED_LIBS = "NO";
-<<<<<<< HEAD
-      INSTALL_BIN_DIR = "$LibraryRoot\zlib-1.3.1\usr\bin\$ArchName";
-      INSTALL_LIB_DIR = "$LibraryRoot\zlib-1.3.1\usr\lib\$ArchName";
-=======
       CMAKE_SYSTEM_NAME = if ($Platform -eq "Windows") { "Windows" } else { "Android" };
-      INSTALL_BIN_DIR = "$LibraryRoot\zlib-1.3\usr\bin\$Platform\$ArchName";
-      INSTALL_LIB_DIR = "$LibraryRoot\zlib-1.3\usr\lib\$Platform\$ArchName";
->>>>>>> c531f291
+      INSTALL_BIN_DIR = "$LibraryRoot\zlib-1.3.1\usr\bin\$Platform\$ArchName";
+      INSTALL_LIB_DIR = "$LibraryRoot\zlib-1.3.1\usr\lib\$Platform\$ArchName";
     }
 }
 
@@ -1238,15 +1228,9 @@
       USE_WIN32_IDN = if ($Platform -eq "Windows") { "YES" } else { "NO" };
       USE_WIN32_LARGE_FILES = if ($Platform -eq "Windows") { "YES" } else { "NO" };
       USE_WIN32_LDAP = "NO";
-<<<<<<< HEAD
       ZLIB_ROOT = "$LibraryRoot\zlib-1.3.1\usr";
-      ZLIB_LIBRARY = "$LibraryRoot\zlib-1.3.1\usr\lib\$ArchName\zlibstatic.lib";
-    }
-=======
-      ZLIB_ROOT = "$LibraryRoot\zlib-1.3\usr";
-      ZLIB_LIBRARY = "$LibraryRoot\zlib-1.3\usr\lib\$Platform\$ArchName\zlibstatic.lib";
+      ZLIB_LIBRARY = "$LibraryRoot\zlib-1.3.1\usr\lib\$Platform\$ArchName\zlibstatic.lib";
     })
->>>>>>> c531f291
 }
 
 function Build-ICU([Platform]$Platform, $Arch) {
@@ -1381,13 +1365,8 @@
         LIBXML2_LIBRARY = "$LibraryRoot\libxml2-2.11.5\usr\lib\$Platform\$ShortArch\libxml2s.lib";
         LIBXML2_INCLUDE_DIR = "$LibraryRoot\libxml2-2.11.5\usr\include\libxml2";
         LIBXML2_DEFINITIONS = "/DLIBXML_STATIC";
-<<<<<<< HEAD
-        ZLIB_LIBRARY = "$LibraryRoot\zlib-1.3.1\usr\lib\$ShortArch\zlibstatic.lib";
+        ZLIB_LIBRARY = "$LibraryRoot\zlib-1.3.1\usr\lib\$Platform\$ShortArch\zlibstatic.lib";
         ZLIB_INCLUDE_DIR = "$LibraryRoot\zlib-1.3.1\usr\include";
-=======
-        ZLIB_LIBRARY = "$LibraryRoot\zlib-1.3\usr\lib\$Platform\$ShortArch\zlibstatic.lib";
-        ZLIB_INCLUDE_DIR = "$LibraryRoot\zlib-1.3\usr\include";
->>>>>>> c531f291
         dispatch_DIR = "$DispatchBinaryCache\cmake\modules";
       } + $TestingDefines)
   }

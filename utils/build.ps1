--- conflicted
+++ resolved
@@ -1143,13 +1143,8 @@
 
   Build-CMakeProject `
     -Src $SourceCache\curl `
-<<<<<<< HEAD
-    -Bin "$($Arch.BinaryCache)\curl-8.5.0" `
+    -Bin "$($Arch.BinaryCache)\$Platform\curl-8.5.0" `
     -InstallTo "$LibraryRoot\curl-8.5.0\usr" `
-=======
-    -Bin "$($Arch.BinaryCache)\$Platform\curl-8.4.0" `
-    -InstallTo "$LibraryRoot\curl-8.4.0\usr" `
->>>>>>> c531f291
     -Arch $Arch `
     -Platform $Platform `
     -BuildTargets default `
@@ -1362,15 +1357,9 @@
         # and fails with an ICU data object file icudt69l_dat.obj. This
         # matters to X86 only.
         CMAKE_Swift_FLAGS = if ($Arch -eq $ArchX86) { @("-Xlinker", "/SAFESEH:NO") } else { "" };
-<<<<<<< HEAD
-        CURL_DIR = "$LibraryRoot\curl-8.5.0\usr\lib\$ShortArch\cmake\CURL";
-        ICU_DATA_LIBRARY_RELEASE = "$LibraryRoot\icu-69.1\usr\lib\$ShortArch\sicudt69.lib";
-        ICU_I18N_LIBRARY_RELEASE = "$LibraryRoot\icu-69.1\usr\lib\$ShortArch\sicuin69.lib";
-=======
-        CURL_DIR = "$LibraryRoot\curl-8.4.0\usr\lib\$Platform\$ShortArch\cmake\CURL";
+        CURL_DIR = "$LibraryRoot\curl-8.5.0\usr\lib\$Platform\$ShortArch\cmake\CURL";
         ICU_DATA_LIBRARY_RELEASE = "$LibraryRoot\icu-69.1\usr\lib\$Platform\$ShortArch\sicudt69.lib";
         ICU_I18N_LIBRARY_RELEASE = "$LibraryRoot\icu-69.1\usr\lib\$Platform\$ShortArch\sicuin69.lib";
->>>>>>> c531f291
         ICU_ROOT = "$LibraryRoot\icu-69.1\usr";
         ICU_UC_LIBRARY_RELEASE = "$LibraryRoot\icu-69.1\usr\lib\$Platform\$ShortArch\sicuuc69.lib";
         LIBXML2_LIBRARY = "$LibraryRoot\libxml2-2.11.5\usr\lib\$Platform\$ShortArch\libxml2s.lib";

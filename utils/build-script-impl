#!/usr/bin/env bash
#===--- build-script-impl - Implementation details of build-script ---------===#
#
## This source file is part of the Swift.org open source project
##
## Copyright (c) 2014 - 2017 Apple Inc. and the Swift project authors
## Licensed under Apache License v2.0 with Runtime Library Exception
##
## See https://swift.org/LICENSE.txt for license information
## See https://swift.org/CONTRIBUTORS.txt for the list of Swift project authors
#
#===------------------------------------------------------------------------===#

#
# This script is an implementation detail of other build scripts and should not
# be called directly.
#
# Note: This script will NOT auto-clean before building.
#

set -o pipefail
set -e

umask 0022

# Declare the set of known settings along with each one's description
#
# If you add a user-settable variable, add it to this list.
#
# A default value of "" indicates that the corresponding variable
# will remain unset unless set explicitly.
#
# skip-* parameters do not affect the configuration (CMake parameters).
# You can turn them on and off in different invocations of the script for the
# same build directory.
#
# build-* parameters affect the CMake configuration (enable/disable those
# components).
#
# Each variable name is re-exported into this script in uppercase, where dashes
# are substituted by underscores. For example, `swift-install-components` is
# referred to as `SWIFT_INSTALL_COMPONENTS` in the remainder of this script.
KNOWN_SETTINGS=(
    # name                      default          description
    dry-run                     ""               "print the commands that would be executed, but do not execute them"
    build-args                  ""               "arguments to the build tool; defaults to -j8 when CMake generator is \"Unix Makefiles\""
    build-dir                   ""               "out-of-tree build directory; default is in-tree. **This argument is required**"
    host-cc                     ""               "the path to CC, the 'clang' compiler for the host platform. **This argument is required**"
    host-cxx                    ""               "the path to CXX, the 'clang++' compiler for the host platform. **This argument is required**"
    host-lipo                   ""               "the path to lipo for creating universal binaries on Darwin"
    host-libtool                ""               "the path to libtool"
    darwin-xcrun-toolchain      "default"        "the name of the toolchain to use on Darwin"
    ninja-bin                   ""               "the path to Ninja tool"
    cmark-build-type            "Debug"          "the CMake build variant for CommonMark (Debug, RelWithDebInfo, Release, MinSizeRel).  Defaults to Debug."
    lldb-extra-cmake-args       ""               "extra command line args to pass to lldb cmake"
    lldb-test-cc                ""               "CC to use for building LLDB testsuite test inferiors.  Defaults to just-built, in-tree clang.  If set to 'host-toolchain', sets it to same as host-cc."
    lldb-test-swift-only        "0"              "when running lldb tests, only include Swift-specific tests"
    lldb-no-debugserver         ""               "delete debugserver after building it, and don't try to codesign it"
    lldb-use-system-debugserver ""               "don't try to codesign debugserver, and use the system's debugserver instead"
    lldb-assertions             "1"              "build lldb with assertions enabled"
    lldb-test-swift-compatibility     ""         "specify additional Swift compilers to test lldb with"
    llvm-build-type             "Debug"          "the CMake build variant for LLVM and Clang (Debug, RelWithDebInfo, Release, MinSizeRel).  Defaults to Debug."
    swift-build-type            "Debug"          "the CMake build variant for Swift"
    swift-enable-assertions     "1"              "enable assertions in Swift"
    swift-analyze-code-coverage "not-merged"     "Code coverage analysis mode for Swift (false, not-merged, merged). Defaults to false if the argument is not present, and not-merged if the argument is present without a modifier."
    swift-tools-enable-lto      ""               "enable LTO compilation of Swift tools. *NOTE* This does not include the swift standard library and runtime. Must be set to one of 'thin' or 'full'"
    llvm-enable-lto             ""               "Must be set to one of 'thin' or 'full'"
    llvm-enable-modules         "0"              "enable building llvm using modules"
    swift-tools-num-parallel-lto-link-jobs ""    "The number of parallel link jobs to use when compiling swift tools"
    llvm-num-parallel-lto-link-jobs ""           "The number of parallel link jobs to use when compiling llvm"
    swift-stdlib-build-type     "Debug"          "the CMake build variant for Swift"
    swift-stdlib-enable-assertions "1"           "enable assertions in Swift"
    swift-stdlib-use-nonatomic-rc "0"            "build the Swift stdlib and overlays with nonatomic reference count operations enabled"
    lldb-build-type             "Debug"          "the CMake build variant for LLDB"
    llbuild-build-type          "Debug"          "the CMake build variant for llbuild"
    foundation-build-type       "Debug"          "the build variant for Foundation"
    libdispatch-build-type      "Debug"          "the build variant for libdispatch"
    libicu-build-type           "Debug"          "the build variant for libicu"
    playgroundsupport-build-type "Debug"         "the build variant for PlaygroundSupport"
    xctest-build-type           "Debug"          "the build variant for xctest"
    swiftpm-build-type          "Debug"          "the build variant for swiftpm"
    swiftsyntax-build-type      "Debug"          "the build variant for swiftSyntax"
    # When this flag is set, the build-script will only build/install the swift-syntax parser
    # This is a temporary workaround of having a separate build product for swift-syntax parser
    skip-swiftsyntax-swiftside  ""               "skip building/installing the swift side of swiftsyntax"
    skstresstester-build-type   "Debug"          "the build variant for the SourceKit stress tester"
    swiftevolve-build-type      "Debug"          "the build variant for the swift-evolve tool"
    llbuild-enable-assertions   "1"              "enable assertions in llbuild"
    enable-asan                 ""               "enable Address Sanitizer"
    enable-ubsan                ""               "enable Undefined Behavior Sanitizer"
    cmake                       ""               "path to the cmake binary"
    distcc                      ""               "use distcc in pump mode"
    distcc-pump                 ""               "the path to distcc pump executable. This argument is required if distcc is set."
    build-runtime-with-host-compiler   ""        "use the host c++ compiler to build everything"
    cmake-generator             "Unix Makefiles" "kind of build system to generate; see output of 'cmake --help' for choices"
    verbose-build               ""               "print the commands executed during the build"
    install-prefix              ""               "installation prefix"
    toolchain-prefix            ""               "the path to the .xctoolchain directory that houses the install prefix path"
    install-destdir             ""               "the path to use as the filesystem root for the installation"
    install-symroot             ""               "the path to install debug symbols into"
    swift-install-components    ""               "a semicolon-separated list of Swift components to install"
    llvm-install-components    ""                "a semicolon-separated list of LLVM components to install"
    installable-package         ""               "the path to the archive of the installation directory"
    test-installable-package    ""               "whether to run post-packaging tests on the produced package"
    reconfigure                 ""               "force a CMake configuration run even if CMakeCache.txt already exists"
    build-libparser-only        ""               "only build libSwiftSyntaxParser"
    libparser-ver               ""               "current version of libSwiftSyntaxParser"
    skip-reconfigure            ""               "set to skip reconfigure"
    swift-primary-variant-sdk   ""               "default SDK for target binaries"
    swift-primary-variant-arch  ""               "default arch for target binaries"
    skip-build-cmark            ""               "set to skip building CommonMark"
    skip-build-llvm             ""               "set to skip building LLVM/Clang"
    skip-build-compiler-rt      ""               "set to skip building Compiler-RT"
    skip-build-swift            ""               "set to skip building Swift"
    skip-build-linux            ""               "set to skip building Swift stdlibs for Linux"
    skip-build-freebsd          ""               "set to skip building Swift stdlibs for FreeBSD"
    skip-build-cygwin           ""               "set to skip building Swift stdlibs for Cygwin"
    skip-build-haiku            ""               "set to skip building Swift stdlibs for Haiku"
    skip-build-osx              ""               "set to skip building Swift stdlibs for OS X"
    skip-build-ios-device       ""               "set to skip building Swift stdlibs for iOS devices (i.e. build simulators only)"
    skip-build-ios-simulator    ""               "set to skip building Swift stdlibs for iOS simulators (i.e. build devices only)"
    skip-build-tvos-device      ""               "set to skip building Swift stdlibs for tvOS devices (i.e. build simulators only)"
    skip-build-tvos-simulator   ""               "set to skip building Swift stdlibs for tvOS simulators (i.e. build devices only)"
    skip-build-watchos-device   ""               "set to skip building Swift stdlibs for Apple watchOS devices (i.e. build simulators only)"
    skip-build-watchos-simulator ""              "set to skip building Swift stdlibs for Apple watchOS simulators (i.e. build devices only)"
    skip-build-android          ""               "set to skip building Swift stdlibs for Android"
    skip-build-lldb             ""               "set to skip building LLDB"
    skip-build-llbuild          ""               "set to skip building llbuild"
    skip-build-libcxx           ""               "set to skip building libcxx"
    skip-build-swiftpm          ""               "set to skip building swiftpm"
    skip-build-swiftsyntax      ""               "set to skip building swiftSyntax"
    skip-build-skstresstester   ""               "set to skip building the SourceKit stress tester"
    skip-build-swiftevolve      ""               "set to skip building the swift-evolve tool"
    skip-build-xctest           ""               "set to skip building xctest"
    skip-build-foundation       ""               "set to skip building foundation"
    skip-build-libdispatch      ""               "set to skip building libdispatch"
    skip-build-libicu           ""               "set to skip building libicu"
    skip-build-benchmarks       ""               "set to skip building Swift Benchmark Suite"
    skip-build-external-benchmarks "1"            "set to skip building the external Swift Benchmark Suite. (skipped by default)"
    skip-build-playgroundsupport ""              "set to skip building PlaygroundSupport"
    skip-test-cmark             ""               "set to skip testing CommonMark"
    skip-test-lldb              ""               "set to skip testing lldb"
    skip-test-swift             ""               "set to skip testing Swift"
    skip-test-llbuild           ""               "set to skip testing llbuild"
    skip-test-swiftpm           ""               "set to skip testing swiftpm"
    skip-test-swiftsyntax       ""               "set to skip testing swiftSyntax"
    skip-test-skstresstester    ""               "set to skip testing the SourceKit stress tester"
    skip-test-swiftevolve       ""               "set to skip testing the swift-evolve tool"
    skip-test-xctest            ""               "set to skip testing xctest"
    skip-test-foundation        ""               "set to skip testing foundation"
    skip-test-libdispatch       ""               "set to skip testing libdispatch"
    skip-test-libicu            ""               "set to skip testing libicu"
    skip-test-playgroundsupport ""               "set to skip testing PlaygroundSupport"
    skip-test-linux             ""               "set to skip testing Swift stdlibs for Linux"
    skip-test-freebsd           ""               "set to skip testing Swift stdlibs for FreeBSD"
    skip-test-cygwin            ""               "set to skip testing Swift stdlibs for Cygwin"
    skip-test-haiku             ""               "set to skip testing Swift stdlibs for Haiku"
    skip-test-osx               ""               "set to skip testing Swift stdlibs for OS X"
    skip-test-ios-32bit-simulator     ""         "set to skip testing Swift stdlibs for iOS 32bit simulators"
    skip-test-ios-simulator     ""               "set to skip testing Swift stdlibs for iOS simulators (i.e. test devices only)"
    skip-test-ios-host          ""               "set to skip testing the host parts of the iOS toolchain"
    skip-test-tvos-simulator    ""               "set to skip testing Swift stdlibs for tvOS simulators (i.e. test devices only)"
    skip-test-tvos-host         ""               "set to skip testing the host parts of the tvOS toolchain"
    skip-test-watchos-simulator  ""              "set to skip testing Swift stdlibs for Apple watchOS simulators (i.e. test devices only)"
    skip-test-watchos-host      ""               "set to skip testing the host parts of the watchOS toolchain"
    skip-test-android           ""               "set to skip testing Swift stdlibs for Android"
    skip-test-android-host      ""               "set to skip testing the host parts of the Android toolchain"
    validation-test             "0"              "set to run the validation test suite"
    long-test                   "0"              "set to run the long test suite"
    stress-test                 "0"              "set to run the stress test suite"
    test-paths                  ""               "run tests located in specific directories and/or files"
    skip-test-benchmarks        ""               "set to skip running Swift Benchmark Suite"
    skip-test-optimized         ""               "set to skip testing the test suite in optimized mode"
    skip-test-optimize-for-size ""               "set to skip testing the test suite in optimize for size mode"
    skip-test-optimize-none-with-implicit-dynamic ""  "set to skip testing the test suite in optimize none with implicit dynamic mode"
    skip-test-sourcekit         ""               "set to skip testing SourceKit"
    stress-test-sourcekit       ""               "set to run the stress-SourceKit target"
    only-executable-test        ""               "only run the executable variant of the swift lit tests"
    workspace                   "${HOME}/src"    "source directory containing llvm, clang, swift"
    enable-llvm-assertions      "1"              "set to enable llvm assertions"
    build-llvm                  "1"              "set to 1 to build LLVM and Clang"
    build-swift-tools           "1"              "set to 1 to build Swift host tools"
    build-swift-dynamic-stdlib  ""               "set to 1 to build dynamic variants of the Swift standard library"
    build-swift-static-stdlib   ""               "set to 1 to build static variants of the Swift standard library"
    build-swift-stdlib-unittest-extra "0"        "set to 1 to build optional StdlibUnittest components"
    build-swift-dynamic-sdk-overlay   ""         "set to 1 to build dynamic variants of the Swift SDK overlay"
    build-swift-static-sdk-overlay    ""         "set to 1 to build static variants of the Swift SDK overlay"
    build-swift-examples        "1"              "set to 1 to build examples"
    build-swift-remote-mirror   "1"              "set to 1 to build the Swift Remote Mirror library"
    build-sil-debugging-stdlib  "0"              "set to 1 to build the Swift standard library with -gsil to enable debugging and profiling on SIL level"
    check-incremental-compilation "0"            "set to 1 to compile swift libraries multiple times to check if incremental compilation works"
    report-statistics           "0"              "set to 1 to generate compilation statistics files for swift libraries"
    llvm-include-tests          "1"              "Set to true to generate testing targets for LLVM. Set to true by default."
    swift-include-tests         "1"              "Set to true to generate testing targets for Swift. This allows the build to proceed when 'test' directory is missing (required for B&I builds)"
    native-llvm-tools-path      ""               "directory that contains LLVM tools that are executable on the build machine"
    native-clang-tools-path     ""               "directory that contains Clang tools that are executable on the build machine"
    native-swift-tools-path     ""               "directory that contains Swift tools that are executable on the build machine"
    embed-bitcode-section       "0"              "embed an LLVM bitcode section in stdlib/overlay binaries for supported platforms"
    darwin-crash-reporter-client ""              "whether to enable CrashReporter integration"
    darwin-stdlib-install-name-dir ""            "the directory of the install_name for standard library dylibs"
    install-cmark               ""               "whether to install cmark"
    install-swift               ""               "whether to install Swift"
    install-lldb                ""               "whether to install LLDB"
    install-llbuild             ""               "whether to install llbuild"
    install-swiftpm             ""               "whether to install swiftpm"
    install-swiftsyntax         ""               "whether to install swiftsyntax"
    skip-install-swiftsyntax-module ""           "set to skip installing swiftsyntax modules"
    install-skstresstester      ""               "whether to install the SourceKit stress tester"
    install-swiftevolve         ""               "whether to install the swift-evolve tool"
    install-xctest              ""               "whether to install xctest"
    install-foundation          ""               "whether to install foundation"
    install-libcxx              ""               "whether to install libc++"
    install-libdispatch         ""               "whether to install libdispatch"
    install-libicu              ""               "whether to install libicu"
    install-playgroundsupport   ""               "whether to install PlaygroundSupport"
    darwin-install-extract-symbols ""            "whether to extract symbols with dsymutil during installations"
    host-target                 ""               "The host target. LLVM, Clang, and Swift will be built for this target. The built LLVM and Clang will be used to compile Swift for the cross-compilation targets. **This argument is required**"
    stdlib-deployment-targets   ""               "space-separated list of targets to configure the Swift standard library to be compiled or cross-compiled for"
    build-stdlib-deployment-targets "all"        "space-separated list that filters which of the configured targets to build the Swift standard library for, or 'all'"
    cross-compile-hosts         ""               "space-separated list of targets to cross-compile host Swift tools for"
    cross-compile-with-host-tools  ""            "set to use the clang we build for the host to then build the cross-compile hosts"
    cross-compile-install-prefixes      ""       "semicolon-separated list of install prefixes to use for the cross-compiled hosts. The list expands, so if there are more cross-compile hosts than prefixes, unmatched hosts use the last prefix in the list"
    skip-merge-lipo-cross-compile-tools ""       "set to skip running merge-lipo after installing cross-compiled host Swift tools"
    darwin-deployment-version-osx     "10.9"     "minimum deployment target version for OS X"
    darwin-deployment-version-ios     "7.0"      "minimum deployment target version for iOS"
    darwin-deployment-version-tvos    "9.0"      "minimum deployment target version for tvOS"
    darwin-deployment-version-watchos "2.0"      "minimum deployment target version for watchOS"
    extra-cmake-options         ""               "Extra options to pass to CMake for all targets"
    extra-swift-args            ""               "Extra arguments to pass to swift modules which match regex. Assumed to be a flattened cmake list consisting of [module_regexp, args, module_regexp, args, ...]"
    sil-verify-all              "0"              "If enabled, run the SIL verifier after each transform when building Swift files during this build process"
    swift-enable-ast-verifier   "1"              "If enabled, and the assertions are enabled, the built Swift compiler will run the AST verifier every time it is invoked"
    swift-runtime-enable-leak-checker   "0"              "Enable leaks checking routines in the runtime"
    use-gold-linker             ""               "Enable using the gold linker"
    darwin-toolchain-bundle-identifier ""        "CFBundleIdentifier for xctoolchain info plist"
    darwin-toolchain-display-name      ""        "Display Name for xctoolcain info plist"
    darwin-toolchain-display-name-short ""       "Display Name with out date for xctoolchain info plist"
    darwin-toolchain-name              ""        "Directory name for xctoolchain"
    darwin-toolchain-version           ""        "Version for xctoolchain info plist and installer pkg"
    darwin-toolchain-application-cert  ""        "Application Cert name to codesign xctoolchain"
    darwin-toolchain-installer-cert    ""        "Installer Cert name to create installer pkg"
    darwin-toolchain-installer-package ""        "The path to installer pkg"
    darwin-sdk-deployment-targets      "xctest-ios-8.0"        "semicolon-separated list of triples like 'fookit-ios-9.0;barkit-watchos-9.0'"
    darwin-overlay-target              ""        "single overlay target to build, dependencies are computed later"
    build-jobs                         ""        "The number of parallel build jobs to use"
    darwin-toolchain-alias             ""        "Swift alias for toolchain"
    android-ndk                        ""        "An absolute path to the NDK that will be used as a libc implementation for Android builds"
    android-api-level                  ""        "The Android API level to target when building for Android. Currently only 21 or above is supported"
    android-ndk-gcc-version            ""        "The GCC version to use when building for Android. Currently only 4.9 is supported"
    android-icu-uc                     ""        "Path to libicuuc.so"
    android-icu-uc-include             ""        "Path to a directory containing headers for libicuuc"
    android-icu-i18n                   ""        "Path to libicui18n.so"
    android-icu-i18n-include           ""        "Path to a directory containing headers libicui18n"
    android-icu-data                   ""        "Path to libicudata.so"
    android-deploy-device-path         ""        "Path on an Android device to which built Swift stdlib products will be deployed"
    android-arch                       "armv7"   "The Android target architecture when building for Android"
    check-args-only                    ""        "set to check all arguments are known. Exit with status 0 if success, non zero otherwise"
    common-cmake-options               ""        "CMake options used for all targets, including LLVM/Clang"
    cmark-cmake-options                ""        "CMake options used for all cmark targets"
    ninja-cmake-options                ""        "CMake options used for all ninja targets"
    foundation-cmake-options           ""        "CMake options used for all foundation targets"
    libdispatch-cmake-options          ""        "CMake options used for all libdispatch targets"
    libicu-cmake-options               ""        "CMake options used for all libicu targets"
    llbuild-cmake-options              ""        "CMake options used for all llbuild targets"
    lldb-cmake-options                 ""        "CMake options used for all lldb targets"
    llvm-cmake-options                 ""        "CMake options used for all llvm targets"
    ninja-cmake-options                ""        "CMake options used for all ninja targets"
    swift-cmake-options                ""        "CMake options used for all swift targets"
    swiftpm-cmake-options              ""        "CMake options used for all swiftpm targets"
    xctest-cmake-options               ""        "CMake options used for all xctest targets"
    playgroundsupport-cmake-options    ""        "CMake options used for all playgroundsupport targets"
    # TODO: Remove this some time later.
    user-config-args            ""               "**Renamed to --extra-cmake-options**: User-supplied arguments to cmake when used to do configuration."
    only-execute                       "all"     "Only execute the named action (see implementation)"
    llvm-lit-args                      ""        "If set, override the lit args passed to LLVM"
    clang-profile-instr-use            ""        "If set, profile file to use for clang PGO while building llvm/clang"
    swift-profile-instr-use            ""        "If set, profile file to use for clang PGO while building swift"
    coverage-db                        ""        "If set, coverage database to use when prioritizing testing"
    build-toolchain-only               ""        "If set, only build the necessary tools to build an external toolchain"
    skip-local-host-install            ""        "If we are cross-compiling multiple targets, skip an install pass locally if the hosts match"
)

# Centralized access point for traced command invocation.
# Every operation that might mutates file system should be called via
# these functions.

function call() {
    if [[ ${DRY_RUN} ]]; then
        echo "${PS4}"$(quoted_print "$@")
    else
        { set -x; } 2>/dev/null
        "$@"
        { set +x; } 2>/dev/null
    fi
}

function with_pushd() {
    local dir=$1
    shift
    if [[ "$1" == "call" ]]; then
        shift
    fi
    if [[ ${DRY_RUN} ]]; then
        echo ${PS4}pushd "${dir}"
        echo "${PS4}"$(quoted_print "$@")
        echo ${PS4}popd
    else
        set -x
        pushd "${dir}"
        "$@"
        { set -x; } 2>/dev/null # because $@ might includes { set +x; }
        popd
        { set +x; } 2>/dev/null
    fi
}

function quoted_print() {
    python -c 'import pipes; import sys; print(" ".join(pipes.quote(arg) for arg in sys.argv[1:]))' "$@"
}

function toupper() {
    echo "$@" | tr '[:lower:]' '[:upper:]'
}

function tolower() {
    echo "$@" | tr '[:upper:]' '[:lower:]'
}

function true_false() {
    case "$1" in
        false | FALSE | 0 | "")
            echo "FALSE"
            ;;
        true | TRUE | 1)
            echo "TRUE"
            ;;
        *)
            echo "true_false: unknown value: $1" >&2
            exit 1
            ;;
    esac
}

function to_varname() {
    # Uses `tr` because it is orders of magnitude faster than ${1//-/_} on long
    # strings, which happens when translating KNOWN_SETTINGS.
    toupper "$(echo $1 | tr '-' '_')"
}

function set_lldb_build_mode() {
    if [[ "${LLDB_BUILD_TYPE}" == "RelWithDebInfo" ]]; then
      LLDB_BUILD_MODE="CustomSwift-Release"
    else
      LLDB_BUILD_MODE="CustomSwift-${LLDB_BUILD_TYPE}"
    fi
}

function is_llvm_lto_enabled() {
    if [[ "${LLVM_ENABLE_LTO}" == "thin" ]] ||
       [[ "${LLVM_ENABLE_LTO}" == "full" ]]; then
        echo "TRUE"
    else
        echo "FALSE"
    fi
}

function is_swift_lto_enabled() {
    if [[ "${SWIFT_TOOLS_ENABLE_LTO}" == "thin" ]] ||
       [[ "${SWIFT_TOOLS_ENABLE_LTO}" == "full" ]]; then
        echo "TRUE"
    else
        echo "FALSE"
    fi
}

# Support for performing isolated actions.
#
# This is part of refactoring more work to be done or controllable via
# `build-script` itself. For additional information, see:
# https://bugs.swift.org/browse/SR-237
#
# To use this functionality, the script is invoked with:
#   ONLY_EXECUTE=<action name>
# where <action name> is one of:
#   all                          -- execute all actions
#   ${host}-${product}-build     -- the build of the product
#   ${host}-${product}-test      -- the test of the product
#   ${host}-${product}-install   -- the install of the product
#   ${host}-package              -- the package construction and test
#   merged-hosts-lipo            -- the lipo step, if used
# and if used, only the one individual action will be performed.
#
# If not set, the default is `all`.

# should_execute_action(name) -> 1 or nil
#
# Check if the named action should be run in the given script invocation.
function should_execute_action() {
    local name="$1"

    if [[ "${ONLY_EXECUTE}" = "all" ]] ||
           [[ "${ONLY_EXECUTE}" = "${name}" ]]; then
        echo 1
    fi
}

# should_execute_host_actions_for_phase(host, phase-name) -> 1 or nil
#
# Check if the there are any actions to execute for this host and phase (i.e.,
# "build", "test", or "install")
function should_execute_host_actions_for_phase() {
    local host="$1"
    local phase_name="$2"

    if [[ "${ONLY_EXECUTE}" = "all" ]] ||
           [[ "${ONLY_EXECUTE}" == ${host}-*-${phase_name} ]]; then
        echo 1
    fi
}

function set_build_options_for_host() {
    llvm_cmake_options=()
    swift_cmake_options=()
    cmark_cmake_options=()
    lldb_cmake_options=()
    swiftpm_bootstrap_options=()
    SWIFT_HOST_VARIANT=
    SWIFT_HOST_VARIANT_SDK=
    SWIFT_HOST_VARIANT_ARCH=
    SWIFT_HOST_TRIPLE=
    local host="$1"

    # Hosts which can be cross-compiled must specify:
    # SWIFT_HOST_TRIPLE and llvm_target_arch (as well as usual HOST_VARIANT flags)

    case ${host} in
        freebsd-x86_64)
            SWIFT_HOST_VARIANT="freebsd"
            SWIFT_HOST_VARIANT_SDK="FREEBSD"
            SWIFT_HOST_VARIANT_ARCH="x86_64"
            ;;
        cygwin-x86_64)
            SWIFT_HOST_VARIANT="cygwin"
            SWIFT_HOST_VARIANT_SDK="CYGWIN"
            SWIFT_HOST_VARIANT_ARCH="x86_64"
            ;;
        haiku-x86_64)
            SWIFT_HOST_VARIANT="haiku"
            SWIFT_HOST_VARIANT_SDK="HAIKU"
            SWIFT_HOST_VARIANT_ARCH="x86_64"
            ;;
        linux-*)
            SWIFT_HOST_VARIANT="linux"
            SWIFT_HOST_VARIANT_SDK="LINUX"
            case ${host} in
                linux-x86_64)
                    SWIFT_HOST_VARIANT_ARCH="x86_64"
                    ;;
                linux-i686)
                    SWIFT_HOST_VARIANT_ARCH="i686"
                    ;;
                linux-armv6)
                    SWIFT_HOST_VARIANT_ARCH="armv6"
                    SWIFT_HOST_TRIPLE="armv6-unknown-linux-gnueabihf"
                    llvm_target_arch="ARM"
                    ;;
                linux-armv7)
                    SWIFT_HOST_VARIANT_ARCH="armv7"
                    SWIFT_HOST_TRIPLE="armv7-unknown-linux-gnueabihf"
                    llvm_target_arch="ARM"
                    ;;
                linux-aarch64)
                    SWIFT_HOST_VARIANT_ARCH="aarch64"
                    ;;
                linux-powerpc64)
                    SWIFT_HOST_VARIANT_ARCH="powerpc64"
                    ;;
                linux-powerpc64le)
                    SWIFT_HOST_VARIANT_ARCH="powerpc64le"
                    ;;
                linux-s390x)
                    SWIFT_HOST_VARIANT_ARCH="s390x"
                    ;;
                esac
        ;;
        macosx-* | iphoneos-* | iphonesimulator-* | \
          appletvos-* | appletvsimulator-* | \
            watchos-* | watchsimulator-*)
            case ${host} in
                macosx-x86_64)
                    xcrun_sdk_name="macosx"
                    llvm_target_arch=""
                    SWIFT_HOST_TRIPLE="x86_64-apple-macosx${DARWIN_DEPLOYMENT_VERSION_OSX}"
                    SWIFT_HOST_VARIANT="macosx"
                    SWIFT_HOST_VARIANT_SDK="OSX"
                    SWIFT_HOST_VARIANT_ARCH="x86_64"

                    cmake_osx_deployment_target="${DARWIN_DEPLOYMENT_VERSION_OSX}"
                    cmark_cmake_options=(
                        -DCMAKE_C_FLAGS="$(cmark_c_flags ${host})"
                        -DCMAKE_CXX_FLAGS="$(cmark_c_flags ${host})"
                        -DCMAKE_OSX_SYSROOT:PATH="$(xcrun --sdk ${xcrun_sdk_name} --show-sdk-path)"
                        -DCMAKE_OSX_DEPLOYMENT_TARGET="${cmake_osx_deployment_target}"
                    )
                    swiftpm_bootstrap_options=(
                        --sysroot="$(xcrun --sdk ${xcrun_sdk_name} --show-sdk-path)"
                    )
                    ;;
                iphonesimulator-i386)
                    xcrun_sdk_name="iphonesimulator"
                    llvm_target_arch="X86"
                    SWIFT_HOST_TRIPLE="i386-apple-ios${DARWIN_DEPLOYMENT_VERSION_IOS}"
                    SWIFT_HOST_VARIANT="iphonesimulator"
                    SWIFT_HOST_VARIANT_SDK="IOS_SIMULATOR"
                    SWIFT_HOST_VARIANT_ARCH="i386"

                    cmake_osx_deployment_target=""
                    cmark_cmake_options=(
                        -DCMAKE_C_FLAGS="$(cmark_c_flags ${host})"
                        -DCMAKE_CXX_FLAGS="$(cmark_c_flags ${host})"
                        -DCMAKE_OSX_SYSROOT:PATH="$(xcrun --sdk ${xcrun_sdk_name} --show-sdk-path)"
                    )
                    ;;
                iphonesimulator-x86_64)
                    xcrun_sdk_name="iphonesimulator"
                    llvm_target_arch="X86"
                    SWIFT_HOST_TRIPLE="x86_64-apple-ios${DARWIN_DEPLOYMENT_VERSION_IOS}"
                    SWIFT_HOST_VARIANT="iphonesimulator"
                    SWIFT_HOST_VARIANT_SDK="IOS_SIMULATOR"
                    SWIFT_HOST_VARIANT_ARCH="x86_64"

                    cmake_osx_deployment_target=""
                    cmark_cmake_options=(
                        -DCMAKE_C_FLAGS="$(cmark_c_flags ${host})"
                        -DCMAKE_CXX_FLAGS="$(cmark_c_flags ${host})"
                        -DCMAKE_OSX_SYSROOT:PATH="$(xcrun --sdk ${xcrun_sdk_name} --show-sdk-path)"
                    )
                    ;;
                iphoneos-armv7)
                    xcrun_sdk_name="iphoneos"
                    llvm_target_arch="ARM"
                    SWIFT_HOST_TRIPLE="armv7-apple-ios${DARWIN_DEPLOYMENT_VERSION_IOS}"
                    SWIFT_HOST_VARIANT="iphoneos"
                    SWIFT_HOST_VARIANT_SDK="IOS"
                    SWIFT_HOST_VARIANT_ARCH="armv7"

                    cmake_osx_deployment_target=""
                    cmark_cmake_options=(
                        -DCMAKE_C_FLAGS="$(cmark_c_flags ${host})"
                        -DCMAKE_CXX_FLAGS="$(cmark_c_flags ${host})"
                        -DCMAKE_OSX_SYSROOT:PATH="$(xcrun --sdk ${xcrun_sdk_name} --show-sdk-path)"
                    )
                    ;;
                iphoneos-armv7s)
                    xcrun_sdk_name="iphoneos"
                    llvm_target_arch="ARM"
                    SWIFT_HOST_TRIPLE="armv7s-apple-ios${DARWIN_DEPLOYMENT_VERSION_IOS}"
                    SWIFT_HOST_VARIANT="iphoneos"
                    SWIFT_HOST_VARIANT_SDK="IOS"
                    SWIFT_HOST_VARIANT_ARCH="armv7s"

                    cmake_osx_deployment_target=""
                    cmark_cmake_options=(
                        -DCMAKE_C_FLAGS="$(cmark_c_flags ${host})"
                        -DCMAKE_CXX_FLAGS="$(cmark_c_flags ${host})"
                        -DCMAKE_OSX_SYSROOT:PATH="$(xcrun --sdk ${xcrun_sdk_name} --show-sdk-path)"
                    )
                    ;;
                iphoneos-arm64)
                    xcrun_sdk_name="iphoneos"
                    llvm_target_arch="AArch64"
                    SWIFT_HOST_TRIPLE="arm64-apple-ios${DARWIN_DEPLOYMENT_VERSION_IOS}"
                    SWIFT_HOST_VARIANT="iphoneos"
                    SWIFT_HOST_VARIANT_SDK="IOS"
                    SWIFT_HOST_VARIANT_ARCH="arm64"

                    cmake_osx_deployment_target=""
                    cmark_cmake_options=(
                        -DCMAKE_C_FLAGS="$(cmark_c_flags ${host})"
                        -DCMAKE_CXX_FLAGS="$(cmark_c_flags ${host})"
                        -DCMAKE_OSX_SYSROOT:PATH="$(xcrun --sdk ${xcrun_sdk_name} --show-sdk-path)"
                    )
                    ;;
                appletvsimulator-x86_64)
                    xcrun_sdk_name="appletvsimulator"
                    llvm_target_arch="X86"
                    SWIFT_HOST_TRIPLE="x86_64-apple-tvos${DARWIN_DEPLOYMENT_VERSION_TVOS}"
                    SWIFT_HOST_VARIANT="appletvsimulator"
                    SWIFT_HOST_VARIANT_SDK="TVOS_SIMULATOR"
                    SWIFT_HOST_VARIANT_ARCH="x86_64"

                    cmake_osx_deployment_target=""
                    cmark_cmake_options=(
                        -DCMAKE_C_FLAGS="$(cmark_c_flags ${host})"
                        -DCMAKE_CXX_FLAGS="$(cmark_c_flags ${host})"
                        -DCMAKE_OSX_SYSROOT:PATH="$(xcrun --sdk ${xcrun_sdk_name} --show-sdk-path)"
                    )
                    ;;
                appletvos-arm64)
                    xcrun_sdk_name="appletvos"
                    llvm_target_arch="AArch64"
                    SWIFT_HOST_TRIPLE="arm64-apple-tvos${DARWIN_DEPLOYMENT_VERSION_TVOS}"
                    SWIFT_HOST_VARIANT="appletvos"
                    SWIFT_HOST_VARIANT_SDK="TVOS"
                    SWIFT_HOST_VARIANT_ARCH="arm64"

                    cmake_osx_deployment_target=""
                    cmark_cmake_options=(
                        -DCMAKE_C_FLAGS="$(cmark_c_flags ${host})"
                        -DCMAKE_CXX_FLAGS="$(cmark_c_flags ${host})"
                        -DCMAKE_OSX_SYSROOT:PATH="$(xcrun --sdk ${xcrun_sdk_name} --show-sdk-path)"
                    )
                    ;;
                watchsimulator-i386)
                    xcrun_sdk_name="watchsimulator"
                    llvm_target_arch="X86"
                    SWIFT_HOST_TRIPLE="i386-apple-watchos${DARWIN_DEPLOYMENT_VERSION_WATCHOS}"
                    SWIFT_HOST_VARIANT="watchsimulator"
                    SWIFT_HOST_VARIANT_SDK="WATCHOS_SIMULATOR"
                    SWIFT_HOST_VARIANT_ARCH="i386"

                    cmake_osx_deployment_target=""
                    cmark_cmake_options=(
                        -DCMAKE_C_FLAGS="$(cmark_c_flags ${host})"
                        -DCMAKE_CXX_FLAGS="$(cmark_c_flags ${host})"
                        -DCMAKE_OSX_SYSROOT:PATH="$(xcrun --sdk ${xcrun_sdk_name} --show-sdk-path)"
                    )
                    ;;
                watchos-armv7k)
                    xcrun_sdk_name="watchos"
                    llvm_target_arch="ARM"
                    SWIFT_HOST_TRIPLE="armv7k-apple-watchos${DARWIN_DEPLOYMENT_VERSION_WATCHOS}"
                    SWIFT_HOST_VARIANT="watchos"
                    SWIFT_HOST_VARIANT_SDK="WATCHOS"
                    SWIFT_HOST_VARIANT_ARCH="armv7k"

                    cmake_osx_deployment_target=""
                    cmark_cmake_options=(
                        -DCMAKE_C_FLAGS="$(cmark_c_flags ${host})"
                        -DCMAKE_CXX_FLAGS="$(cmark_c_flags ${host})"
                        -DCMAKE_OSX_SYSROOT:PATH="$(xcrun --sdk ${xcrun_sdk_name} --show-sdk-path)"
                    )
                    ;;
                *)
                    echo "Unknown host for swift tools: ${host}"
                    exit 1
                    ;;
            esac

            if [[ "${DARWIN_SDK_DEPLOYMENT_TARGETS}" != "" ]]; then
                local IFS=";"; DARWIN_SDK_DEPLOYMENT_TARGETS=($DARWIN_SDK_DEPLOYMENT_TARGETS)

                for target in "${DARWIN_SDK_DEPLOYMENT_TARGETS[@]}"; do
                    local IFS="-"; triple=($target)
                    sdk_target=$(toupper ${triple[0]}_${triple[1]})
                    swift_cmake_options+=(
                        "-DSWIFTLIB_DEPLOYMENT_VERSION_${sdk_target}=${triple[2]}"
                    )
                done
            fi

            llvm_cmake_options=(
                -DCMAKE_OSX_DEPLOYMENT_TARGET:STRING="${cmake_osx_deployment_target}"
                -DCMAKE_OSX_SYSROOT:PATH="$(xcrun --sdk ${xcrun_sdk_name} --show-sdk-path)"
                -DCOMPILER_RT_ENABLE_IOS:BOOL=FALSE
                -DCOMPILER_RT_ENABLE_WATCHOS:BOOL=FALSE
                -DCOMPILER_RT_ENABLE_TVOS:BOOL=FALSE
                -DSANITIZER_MIN_OSX_VERSION="${cmake_osx_deployment_target}"
                -DLLVM_ENABLE_MODULES:BOOL="$(true_false ${LLVM_ENABLE_MODULES})"
            )
            if [[ $(is_llvm_lto_enabled) == "TRUE" ]]; then
                if [[ $(cmake_needs_to_specify_standard_computed_defaults) == "TRUE" ]]; then
                    llvm_cmake_options+=(
                        "-DCMAKE_C_STANDARD_COMPUTED_DEFAULT=AppleClang"
                        "-DCMAKE_CXX_STANDARD_COMPUTED_DEFAULT=AppleClang"
                    )
                fi

                llvm_cmake_options+=(
                    "-DLLVM_PARALLEL_LINK_JOBS=${LLVM_NUM_PARALLEL_LTO_LINK_JOBS}"
                )
            fi

            if [[ $(is_swift_lto_enabled) == "TRUE" ]]; then
                if [[ $(cmake_needs_to_specify_standard_computed_defaults) = "TRUE" ]]; then
                    swift_cmake_options+=(
                        "-DCMAKE_C_STANDARD_COMPUTED_DEFAULT=AppleClang"
                        "-DCMAKE_CXX_STANDARD_COMPUTED_DEFAULT=AppleClang"
                    )
                fi

                llvm_cmake_options+=(
                    -DLLVM_ENABLE_MODULE_DEBUGGING:BOOL=NO
                )

                swift_cmake_options+=(
                    -DLLVM_ENABLE_MODULE_DEBUGGING:BOOL=NO
                    "-DSWIFT_PARALLEL_LINK_JOBS=${SWIFT_TOOLS_NUM_PARALLEL_LTO_LINK_JOBS}"
                )
            fi

            swift_cmake_options+=(
                -DSWIFT_DARWIN_DEPLOYMENT_VERSION_OSX="${DARWIN_DEPLOYMENT_VERSION_OSX}"
                -DSWIFT_DARWIN_DEPLOYMENT_VERSION_IOS="${DARWIN_DEPLOYMENT_VERSION_IOS}"
                -DSWIFT_DARWIN_DEPLOYMENT_VERSION_TVOS="${DARWIN_DEPLOYMENT_VERSION_TVOS}"
                -DSWIFT_DARWIN_DEPLOYMENT_VERSION_WATCHOS="${DARWIN_DEPLOYMENT_VERSION_WATCHOS}"
            )
            ;;
        *)
            echo "Unknown host tools target: ${host}"
            exit 1
            ;;
    esac


    llvm_cmake_options+=(
        -DLLVM_TOOL_COMPILER_RT_BUILD:BOOL="$(false_true ${SKIP_BUILD_COMPILER_RT})"
        -DLLVM_BUILD_EXTERNAL_COMPILER_RT:BOOL="$(false_true ${SKIP_BUILD_COMPILER_RT})"
    )

    # If we are asked to not generate test targets for LLVM and or Swift,
    # disable as many LLVM tools as we can. This improves compile time when
    # compiling with LTO.
    #
    # *NOTE* Currently we do not support testing LLVM via build-script. But in a
    # future commit we will.
    #for arg in "$(compute_cmake_llvm_tool_disable_flags)"; do
    #    llvm_cmake_options+=( ${arg} )
    #done

    if [[ "${llvm_target_arch}" ]] ; then
        llvm_cmake_options+=(
            -DLLVM_TARGET_ARCH="${llvm_target_arch}"
        )
    fi

    # For cross-compilable hosts, we need to know the triple
    # and it must be the same for both LLVM and Swift

    if [[ "${SWIFT_HOST_TRIPLE}" ]] ; then
        llvm_cmake_options+=(
            -DLLVM_HOST_TRIPLE:STRING="${SWIFT_HOST_TRIPLE}"
        )
        swift_cmake_options+=(
            -DSWIFT_HOST_TRIPLE:STRING="${SWIFT_HOST_TRIPLE}"
        )
        lldb_cmake_options+=(
            -DLLVM_HOST_TRIPLE:STRING="${SWIFT_HOST_TRIPLE}"
        )
    fi
    swift_cmake_options+=(
        -DSWIFT_HOST_VARIANT="${SWIFT_HOST_VARIANT}"
        -DSWIFT_HOST_VARIANT_SDK="${SWIFT_HOST_VARIANT_SDK}"
        -DSWIFT_HOST_VARIANT_ARCH="${SWIFT_HOST_VARIANT_ARCH}"
    )

    llvm_cmake_options+=(
        -DLLVM_LIT_ARGS="${LLVM_LIT_ARGS} -j ${BUILD_JOBS}"
    )
    swift_cmake_options+=(
        -DLLVM_LIT_ARGS="${LLVM_LIT_ARGS} -j ${BUILD_JOBS}"
    )

    if [[ "${CLANG_PROFILE_INSTR_USE}" ]]; then
        llvm_cmake_options+=(
            -DLLVM_PROFDATA_FILE="${CLANG_PROFILE_INSTR_USE}"
        )
    fi

    if [[ "${SWIFT_PROFILE_INSTR_USE}" ]]; then
        swift_cmake_options+=(
            -DSWIFT_PROFDATA_FILE="${SWIFT_PROFILE_INSTR_USE}"
        )
    fi
    swift_cmake_options+=(
        -DCOVERAGE_DB="${COVERAGE_DB}"
    )
}

function configure_default_options() {
    # Build a table of all of the known setting variables names.
    #
    # This is an optimization to do the argument to variable conversion (which is
    # slow) in a single pass.
    local all_settings=()
    for ((i = 0; i < ${#KNOWN_SETTINGS[@]}; i += 3)); do
        all_settings+=("${KNOWN_SETTINGS[i]}")
    done
    local known_setting_varnames=($(to_varname "${all_settings[*]}"))

    # Build up an "associative array" mapping setting names to variable names
    # (we use this for error checking to identify "known options", and as a fast
    # way to map the setting name to a variable name). See the code for scanning
    # command line arguments.
    #
    # This loop also sets (or unsets) each corresponding variable to its default
    # value.
    #
    # NOTE: If the Mac's bash were not stuck in the past, we could "declare -A"
    # an associative array, but instead we have to hack it by defining variables.
    for ((i = 0; i < ${#KNOWN_SETTINGS[@]}; i += 3)); do
        local setting="${KNOWN_SETTINGS[i]}"
        local default_value="${KNOWN_SETTINGS[$((i+1))]}"

        # Find the variable name in our lookup table.
        local varname="${known_setting_varnames[$((i/3))]}"

        # Establish the associative array mapping.
        eval "${setting//-/_}_VARNAME=${varname}"

        if [[ "${default_value}" ]] ; then
            # For an explanation of the backslash see http://stackoverflow.com/a/9715377
            eval ${varname}=$\default_value
        else
            unset ${varname}
        fi
    done
}
configure_default_options

COMMAND_NAME="$(basename "$0")"

# Print instructions for using this script to stdout
usage() {
    echo "Usage: ${COMMAND_NAME} [--help|-h] [ --SETTING=VALUE | --SETTING VALUE | --SETTING ]*"
    echo
    echo "  Available settings. Each setting corresponds to a variable,"
    echo "  obtained by upcasing its name, in this script.  A variable"
    echo "  with no default listed here will be unset in the script if"
    echo "  not explicitly specified.  A setting passed in the 3rd form"
    echo "  will set its corresponding variable to \"1\"."
    echo

    setting_list="
 | |Setting| Default|Description
 | |-------| -------|-----------
"

    for ((i = 0; i < ${#KNOWN_SETTINGS[@]}; i += 3)); do
        setting_list+="\
 | |--${KNOWN_SETTINGS[i]}| ${KNOWN_SETTINGS[$((i+1))]}|${KNOWN_SETTINGS[$((i+2))]}
"
    done
    echo "${setting_list}" | column -x -s'|' -t
    echo
    echo "Note: when using the form --SETTING VALUE, VALUE must not begin "
    echo "      with a hyphen."
    echo "Note: the \"--release\" option creates a pre-packaged combination"
    echo "      of settings used by the buildbot."
    echo
    echo "Cross-compiling Swift host tools"
    echo "  When building cross-compiled tools, it first builds for the native"
    echo "  build host machine. Then it proceeds to build the specified cross-compile"
    echo "  targets. It currently builds the requested variants of stdlib each"
    echo "  time around, so once for the native build, then again each time for"
    echo "  the cross-compile tool targets."
    echo
    echo "  When installing cross-compiled tools, it first installs each target"
    echo "  arch into a separate subdirectory under install-destdir, since you"
    echo "  can cross-compile for multiple targets at the same time. It then runs"
    echo "  recursive-lipo to produce fat binaries by merging the cross-compiled"
    echo "  targets, installing the merged result into the expected location of"
    echo "  install-destdir. After that, any remaining steps to extract dsyms and"
    echo "  create an installable package operates on install-destdir as normal."
}

# Scan all command-line arguments
while [[ "$1" ]] ; do
    case "$1" in
        -h | --help )
            usage
            exit
            ;;

        --* )
            dashless="${1:2}"

            # drop suffix beginning with the first "="
            setting="${dashless%%=*}"

            # compute the variable to set, using the cached map set up by
            # configure_default_options().
            varname_var="${setting//-/_}_VARNAME"
            varname=${!varname_var}

            # check to see if this is a known option
            if [[ "${varname}" = "" ]] ; then
                echo "error: unknown setting: ${setting}" 1>&2
                usage 1>&2
                exit 1
            fi

            # find the intended value
            if [[ "${dashless}" == *=* ]] ; then              # if there's an '=', the value
                value="${dashless#*=}"                        #   is everything after the first '='
            elif [[ "$2" ]] && [[ "${2:0:1}" != "-" ]] ; then # else if the next parameter exists
                value="$2"                                    #   but isn't an option, use that
                shift
            else                                              # otherwise, the value is 1
                value=1
            fi

            # For explanation of backslash see http://stackoverflow.com/a/9715377
            eval ${varname}=$\value
            ;;

        *)
            echo "Error: Invalid argument: $1" 1>&2
            usage 1>&2
            exit 1
    esac
    shift
done

# TODO: Rename this argument
LOCAL_HOST=$HOST_TARGET

# TODO: Remove this some time later.
if [[ "${USER_CONFIG_ARGS}" ]]; then
    echo "Error: --user-config-args is renamed to --extra-cmake-options." 1>&2
    exit 1
fi

if [[ "${CHECK_ARGS_ONLY}" ]]; then
    exit 0
fi

# FIXME: We currently do not support building compiler-rt with the
# Xcode generator.
if [[ "${CMAKE_GENERATOR}" == "Xcode" ]]; then
    SKIP_BUILD_COMPILER_RT=1
fi

# FIXME: We currently do not support cross-compiling swift with compiler-rt.
if [[ "${CROSS_COMPILE_HOSTS}" ]]; then
    SKIP_BUILD_COMPILER_RT=1
fi

if [[ "${SKIP_RECONFIGURE}" ]]; then
    RECONFIGURE=""
fi

# WORKSPACE, BUILD_DIR and INSTALLABLE_PACKAGE must be absolute paths
case "${WORKSPACE}" in
    /*) ;;
    *)
        echo "workspace must be an absolute path (was '${WORKSPACE}')"
        exit 1
        ;;
esac
case "${BUILD_DIR}" in
    /*) ;;
    "")
        echo "the --build-dir option is required"
        usage
        exit 1
        ;;
    *)
        echo "build-dir must be an absolute path (was '${BUILD_DIR}')"
        exit 1
        ;;
esac
case "${INSTALLABLE_PACKAGE}" in
    /*) ;;
    "") ;;
    *)
        echo "installable-package must be an absolute path (was '${INSTALLABLE_PACKAGE}')"
        exit 1
        ;;
esac

# WORKSPACE must exist
if [ ! -e "${WORKSPACE}" ] ; then
    echo "Workspace does not exist (tried ${WORKSPACE})"
    exit 1
fi

# FIXME: HOST_CC and CMAKE are set, and their presence is validated by,
#        utils/build-script. These checks are redundant, but must remain until
#        build-script-impl is merged completely with utils/build-script.
#        For additional information, see: https://bugs.swift.org/browse/SR-237
if [ -z "${HOST_CC}" ] ; then
    echo "Can't find clang.  Please install clang-3.5 or a later version."
    exit 1
fi
if [ -z "${CMAKE}" ] ; then
    echo "Environment variable CMAKE must be specified."
    exit 1
fi

function xcrun_find_tool() {
  xcrun --sdk macosx --toolchain "${DARWIN_XCRUN_TOOLCHAIN}" --find "$@"
}

function not() {
    if [[ ! "$1" ]] ; then
        echo 1
    fi
}

function join {
    local IFS="$1"; shift; echo "$*";
}

function false_true() {
    if [[ $(true_false "$1") = "TRUE" ]]; then
        echo "FALSE"
    else
        echo "TRUE"
    fi
}

function cmake_version() {
    "${CMAKE}" --version | grep "cmake version" | cut -f 3 -d " "
}

function cmake_needs_to_specify_standard_computed_defaults() {
    if [[ $(cmake_version) = "3.4.0" ]]; then
        echo "TRUE"
    else
        echo "FALSE"
    fi
}

function make_relative_symlink() {
    local SOURCE=$1
    local TARGET=$2
    local TARGET_DIR=$(dirname "$2")
    local RELATIVE_SOURCE=$(python -c "import os.path; print(os.path.relpath(\"${SOURCE}\", \"${TARGET_DIR}\"))")
    call ln -sf "${RELATIVE_SOURCE}" "${TARGET}"
}

# Sanitize the list of cross-compilation targets.
#
# In the Build/Host/Target paradigm:
# - "LOCAL_HOST" is Build (local machine running this script)
# - "CROSS_COMPILE_HOSTS" are the Hosts (implicitly includes LOCAL_HOST)
# - "STDLIB_DEPLOYMENT_TARGETS" are the Targets (for configuration)
# - "BUILD_STDLIB_DEPLOYMENT_TARGETS" are the Targets to build in this invocation

CROSS_COMPILE_HOSTS=($CROSS_COMPILE_HOSTS)
for t in "${CROSS_COMPILE_HOSTS[@]}"; do
    case ${t} in
        iphone* | appletv* | watch* | linux-armv6 | linux-armv7 )
            ;;
        *)
            echo "Unknown host to cross-compile for: ${t}"
            exit 1
            ;;
    esac
done

ALL_HOSTS=("${LOCAL_HOST}" "${CROSS_COMPILE_HOSTS[@]}")

function has_cross_compile_hosts() {
    if [[ ${#ALL_HOSTS[@]} -gt 1 ]]; then
        echo "1"
    fi
}

# We install in to host-specific directories when building more than one host.
# Other users will expect their products at INSTALL_DESTDIR.
function get_host_install_destdir() {
   local host="$1"

    if [[ $(has_cross_compile_hosts) ]]; then
        # If cross compiling tools, install into a host-specific subdirectory.
        if [[ $(should_include_host_in_lipo ${host}) ]]; then
            # If this is one of the hosts we should lipo, install in to a temporary subdirectory.
            local host_install_destdir="${BUILD_DIR}/intermediate-install/${host}"
        else
            local host_install_destdir="${INSTALL_DESTDIR}/${host}"
        fi
    else
        local host_install_destdir="${INSTALL_DESTDIR}"
    fi

    echo "${host_install_destdir}/" # Should always end in a '/'; it's a directory.
}

function splitSemicolonDelimitedInstallPrefixes() {
    local IFS=";"; CROSS_COMPILE_INSTALL_PREFIXES=($CROSS_COMPILE_INSTALL_PREFIXES)
}
splitSemicolonDelimitedInstallPrefixes

function get_host_install_prefix() {
    local host="$1"

    if [[ $(is_cross_tools_host ${host}) ]] && [[ ${#CROSS_COMPILE_INSTALL_PREFIXES[@]} -gt 0 ]]; then

        # Find the host's index in CROSS_COMPILE_HOSTS.
        for i in "${!CROSS_COMPILE_HOSTS[@]}"; do
           if [[ "${CROSS_COMPILE_HOSTS[$i]}" == "${host}" ]]; then
               local host_index=i
           fi
        done

        if [[ ${host_index} -lt ${#CROSS_COMPILE_INSTALL_PREFIXES[@]} ]]; then
            local host_install_prefix="${CROSS_COMPILE_INSTALL_PREFIXES[${host_index}]}"
        else
            # If there is no explicit install prefix for this host, use the last one
            # in the list.
            local host_install_prefix="${CROSS_COMPILE_INSTALL_PREFIXES[${#CROSS_COMPILE_INSTALL_PREFIXES[@]}-1]}"
        fi
    else
        local host_install_prefix="${INSTALL_PREFIX}"
    fi

    # Should always begin with a '/'; otherwise CMake will expand it as a relative path from the build folder.
    if [[ "${host_install_prefix:0:1}" != "/" ]]; then
        host_install_prefix="/${host_install_prefix}"
    fi

    echo "${host_install_prefix}/" # Should always end in a '/'; it's a directory.
}

function is_cross_tools_host() {
    local host="$1"
    for t in "${CROSS_COMPILE_HOSTS[@]}" ; do
        if [ "${host}" == "${t}" ] ; then
            echo 1
        fi
    done
}

# When building cross-compilers for these hosts,
# merge all of their contents together with lipo
function should_include_host_in_lipo() {
    local host="$1"
    if [[ $(has_cross_compile_hosts) ]] && [[ -z "${SKIP_MERGE_LIPO_CROSS_COMPILE_TOOLS}" ]]; then
        case ${host} in
            iphone* | appletv* | watch* )
                echo 1
                ;;
        esac
    fi
}

function host_has_darwin_symbols() {
    local host="$1"
    case ${host} in
        macosx* | iphone* | appletv* | watch* )
            echo 1
            ;;
    esac
}

function get_stdlib_targets_for_host() {

# FIXME: STDLIB_DEPLOYMENT_TARGETS argument assumed to apply when Host == Build
# Cross-compile Hosts are only built with their native standard libraries.
# To fix this, we would need to pass in a list of stdlib targets _per host_,
# and the SWIFT_SDKS parameters would need to be able to capture both the SDK
# and architecture of each stdlib target -- currently it only captures the SDK.
#
# We turn these targets in to SWIFT_SDKS in `calculate_targets_for_host()`
    if [[ $(is_cross_tools_host $1) ]] ; then
        echo "$1"
    else
        echo "${STDLIB_DEPLOYMENT_TARGETS[@]}"
    fi
}

function should_build_stdlib_target() {
    local stdlib_target=$1
    local host=$2
    if [[ "${BUILD_STDLIB_DEPLOYMENT_TARGETS}" == "all" ]]; then
        echo 1
    else
        # Only build the stdlib targets in 'build-stdlib-deployment-targets'
        local build_list=($BUILD_STDLIB_DEPLOYMENT_TARGETS)
        for t in "${build_list[@]}"; do
            if [[ "${t}" == "${stdlib_target}" ]]; then
                echo 1
            fi
        done
        # As with 'stdlib-deployment-targets', 'build-stdlib-deployment-targets'
        # only applies to the LOCAL_HOST. For cross-tools hosts, always allow
        # their one-and-only stdlib-target to build.
        if [[ $(is_cross_tools_host ${host}) ]] && [[ "${stdlib_target}" == "${host}" ]]; then
            echo 1
        fi
    fi
}

#
# Calculate source directories for each product.
#
NINJA_SOURCE_DIR="${WORKSPACE}/ninja"
SWIFT_SOURCE_DIR="${WORKSPACE}/swift"
LLVM_SOURCE_DIR="${WORKSPACE}/llvm"
CMARK_SOURCE_DIR="${WORKSPACE}/cmark"
LLDB_SOURCE_DIR="${WORKSPACE}/lldb"
LLBUILD_SOURCE_DIR="${WORKSPACE}/llbuild"
SWIFTPM_SOURCE_DIR="${WORKSPACE}/swiftpm"
SWIFTSYNTAX_SOURCE_DIR="${WORKSPACE}/swift-syntax"
STRESSTEST_PACKAGE_DIR="${WORKSPACE}/swift-stress-tester"
SKSTRESSTESTER_SOURCE_DIR="${STRESSTEST_PACKAGE_DIR}/SourceKitStressTester"
SWIFTEVOLVE_SOURCE_DIR="${STRESSTEST_PACKAGE_DIR}/SwiftEvolve"
XCTEST_SOURCE_DIR="${WORKSPACE}/swift-corelibs-xctest"
FOUNDATION_SOURCE_DIR="${WORKSPACE}/swift-corelibs-foundation"
FOUNDATION_STATIC_SOURCE_DIR="${WORKSPACE}/swift-corelibs-foundation"
LIBDISPATCH_SOURCE_DIR="${WORKSPACE}/swift-corelibs-libdispatch"
LIBDISPATCH_STATIC_SOURCE_DIR="${WORKSPACE}/swift-corelibs-libdispatch"
LIBICU_SOURCE_DIR="${WORKSPACE}/icu"
LIBCXX_SOURCE_DIR="${WORKSPACE}/libcxx"
PLAYGROUNDSUPPORT_SOURCE_DIR="${WORKSPACE}/swift-xcode-playground-support"

if [[ ! "${SKIP_BUILD_PLAYGROUNDSUPPORT}" && ! -d ${PLAYGROUNDSUPPORT_SOURCE_DIR} ]]; then
    echo "Couldn't find PlaygroundSupport source directory."
    exit 1
fi

# Symlink clang into the llvm tree.
CLANG_SOURCE_DIR="${LLVM_SOURCE_DIR}/tools/clang"
if [ ! -e "${WORKSPACE}/clang" ] ; then
    # If llvm/tools/clang is already a directory, use that and skip the symlink.
    if [ ! -d "${CLANG_SOURCE_DIR}" ] ; then
        echo "Can't find source directory for clang (tried ${WORKSPACE}/clang and ${CLANG_SOURCE_DIR})"
        exit 1
    fi
fi
if [ ! -d "${CLANG_SOURCE_DIR}" ] ; then
    make_relative_symlink "${WORKSPACE}/clang" "${CLANG_SOURCE_DIR}"
fi

# Don't symlink clang-tools-extra into the tree as the 'clang' symlink prevents
# make_relative_symlink from working correctly.
if [ -e "${WORKSPACE}/clang-tools-extra" ] ; then
    CLANG_TOOLS_EXTRA_SOURCE_DIR="${WORKSPACE}/clang-tools-extra"
fi

# Symlink compiler-rt into the llvm tree, if it exists.
COMPILER_RT_SOURCE_DIR="${LLVM_SOURCE_DIR}/projects/compiler-rt"
if [ -e "${WORKSPACE}/compiler-rt" ] ; then
    if [ ! -d "${COMPILER_RT_SOURCE_DIR}" ] ; then
        make_relative_symlink "${WORKSPACE}/compiler-rt" "${COMPILER_RT_SOURCE_DIR}"
    fi
fi

PRODUCTS=(cmark llvm)
if [[ ! "${SKIP_BUILD_LIBCXX}" ]] ; then
     PRODUCTS=("${PRODUCTS[@]}" libcxx)
fi
if [[ ! "${SKIP_BUILD_LIBICU}" ]] ; then
     PRODUCTS=("${PRODUCTS[@]}" libicu)
fi
PRODUCTS=("${PRODUCTS[@]}" swift)
if [[ ! "${SKIP_BUILD_LLDB}" ]] ; then
     PRODUCTS=("${PRODUCTS[@]}" lldb)
fi
# LLBuild, SwiftPM, SwiftSyntax, the SourceKit stress tester and XCTest are
# dependent on Foundation, so Foundation must be added to the list of build
# products first.
if [[ ! "${SKIP_BUILD_LIBDISPATCH}" ]] ; then
     PRODUCTS=("${PRODUCTS[@]}" libdispatch)
     if [[ -z "${SKIP_BUILD_SWIFT_STATIC_LIBDISPATCH}" ]] ; then
       PRODUCTS=("${PRODUCTS[@]}" libdispatch_static)
     fi
fi
if [[ ! "${SKIP_BUILD_FOUNDATION}" ]] ; then
     PRODUCTS=("${PRODUCTS[@]}" foundation)
     if [[ -z "${SKIP_BUILD_STATIC_FOUNDATION}" ]] ; then
       PRODUCTS=("${PRODUCTS[@]}" foundation_static)
     fi
fi
if [[ ! "${SKIP_BUILD_LLBUILD}" ]] ; then
     PRODUCTS=("${PRODUCTS[@]}" llbuild)
fi
if [[ ! "${SKIP_BUILD_PLAYGROUNDSUPPORT}" ]] ; then
     PRODUCTS=("${PRODUCTS[@]}" playgroundsupport)
fi
# SwiftPM, SwiftSyntax and the SourceKit stress tester are dependent on XCTest,
# so XCTest must be added to the list of build products first.
if [[ ! "${SKIP_BUILD_XCTEST}" ]] ; then
     PRODUCTS=("${PRODUCTS[@]}" xctest)
fi
# SwiftSyntax and the SourceKit stress tester are dependent on SwiftPM, so
# SwiftPM must be added to the list of build products first.
if [[ ! "${SKIP_BUILD_SWIFTPM}" ]] ; then
     PRODUCTS=("${PRODUCTS[@]}" swiftpm)
fi
# The SourceKit stress tester and swift-evolve are dependent on SwiftSyntax, so
# it must be added to the list of build products first.
if [[ ! "${SKIP_BUILD_SWIFTSYNTAX}" ]] ; then
     PRODUCTS=("${PRODUCTS[@]}" swiftsyntax)
fi
if [[ ! "${SKIP_BUILD_SKSTRESSTESTER}" ]] ; then
     PRODUCTS=("${PRODUCTS[@]}" skstresstester)
fi
if [[ ! "${SKIP_BUILD_SWIFTEVOLVE}" ]] ; then
     PRODUCTS=("${PRODUCTS[@]}" swiftevolve)
fi

# Checks if a given product is enabled (i.e. part of $PRODUCTS array)
function contains_product() {
  local current_product
  for current_product in "${PRODUCTS[@]}"; do
    if [[ "$current_product" == "$1" ]]; then
      return 0
    fi
  done
  return 1
}


# get_host_specific_variable(host, name)
#
# Get the value of a host-specific variable expected to have been passed by the
# `build-script`.
#
# This is a total hack, and is part of the SR-237 migration.
function get_host_specific_variable() {
    local host="$1"
    local name="$2"
    local envvar_name="HOST_VARIABLE_${host//-/_}__${name}"
    echo "${!envvar_name}"
}

function calculate_targets_for_host() {
    local host=$1

    SWIFT_STDLIB_TARGETS=()
    SWIFT_SDKS=()
    SWIFT_BENCHMARK_TARGETS=()
    SWIFT_RUN_BENCHMARK_TARGETS=()
    SWIFT_TEST_TARGETS=()

    # Get the list of Target platforms for the Host
    local stdlib_targets=($(get_stdlib_targets_for_host ${host}))

    for stdlib_deployment_target in "${stdlib_targets[@]}"; do
        local swift_sdk=
        local is_in_build_list=$(should_build_stdlib_target ${stdlib_deployment_target} ${host})
        local build_for_this_target=1
        local test_this_target=1
        local test_host_only=
        local build_benchmark_this_target=
        local build_external_benchmark_this_target=
        local test_benchmark_this_target=

        case ${stdlib_deployment_target} in
            linux-*)
                swift_sdk="LINUX"
                build_for_this_target=$(not ${SKIP_BUILD_LINUX})
                test_this_target=$(not ${SKIP_TEST_LINUX})
                ;;
            freebsd-*)
                swift_sdk="FREEBSD"
                build_for_this_target=$(not ${SKIP_BUILD_FREEBSD})
                test_this_target=$(not ${SKIP_TEST_FREEBSD})
                ;;
            cygwin-*)
                swift_sdk="CYGWIN"
                build_for_this_target=$(not ${SKIP_BUILD_CYGWIN})
                test_this_target=$(not ${SKIP_TEST_CYGWIN})
                ;;
            haiku-*)
                swift_sdk="HAIKU"
                build_for_this_target=$(not ${SKIP_BUILD_HAIKU})
                test_this_target=$(not ${SKIP_TEST_HAIKU})
                ;;
            macosx-*)
                swift_sdk="OSX"
                build_for_this_target=$(not ${SKIP_BUILD_OSX})
                test_this_target=$(not ${SKIP_TEST_OSX})
                build_benchmark_this_target=$(not ${SKIP_BUILD_OSX})
                build_external_benchmark_this_target=$(not ${SKIP_BUILD_OSX})
                test_benchmark_this_target=$(not ${SKIP_BUILD_OSX})
                ;;
            iphoneos-*)
                swift_sdk="IOS"
                build_for_this_target=$(not ${SKIP_BUILD_IOS_DEVICE})
                if [[ ! "${SKIP_TEST_IOS_HOST}" ]] ; then
                    test_host_only=1
                else
                    test_this_target=
                fi
                build_benchmark_this_target=$(not ${SKIP_BUILD_IOS_DEVICE})
                build_external_benchmark_this_target=$(not ${SKIP_BUILD_IOS_DEVICE})

                # Never build iOS armv7s benchmarks.
                if [[ "${stdlib_deployment_target}" == "iphoneos-armv7s" ]]; then
                    build_benchmark_this_target=
                    build_external_benchmark_this_target=
                fi
                ;;
            iphonesimulator-x86_64)
                swift_sdk="IOS_SIMULATOR"
                build_for_this_target=$(not ${SKIP_BUILD_IOS_SIMULATOR})
                test_this_target=$(not ${SKIP_TEST_IOS_SIMULATOR})
                ;;
            iphonesimulator-i386)
                swift_sdk="IOS_SIMULATOR"
                build_for_this_target=$(not ${SKIP_BUILD_IOS_SIMULATOR})
                if [[ "${SKIP_TEST_IOS_SIMULATOR}" == "1" ]] ; then
                    SKIP_TEST_IOS_32BIT_SIMULATOR="${SKIP_TEST_IOS_SIMULATOR}"
                fi
                test_this_target=$(not ${SKIP_TEST_IOS_32BIT_SIMULATOR})
                ;;
            appletvos-*)
                swift_sdk="TVOS"
                build_for_this_target=$(not ${SKIP_BUILD_TVOS_DEVICE})
                if [[ ! "${SKIP_TEST_TVOS_HOST}" ]] ; then
                    test_host_only=1
                else
                    test_this_target=
                fi
                build_benchmark_this_target=$(not ${SKIP_BUILD_TVOS_DEVICE})
                build_external_benchmark_this_target=$(not ${SKIP_BUILD_TVOS_DEVICE})
                ;;
            appletvsimulator-*)
                swift_sdk="TVOS_SIMULATOR"
                build_for_this_target=$(not ${SKIP_BUILD_TVOS_SIMULATOR})
                test_this_target=$(not ${SKIP_TEST_TVOS_SIMULATOR})
                ;;
            watchos-*)
                swift_sdk="WATCHOS"
                build_for_this_target=$(not ${SKIP_BUILD_WATCHOS_DEVICE})
                if [[ ! "${SKIP_TEST_WATCHOS_HOST}" ]] ; then
                    test_host_only=1
                else
                    test_this_target=
                fi
                build_benchmark_this_target=$(not ${SKIP_BUILD_WATCHOS_DEVICE})
                build_external_benchmark_this_target=$(not ${SKIP_BUILD_WATCHOS_DEVICE})
                ;;
            watchsimulator-*)
                swift_sdk="WATCHOS_SIMULATOR"
                build_for_this_target=$(not ${SKIP_BUILD_WATCHOS_SIMULATOR})
                test_this_target=$(not ${SKIP_TEST_WATCHOS_SIMULATOR})
                ;;
            android-*)
                swift_sdk="ANDROID"
                build_for_this_target=$(not ${SKIP_BUILD_ANDROID})
                if [[ ! "${SKIP_TEST_ANDROID_HOST}" ]] ; then
                    test_host_only=1
                else
                    test_this_target=$(not ${SKIP_TEST_ANDROID})
                fi
                ;;
            *)
                echo "Unknown compiler deployment target: ${stdlib_deployment_target}"
                exit 1
                ;;
        esac

        SWIFT_SDKS+=("${swift_sdk}")

        if [[ "${build_for_this_target}" ]] && [[ "${is_in_build_list}" ]]; then

            if [[ "${BUILD_SWIFT_STDLIB_UNITTEST_EXTRA}" == "1" ]] ; then
                SWIFT_STDLIB_TARGETS+=("swift-stdlib-${stdlib_deployment_target}")
            else
                if [[ "${VALIDATION_TEST}" == "1" || "${LONG_TEST}" == "1" ]] ; then
                    SWIFT_STDLIB_TARGETS+=("swift-stdlib-${stdlib_deployment_target}")
                else
                    SWIFT_STDLIB_TARGETS+=("swift-test-stdlib-${stdlib_deployment_target}")
                fi
            fi
        fi
        if [[ "${build_benchmark_this_target}" ]] && [[ "${is_in_build_list}" ]]; then
            SWIFT_BENCHMARK_TARGETS+=("swift-benchmark-${stdlib_deployment_target}")
            if [[ $(not ${SKIP_TEST_BENCHMARKS}) ]] ; then
              SWIFT_RUN_BENCHMARK_TARGETS+=("check-swift-benchmark-${stdlib_deployment_target}")
            fi
        fi

        if [[ "$(true_false ${SKIP_BUILD_EXTERNAL_BENCHMARKS})" == "FALSE"  ]] &&
           [[ "${build_external_benchmark_this_target}" ]] &&
           [[ "${is_in_build_list}" ]] ; then
            SWIFT_BENCHMARK_TARGETS+=("swift-benchmark-${stdlib_deployment_target}-external")
            if [[ $(not ${SKIP_TEST_BENCHMARKS}) ]] ; then
                SWIFT_RUN_BENCHMARK_TARGETS+=("check-swift-benchmark-${stdlib_deployment_target}-external")
            fi
        fi

        if [[ "${test_this_target}" ]] && [[ "${is_in_build_list}" ]]; then
            test_target_suffix=""
            if [[ -n "${test_host_only}" ]] ; then
                test_target_suffix="-only_non_executable"
            elif [[ -n "${ONLY_EXECUTABLE_TEST}" ]] ; then
                test_target_suffix="-only_executable"
            fi

            test_subset_target_suffix=""
            if [[ "${VALIDATION_TEST}" == "1" ]] ; then
                if [[ "${LONG_TEST}" == "1" ]] ; then
                    test_subset_target_suffix="-all"
                else
                    test_subset_target_suffix="-validation"
                fi
            else
                if [[ "${LONG_TEST}" == "1" ]] ; then
                    test_subset_target_suffix="-only_long"
                fi
            fi

            SWIFT_TEST_TARGETS+=("check-swift${test_subset_target_suffix}${test_target_suffix}-${stdlib_deployment_target}")
            if [[ $(not ${SKIP_TEST_OPTIMIZED}) && ! -n "${test_host_only}" ]] ; then
                SWIFT_TEST_TARGETS+=("check-swift${test_subset_target_suffix}-optimize-${stdlib_deployment_target}")
            fi
            if [[ $(not ${SKIP_TEST_OPTIMIZE_FOR_SIZE}) && ! -n "${test_host_only}" ]] ; then
                SWIFT_TEST_TARGETS+=("check-swift${test_subset_target_suffix}-optimize_size-${stdlib_deployment_target}")
            fi
            if [[ $(not ${SKIP_TEST_OPTIMIZE_NONE_WITH_IMPLICIT_DYNAMIC}) && ! -n "${test_host_only}" ]] ; then
                SWIFT_TEST_TARGETS+=("check-swift${test_subset_target_suffix}-optimize_none_with_implicit_dynamic-${stdlib_deployment_target}")
            fi
        fi
    done

    # Filter duplicate SWIFT_SDKs
    # We will get them if building for multiple architecture variants
    SWIFT_SDKS=($(echo "${SWIFT_SDKS[@]}" | tr " " "\n" | sort -u | tr "\n" " "))

    # Get the values passed by `build-script`.
    LEGACY_SWIFT_STDLIB_TARGETS=(${SWIFT_STDLIB_TARGETS[@]})
    LEGACY_SWIFT_SDKS=(${SWIFT_SDKS[@]})
    LEGACY_SWIFT_BENCHMARK_TARGETS=(${SWIFT_BENCHMARK_TARGETS[@]})
    LEGACY_SWIFT_RUN_BENCHMARK_TARGETS=(${SWIFT_RUN_BENCHMARK_TARGETS[@]})
    LEGACY_SWIFT_TEST_TARGETS=(${SWIFT_TEST_TARGETS[@]})
    SWIFT_STDLIB_TARGETS=($(get_host_specific_variable ${host} SWIFT_STDLIB_TARGETS))
    SWIFT_SDKS=($(get_host_specific_variable ${host} SWIFT_SDKS))
    SWIFT_BENCHMARK_TARGETS=($(get_host_specific_variable ${host} SWIFT_BENCHMARK_TARGETS))
    SWIFT_RUN_BENCHMARK_TARGETS=($(get_host_specific_variable ${host} SWIFT_RUN_BENCHMARK_TARGETS))
    SWIFT_TEST_TARGETS=($(get_host_specific_variable ${host} SWIFT_TEST_TARGETS))

    # Validate the parameters match.
    if [[ "${SWIFT_STDLIB_TARGETS[*]}" != "${LEGACY_SWIFT_STDLIB_TARGETS[*]}" ]]; then
        printf "error: invalid build-script refactor for 'SWIFT_STDLIB_TARGETS': '%s' vs '%s'\n" "${SWIFT_STDLIB_TARGETS[*]}" "${LEGACY_SWIFT_STDLIB_TARGETS[*]}"
        exit 1
    fi
    if [[ "${SWIFT_SDKS[*]}" != "${LEGACY_SWIFT_SDKS[*]}" ]]; then
        printf "error: invalid build-script for 'SWIFT_SDKS' refactor: '%s' vs '%s'\n" "${SWIFT_SDKS[*]}" "${LEGACY_SWIFT_SDKS[*]}"
        exit 1
    fi
    if [[ "${SWIFT_BENCHMARK_TARGETS[*]}" != "${LEGACY_SWIFT_BENCHMARK_TARGETS[*]}" ]]; then
        printf "error: invalid build-script refactor for 'SWIFT_BENCHMARK_TARGETS': '%s' vs '%s'\n" "${SWIFT_BENCHMARK_TARGETS[*]}" "${LEGACY_SWIFT_BENCHMARK_TARGETS[*]}"
        exit 1
    fi
    if [[ "${SWIFT_RUN_BENCHMARK_TARGETS[*]}" != "${LEGACY_SWIFT_RUN_BENCHMARK_TARGETS[*]}" ]]; then
        printf "error: invalid build-script refactor for 'SWIFT_RUN_BENCHMARK_TARGETS': '%s' vs '%s'\n" "${SWIFT_RUN_BENCHMARK_TARGETS[*]}" "${LEGACY_SWIFT_RUN_BENCHMARK_TARGETS[*]}"
        exit 1
    fi
    if [[ "${SWIFT_TEST_TARGETS[*]}" != "${LEGACY_SWIFT_TEST_TARGETS[*]}" ]]; then
        printf "error: invalid build-script refactor for 'SWIFT_TEST_TARGETS': '%s' vs '%s'\n" "${SWIFT_TEST_TARGETS[*]}" "${LEGACY_SWIFT_TEST_TARGETS[*]}"
        exit 1
    fi
}


COMMON_C_FLAGS=" -Wno-unknown-warning-option -Werror=unguarded-availability-new"

# Convert to an array.
eval COMMON_CMAKE_OPTIONS=(${COMMON_CMAKE_OPTIONS})
eval EXTRA_CMAKE_OPTIONS=(${EXTRA_CMAKE_OPTIONS})
eval BUILD_ARGS=(${BUILD_ARGS})

eval CMAKE_BUILD=("${DISTCC_PUMP}" "${CMAKE}" "--build")


if [[ "${CMAKE_GENERATOR}" == "Xcode" ]]; then
    BUILD_TARGET_FLAG="-target"
fi

function build_directory() {
    host=$1
    product=$2
    echo "${BUILD_DIR}/${product}-${host}"
}

function build_directory_bin() {
    host=$1
    product=$2
    root="$(build_directory ${host} ${product})"
    if [[ "${CMAKE_GENERATOR}" == "Xcode" ]] ; then
        case ${product} in
            cmark)
                echo "${root}/${CMARK_BUILD_TYPE}/bin"
                ;;
            llvm)
                echo "${root}/${LLVM_BUILD_TYPE}/bin"
                ;;
            libcxx)
                # Reuse LLVM's build type.
                echo "${root}/${LLVM_BUILD_TYPE}/bin"
                ;;
            swift)
                echo "${root}/${SWIFT_BUILD_TYPE}/bin"
                ;;
            lldb)
                ;;
            llbuild)
                echo "${root}/${LLBUILD_BUILD_TYPE}/bin"
                ;;
            swiftpm)
                echo "${root}/${SWIFTPM_BUILD_TYPE}/bin"
                ;;
            swiftsyntax)
                echo "${root}/${SWIFTSYNTAX_BUILD_TYPE}/bin"
                ;;
            skstresstester)
                echo "${root}/${SKSTRESSTESTER_BUILD_TYPE}/bin"
                ;;
            swiftevolve)
                echo "${root}/${SWIFTEVOLVE_BUILD_TYPE}/bin"
                ;;
            xctest)
                echo "${root}/${XCTEST_BUILD_TYPE}/bin"
                ;;
            foundation|foundation_static)
                echo "${root}/${FOUNDATION_BUILD_TYPE}/bin"
                ;;
            libdispatch|libdispatch_static)
                echo "${root}/${LIBDISPATCH_BUILD_TYPE}/bin"
                ;;
            libicu)
                ;;
            playgroundsupport)
                echo "${root}/${PLAYGROUNDSUPPORT_BUILD_TYPE}/bin"
                ;;
            *)
                echo "error: unknown product: ${product}"
                exit 1
                ;;
        esac
    else
        if [[ "${product}" == "swiftpm" ]] ; then
            set_swiftpm_bootstrap_command
            echo "$(${swiftpm_bootstrap_command[@]} --show-bin-path)"
        else
            echo "${root}/bin"
        fi
    fi
}

function is_cmake_release_build_type() {
    if [[ "$1" == "Release" || "$1" == "RelWithDebInfo" ]] ; then
        echo 1
    fi
}

function is_cmake_debuginfo_build_type() {
    if [[ "$1" == "Debug" || "$1" == "RelWithDebInfo" ]] ; then
        echo 1
    fi
}

function common_cross_c_flags() {
    echo -n "${COMMON_C_FLAGS}"

    case $1 in
        iphonesimulator-i386)
            echo -n " -arch i386 -mios-simulator-version-min=${DARWIN_DEPLOYMENT_VERSION_IOS}"
            ;;
        iphonesimulator-x86_64)
            echo -n " -arch x86_64 -mios-simulator-version-min=${DARWIN_DEPLOYMENT_VERSION_IOS}"
            ;;
        iphoneos-armv7)
            echo -n " -arch armv7 -miphoneos-version-min=${DARWIN_DEPLOYMENT_VERSION_IOS}"
            ;;
        iphoneos-armv7s)
            echo -n " -arch armv7s -miphoneos-version-min=${DARWIN_DEPLOYMENT_VERSION_IOS}"
            ;;
        iphoneos-arm64)
            echo -n " -arch arm64 -miphoneos-version-min=${DARWIN_DEPLOYMENT_VERSION_IOS}"
            ;;
        appletvsimulator-x86_64)
            echo -n " -arch x86_64 -mtvos-simulator-version-min=${DARWIN_DEPLOYMENT_VERSION_TVOS}"
            ;;
        appletvos-arm64)
            echo -n " -arch arm64 -mtvos-version-min=${DARWIN_DEPLOYMENT_VERSION_TVOS}"
            ;;
        watchsimulator-i386)
            echo -n " -arch i386 -mwatchos-simulator-version-min=${DARWIN_DEPLOYMENT_VERSION_WATCHOS}"
            ;;
        watchos-armv7k)
            echo -n " -arch armv7k -mwatchos-version-min=${DARWIN_DEPLOYMENT_VERSION_WATCHOS}"
            ;;
        android-armv7)
            echo -n " -arch armv7"
            ;;
        android-arm64)
            echo -n " -arch aarch64"
            ;;
    esac
}

function llvm_c_flags() {
    echo -n " $(common_cross_c_flags $1)"
    if [[ $(is_cmake_release_build_type "${LLVM_BUILD_TYPE}") ]] ; then
        echo -n " -fno-stack-protector"
    fi
    if [[ $(is_cmake_debuginfo_build_type "${LLVM_BUILD_TYPE}") ]] ; then
        if [[ $(is_llvm_lto_enabled) == "TRUE" ]] ; then
            echo -n " -gline-tables-only"
        else
            echo -n " -g"
        fi
    fi
}

function cmark_c_flags() {
    echo -n " $(common_cross_c_flags $1)"
    if [[ $(is_cmake_release_build_type "${CMARK_BUILD_TYPE}") ]] ; then
        echo -n " -fno-stack-protector"
    fi
}

function swift_c_flags() {
    # Don't pass common_cross_c_flags to Swift because CMake code in the Swift
    # project is itself aware of cross-compilation for the host tools and
    # standard library.
    echo -n "${COMMON_C_FLAGS}"
    if [[ $(is_cmake_release_build_type "${SWIFT_BUILD_TYPE}") ]] ; then
        echo -n " -fno-stack-protector"
    fi
    if [[ "$(true_false "${SWIFT_STDLIB_USE_NONATOMIC_RC}")" == "TRUE" ]]; then
        echo -n " -DSWIFT_STDLIB_USE_NONATOMIC_RC"
    fi
}

function cmake_config_opt() {
    product=$1
    if [[ "${CMAKE_GENERATOR}" == "Xcode" ]] ; then
        # CMake automatically adds --target ALL_BUILD if we don't pass this.
        echo "--target ZERO_CHECK "
        case ${product} in
            cmark)
                echo "--config ${CMARK_BUILD_TYPE}"
                ;;
            llvm)
                echo "--config ${LLVM_BUILD_TYPE}"
                ;;
            libcxx)
                # Reuse LLVM's build type.
                echo "--config ${LLVM_BUILD_TYPE}"
                ;;
            swift)
                echo "--config ${SWIFT_BUILD_TYPE}"
                ;;
            lldb)
                ;;
            llbuild)
                echo "--config ${LLBUILD_BUILD_TYPE}"
                ;;
            swiftpm)
                echo "--config ${SWIFTPM_BUILD_TYPE}"
                ;;
            swiftsyntax)
                echo "--config ${SWIFTSYNTAX_BUILD_TYPE}"
                ;;
            skstresstester)
                echo "--config ${SKSTRESSTESTER_BUILD_TYPE}"
                ;;
            swiftevolve)
                echo "--config ${SWIFTEVOLVE_BUILD_TYPE}"
                ;;
            xctest)
                echo "--config ${XCTEST_BUILD_TYPE}"
                ;;
            foundation|foundation_static)
                echo "--config ${FOUNDATION_BUILD_TYPE}"
                ;;
            libdispatch|libdispatch_static)
                echo "--config ${LIBDISPATCH_BUILD_TYPE}"
                ;;
            libicu)
                ;;
            playgroundsupport)
                echo "--config ${PLAYGROUNDSUPPORT_BUILD_TYPE}"
                ;;
            *)
                echo "error: unknown product: ${product}"
                exit 1
                ;;
        esac
    fi
}

function set_swiftpm_bootstrap_command() {
    if [[ -n "${swiftpm_bootstrap_command[@]}" ]]; then
        # Already set.
        return
    fi

    SWIFTC_BIN="$(build_directory_bin ${LOCAL_HOST} swift)/swiftc"
    LLBUILD_BIN="$(build_directory_bin ${LOCAL_HOST} llbuild)/swift-build-tool"
    if [[ ! "${SKIP_BUILD_FOUNDATION}" ]] ; then
        FOUNDATION_BUILD_DIR=$(build_directory ${host} foundation)
        if [[ ! "${SKIP_BUILD_LIBDISPATCH}" ]] ; then
            LIBDISPATCH_BUILD_DIR="$(build_directory ${host} libdispatch)"
            LIBDISPATCH_BUILD_ARGS="--libdispatch-source-dir=${LIBDISPATCH_SOURCE_DIR} --libdispatch-build-dir=${LIBDISPATCH_BUILD_DIR}"
        fi
        if [[ ! "${SKIP_BUILD_LIBICU}" ]] ; then
            LIBICU_BUILD_DIR="$(build_directory ${host} libicu)"
        fi
        if [[ ! "${SKIP_BUILD_XCTEST}" ]] ; then
            XCTEST_BUILD_DIR=$(build_directory ${host} xctest)
        fi
    fi
    if [ "${SKIP_BUILD_LLBUILD}" ]; then
        echo "Error: Cannot build swiftpm without llbuild (swift-build-tool)."
        exit 1
    fi
    if [[ "${CMAKE_GENERATOR}" == "Xcode" ]]; then
        echo "Error: Cannot build swiftpm when llbuild is built using Xcode."
        exit 1
    fi
    swiftpm_bootstrap_command=("${SWIFTPM_SOURCE_DIR}/Utilities/bootstrap" "${swiftpm_bootstrap_options[@]}")
    # Add --release if we have to build in release mode.
    if [[ "${SWIFTPM_BUILD_TYPE}" ==  "Release" ]] ; then
        swiftpm_bootstrap_command+=(--release)
    fi
    if [[ "${VERBOSE_BUILD}" ]] ; then
        swiftpm_bootstrap_command+=(-v)
    fi
    # FIXME CROSSCOMPILING:
    # SwiftPM needs to be told about the target, sysroot and linker to use
    # when cross-compiling
    swiftpm_bootstrap_command+=(
        --swiftc="${SWIFTC_BIN}"
        --sbt="${LLBUILD_BIN}"
        --build="$(build_directory ${host} swiftpm)")

    # Add flags to link llbuild.
    LLBUILD_BUILD_DIR="$(build_directory ${host} llbuild)"
    swiftpm_bootstrap_command+=(
        --link-llbuild
        --llbuild-source-dir="${LLBUILD_SOURCE_DIR}"
        --llbuild-build-dir="${LLBUILD_BUILD_DIR}"
    )

    if [[ ! "${SKIP_BUILD_FOUNDATION}" ]] ; then
        swiftpm_bootstrap_command+=( --foundation="${FOUNDATION_BUILD_DIR}" )
        if [[ ! "${SKIP_BUILD_LIBDISPATCH}" ]] ; then
            swiftpm_bootstrap_command+=(
                $LIBDISPATCH_BUILD_ARGS)
        fi
        if [[ ! "${SKIP_BUILD_XCTEST}" ]] ; then
            swiftpm_bootstrap_command+=(
                --xctest="${XCTEST_BUILD_DIR}")
        fi
    fi
}

function swiftpm_find_tool() {
    tool=$1
    if [[ "${SKIP_BUILD_SWIFTPM}" || "${BUILD_LIBPARSER_ONLY}" ]]; then
        echo "$(xcrun_find_tool ${tool})"
    else
        echo "$(build_directory_bin ${LOCAL_HOST} swiftpm)/${tool}"
    fi
}

function set_swiftsyntax_build_command() {
    if [ "${BUILD_LIBPARSER_ONLY}" ]; then
        # we don't have a compiler built so we have to use the one in the environment.
        SWIFTC_BIN="$(xcrun_find_tool swiftc)"
    else
        SWIFTC_BIN="$(build_directory_bin ${LOCAL_HOST} swift)/swiftc"
    fi

    swiftsyntax_build_command=("${SWIFTSYNTAX_SOURCE_DIR}/build-script.py")
    # Add --release if we have to build in release mode.
    if [[ $(is_cmake_release_build_type "${SWIFTSYNTAX_BUILD_TYPE}") ]] ; then
        swiftsyntax_build_command+=(--release)
    fi
    if [[ "${VERBOSE_BUILD}" ]] ; then
        swiftsyntax_build_command+=(-v)
    fi
    swiftsyntax_build_command+=(
        --build-dir="$(build_directory ${host} swiftsyntax)"
        --swift-build-exec="$(swiftpm_find_tool swift-build)"
        --swift-test-exec="$(swiftpm_find_tool swift-test)"
        --swiftc-exec="${SWIFTC_BIN}"
        --syntax-parser-header-dir="${SWIFT_SOURCE_DIR}/include/swift-c/SyntaxParser"
        --syntax-parser-lib-dir="$(build_directory ${host} swift)/lib"
        --swift-syntax-test-exec="$(build_directory_bin ${LOCAL_HOST} swift)/swift-syntax-test"
        --filecheck-exec="$(build_directory_bin ${LOCAL_HOST} llvm)/FileCheck")
}

function set_stresstester_build_script_helper_command() {
    local package_name="$1"
    local package_build_type="$2"
    local package_build_dir="$3"

    if [ "${SKIP_BUILD_SWIFTSYNTAX}" ]; then
        echo "Error: Cannot build $package_name without SwiftSyntax."
        exit 1
    fi

    local swiftsyntax_config="debug"
    if [[ $(is_cmake_release_build_type "${SWIFTSYNTAX_BUILD_TYPE}") ]] ; then
        swiftsyntax_config="release"
    fi
    local config="debug"
    if [[ $(is_cmake_release_build_type "${package_build_type}") ]] ; then
        config="release"
    fi

    stresstester_build_script_helper_command=("${STRESSTEST_PACKAGE_DIR}/build-script-helper.py")
    if [[ "${VERBOSE_BUILD}" ]] ; then
        stresstester_build_script_helper_command+=(-v)
    fi

    stresstester_build_script_helper_command+=(
        --package-dir="${package_name}"
        --build-dir="${package_build_dir}"
        --swiftc-exec="$(build_directory_bin ${LOCAL_HOST} swift)/swiftc"
        --swift-build-exec="$(swiftpm_find_tool swift-build)"
        --swift-test-exec="$(swiftpm_find_tool swift-test)"
        --syntax-parser-header-dir="${SWIFT_SOURCE_DIR}/include/swift-c/SyntaxParser"
        --syntax-parser-lib-dir="$(build_directory ${host} swift)/lib"
        --sourcekitd-dir="$(build_directory ${host} swift)/lib"
        --swiftsyntax-dir="$(build_directory ${host} swiftsyntax)/${swiftsyntax_config}"
        --config="${config}")
}

function set_skstresstester_build_command() {
    set_stresstester_build_script_helper_command SourceKitStressTester "${SKSTRESSTESTER_BUILD_TYPE}" "$(build_directory ${host} skstresstester)"
    skstresstester_build_command=("${stresstester_build_script_helper_command[@]}")
}

function set_swiftevolve_build_command() {
    set_stresstester_build_script_helper_command SwiftEvolve "${SWIFTEVOLVE_BUILD_TYPE}" "$(build_directory ${host} swiftevolve)"
    swiftevolve_build_command=("${stresstester_build_script_helper_command[@]}")
}

#
# Configure and build each product
#
# Start with native deployment targets because the resulting tools are used during cross-compilation.


for host in "${ALL_HOSTS[@]}"; do
    # Skip this pass when the only action to execute can't match.
    if ! [[ $(should_execute_host_actions_for_phase ${host} build) ]]; then
        continue
    fi

    calculate_targets_for_host $host

    set_build_options_for_host $host

    # Don't echo anything if only executing an individual action.
    if [[ "${ONLY_EXECUTE}" = "all" ]]; then
        echo "Building the standard library for: ${SWIFT_STDLIB_TARGETS[@]}"
        if [[ "${SWIFT_TEST_TARGETS[@]}" ]] && ! [[ "${SKIP_TEST_SWIFT}" ]]; then
            echo "Running Swift tests for: ${SWIFT_TEST_TARGETS[@]}"
        fi
        if ! [[ "${SKIP_TEST_BENCHMARKS}" ]] &&
             [[ "${SWIFT_RUN_BENCHMARK_TARGETS[@]}" ]]; then
            echo "Running Swift benchmarks for: ${SWIFT_RUN_BENCHMARK_TARGETS[@]}"
        fi
    fi

    common_cmake_options_host=("${COMMON_CMAKE_OPTIONS[@]}")

    if [[ $(is_cross_tools_host ${host}) ]] ; then

        if [[ "${CROSS_COMPILE_WITH_HOST_TOOLS}" ]]; then
            # Optionally use the freshly-built host copy of clang to build
            # for foreign hosts.
            common_cmake_options_host+=(
                -DCMAKE_C_COMPILER="$(build_directory ${LOCAL_HOST} llvm)/bin/clang"
                -DCMAKE_CXX_COMPILER="$(build_directory ${LOCAL_HOST} llvm)/bin/clang++"
            )
        fi

        # CMake can't relink when using Ninja, but that's okay -
        # we don't need a build-local rpath because we can't run cross-compiled products
        if [[ "${CMAKE_GENERATOR}" == "Ninja" ]]; then
            common_cmake_options_host+=(
                -DCMAKE_BUILD_WITH_INSTALL_RPATH="1"
            )
        fi
    fi

    llvm_cmake_options=(
        "${llvm_cmake_options[@]}"
        -DCMAKE_INSTALL_PREFIX:PATH="$(get_host_install_prefix ${host})"
        -DINTERNAL_INSTALL_PREFIX="local"
    )

    if [[ "${DARWIN_TOOLCHAIN_VERSION}" ]] ; then
        swift_cmake_options=(
            "${swift_cmake_options[@]}"
            -DDARWIN_TOOLCHAIN_VERSION="${DARWIN_TOOLCHAIN_VERSION}"
        )
    fi

    if [[ "${ENABLE_ASAN}" || "$(uname -s)" == "Linux" ]] ; then
        swift_cmake_options=(
            "${swift_cmake_options[@]}"
            -DSWIFT_SOURCEKIT_USE_INPROC_LIBRARY:BOOL=TRUE
        )
    fi

    if [[ "${DARWIN_CRASH_REPORTER_CLIENT}" ]] ; then
        swift_cmake_options=(
            "${swift_cmake_options[@]}"
            -DSWIFT_RUNTIME_CRASH_REPORTER_CLIENT:BOOL=TRUE
        )
    fi

    swift_cmake_options=(
        "${swift_cmake_options[@]}"
        -DSWIFT_DARWIN_XCRUN_TOOLCHAIN:STRING="${DARWIN_XCRUN_TOOLCHAIN}"
    )

    if [[ "${DARWIN_STDLIB_INSTALL_NAME_DIR}" ]] ; then
        swift_cmake_options=(
            "${swift_cmake_options[@]}"
            -DSWIFT_DARWIN_STDLIB_INSTALL_NAME_DIR:STRING="${DARWIN_STDLIB_INSTALL_NAME_DIR}"
        )
    fi

    if [[ "${EXTRA_SWIFT_ARGS}" ]] ; then
        swift_cmake_options=(
            "${swift_cmake_options[@]}"
            -DSWIFT_EXPERIMENTAL_EXTRA_REGEXP_FLAGS="${EXTRA_SWIFT_ARGS}"
        )
    fi

    swift_cmake_options=(
        "${swift_cmake_options[@]}"
        -DSWIFT_AST_VERIFIER:BOOL=$(true_false "${SWIFT_ENABLE_AST_VERIFIER}")
        -DSWIFT_SIL_VERIFY_ALL:BOOL=$(true_false "${SIL_VERIFY_ALL}")
        -DSWIFT_RUNTIME_ENABLE_LEAK_CHECKER:BOOL=$(true_false "${SWIFT_RUNTIME_ENABLE_LEAK_CHECKER}")
    )

    if [[ "${TEST_PATHS}" ]]; then
        build_dir=$(build_directory ${host} "swift")

        test_paths=()
        for path in ${TEST_PATHS}; do
            test_paths+=(
                "${build_dir}/$(echo ${path} | sed -E "s/^(validation-test|test)/\1-${host}/")"
            )
        done

        swift_cmake_options=(
            "${swift_cmake_options[@]}"
            -DSWIFT_LIT_TEST_PATHS="${test_paths}")
    fi

    if [[ "${SKIP_TEST_SOURCEKIT}" ]] ; then
        swift_cmake_options=(
            "${swift_cmake_options[@]}"
            -DSWIFT_ENABLE_SOURCEKIT_TESTS:BOOL=FALSE
        )
    fi

    for product in "${PRODUCTS[@]}"; do
        # Check if we should perform this action.
        tmp_product=${product}
        if [[ ${tmp_product} == "libdispatch_static" ]]; then
            tmp_product=libdispatch
            LIBDISPATCH_STATIC_CMAKE_OPTIONS=${LIBDISPATCH_CMAKE_OPTIONS[@]}
        fi
        if ! [[ $(should_execute_action "${host}-${tmp_product}-build") ]]; then
            continue
        fi

        unset skip_build
        source_dir_var="$(toupper ${product})_SOURCE_DIR"
        source_dir=${!source_dir_var}
        build_dir=$(build_directory ${host} ${product})
        build_targets=(all)

        cmake_options=("${common_cmake_options_host[@]}")

        llvm_build_dir=$(build_directory ${host} llvm)
        module_cache="${build_dir}/module-cache"

        # Add any specific cmake options specified by build-script
        product_cmake_options_name=$(to_varname "${product}")_CMAKE_OPTIONS
        product_cmake_options=(${!product_cmake_options_name}) # convert to array
        cmake_options+=("${product_cmake_options[@]}")

        case ${product} in
            cmark)
                cmake_options=(
                  "${cmake_options[@]}"
                  -DCMAKE_BUILD_TYPE:STRING="${CMARK_BUILD_TYPE}"
                  "${cmark_cmake_options[@]}"
                )
                skip_build=${SKIP_BUILD_CMARK}
                build_targets=(all)
                ;;

            llvm)
                if [ "${BUILD_LLVM}" == "0" ] ; then
                    build_targets=(clean)
                fi
                if [ "${SKIP_BUILD_LLVM}" ] ; then
                    # We can't skip the build completely because the standalone
                    # build of Swift depend on these for building and testing.
                    build_targets=(llvm-tblgen clang-resource-headers intrinsics_gen clang-tablegen-targets)
                    # If we are not performing a toolchain only build, then we
                    # also want to include FileCheck and not for testing
                    # purposes.
                    if [[ ! "${BUILD_TOOLCHAIN_ONLY}" ]] ; then
                      build_targets=(
                          "${build_targets[@]}"
                          FileCheck
                          not
                      )
                    fi
                fi

                if [ "${HOST_LIBTOOL}" ] ; then
                    cmake_options=(
                        "${cmake_options[@]}"
                        -DCMAKE_LIBTOOL:PATH="${HOST_LIBTOOL}"
                    )
                fi

                # Note: we set the variable:
                #
                # LLVM_TOOL_SWIFT_BUILD
                #
                # below because this script builds swift separately, and people
                # often have reasons to symlink the swift directory into
                # llvm/tools, e.g. to build LLDB.
                cmake_options=(
                    "${cmake_options[@]}"
                    -DCMAKE_C_FLAGS="$(llvm_c_flags ${host})"
                    -DCMAKE_CXX_FLAGS="$(llvm_c_flags ${host})"
                    -DCMAKE_C_FLAGS_RELWITHDEBINFO="-O2 -DNDEBUG"
                    -DCMAKE_CXX_FLAGS_RELWITHDEBINFO="-O2 -DNDEBUG"
                    -DCMAKE_BUILD_TYPE:STRING="${LLVM_BUILD_TYPE}"
                    -DLLVM_TOOL_SWIFT_BUILD:BOOL=NO
                    -DLLVM_INCLUDE_DOCS:BOOL=TRUE
                    -DLLVM_ENABLE_LTO:STRING="${LLVM_ENABLE_LTO}"
                    -DCOMPILER_RT_INTERCEPT_LIBDISPATCH=ON
                    "${llvm_cmake_options[@]}"
                )

                if [[ ! -z "${CLANG_TOOLS_EXTRA_SOURCE_DIR}" ]] ; then
                  cmake_options+=(
                    -DLLVM_EXTERNAL_CLANG_TOOLS_EXTRA_SOURCE_DIR="${CLANG_TOOLS_EXTRA_SOURCE_DIR}"
                  )
                fi

                if [[ "${BUILD_TOOLCHAIN_ONLY}" ]]; then
                    cmake_options+=(
                    -DLLVM_BUILD_TOOLS=NO
                    -DLLVM_INSTALL_TOOLCHAIN_ONLY=YES
                    -DLLVM_INCLUDE_TESTS=NO
                    -DCLANG_INCLUDE_TESTS=NO
                    -DLLVM_INCLUDE_UTILS=NO
                    -DLLVM_TOOL_LLI_BUILD=NO
                    -DLLVM_TOOL_LLVM_AR_BUILD=NO
                    -DCLANG_TOOL_CLANG_CHECK_BUILD=NO
                    -DCLANG_TOOL_ARCMT_TEST_BUILD=NO
                    -DCLANG_TOOL_C_ARCMT_TEST_BUILD=NO
                    -DCLANG_TOOL_C_INDEX_TEST_BUILD=NO
                    -DCLANG_TOOL_DRIVER_BUILD=$(false_true "${BUILD_RUNTIME_WITH_HOST_COMPILER}")
                    -DCLANG_TOOL_DIAGTOOL_BUILD=NO
                    -DCLANG_TOOL_SCAN_BUILD_BUILD=NO
                    -DCLANG_TOOL_SCAN_VIEW_BUILD=NO
                    -DCLANG_TOOL_CLANG_FORMAT_BUILD=NO
                    )
                fi

                if [[ $(true_false "${LLVM_INCLUDE_TESTS}") == "FALSE" ]]; then
                    cmake_options+=(
                        -DLLVM_INCLUDE_TESTS=NO
                        -DCLANG_INCLUDE_TESTS=NO
                    )
                fi

                if [[ $(is_cross_tools_host ${host}) ]] ; then
                    cmake_options=(
                        "${cmake_options[@]}"
                        -DLLVM_TABLEGEN=$(build_directory "${LOCAL_HOST}" llvm)/bin/llvm-tblgen
                        -DCLANG_TABLEGEN=$(build_directory "${LOCAL_HOST}" llvm)/bin/clang-tblgen
                        -DLLVM_NATIVE_BUILD=$(build_directory "${LOCAL_HOST}" llvm)
                    )
                fi

                ;;

            libcxx)
                build_targets=(cxx-headers)
                cmake_options=(
                    "${cmake_options[@]}"
                    -DCMAKE_C_FLAGS="$(llvm_c_flags ${host})"
                    -DCMAKE_CXX_FLAGS="$(llvm_c_flags ${host})"
                    -DCMAKE_C_FLAGS_RELWITHDEBINFO="-O2 -DNDEBUG"
                    -DCMAKE_CXX_FLAGS_RELWITHDEBINFO="-O2 -DNDEBUG"
                    -DCMAKE_BUILD_TYPE:STRING="${LLVM_BUILD_TYPE}"
                    -DLLVM_INCLUDE_DOCS:BOOL=TRUE
                    -DLLVM_CONFIG_PATH="$(build_directory "${LOCAL_HOST}" llvm)/bin/llvm-config"
                    "${llvm_cmake_options[@]}"
                )

                ;;

            swift)

                if [[ ! "${SKIP_BUILD_ANDROID}" ]]; then
                    cmake_options=(
                        "${cmake_options[@]}"
                        -DSWIFT_ANDROID_NDK_PATH:STRING="${ANDROID_NDK}"
                        -DSWIFT_ANDROID_NDK_GCC_VERSION:STRING="${ANDROID_NDK_GCC_VERSION}"
                        -DSWIFT_ANDROID_API_LEVEL:STRING="${ANDROID_API_LEVEL}"
                        -DSWIFT_ANDROID_${ANDROID_ARCH}_ICU_UC:STRING="${ANDROID_ICU_UC}"
                        -DSWIFT_ANDROID_${ANDROID_ARCH}_ICU_UC_INCLUDE:STRING="${ANDROID_ICU_UC_INCLUDE}"
                        -DSWIFT_ANDROID_${ANDROID_ARCH}_ICU_I18N:STRING="${ANDROID_ICU_I18N}"
                        -DSWIFT_ANDROID_${ANDROID_ARCH}_ICU_I18N_INCLUDE:STRING="${ANDROID_ICU_I18N_INCLUDE}"
                        -DSWIFT_ANDROID_${ANDROID_ARCH}_ICU_DATA:STRING="${ANDROID_ICU_DATA}"
                        -DSWIFT_ANDROID_DEPLOY_DEVICE_PATH:STRING="${ANDROID_DEPLOY_DEVICE_PATH}"
                        -DSWIFT_SDK_ANDROID_ARCHITECTURES:STRING="${ANDROID_ARCH}"
                    )
                fi

                if [[ "${DARWIN_OVERLAY_TARGET}" != "" ]]; then
                    # Split LOCAL_HOST into a pair ``arch-sdk``
                    # Example LOCAL_HOST: macosx-x86_64
                    [[ ${LOCAL_HOST} =~ (.*)-(.*) ]]
                    overlay_target_closure_cmd="${SWIFT_SOURCE_DIR}/utils/find-overlay-deps-closure.sh ${DARWIN_OVERLAY_TARGET} ${BASH_REMATCH[1]} ${BASH_REMATCH[2]}"
                    overlay_target_closure=$($overlay_target_closure_cmd)
                    swift_cmake_options=(
                        "${swift_cmake_options[@]}"
                        "-DSWIFT_OVERLAY_TARGETS:STRING=${overlay_target_closure}"
                    )
                fi

                native_llvm_tools_path=""
                native_clang_tools_path=""
                native_swift_tools_path=""
                if [[ $(is_cross_tools_host ${host}) ]] ; then

                    # Don't build benchmarks and tests when building cross compiler.
                    build_perf_testsuite_this_time=false
                    build_external_perf_testsuite_this_time=false
                    build_tests_this_time=false

                    native_llvm_tools_path="$(build_directory "${LOCAL_HOST}" llvm)/bin"
                    native_clang_tools_path="$(build_directory "${LOCAL_HOST}" llvm)/bin"
                    native_swift_tools_path="$(build_directory "${LOCAL_HOST}" swift)/bin"
                else
                    # FIXME: Why is the next line not using false_true?
                    build_perf_testsuite_this_time=$(true_false "$(not ${SKIP_BUILD_BENCHMARKS})")
                    build_external_perf_testsuite_this_time=$(false_true "${SKIP_BUILD_EXTERNAL_BENCHMARKS}")
                    build_tests_this_time=${SWIFT_INCLUDE_TESTS}
                fi

                # Command-line parameters override any autodetection that we
                # might have done.
                if [[ "${NATIVE_LLVM_TOOLS_PATH}" ]] ; then
                    native_llvm_tools_path="${NATIVE_LLVM_TOOLS_PATH}"
                fi
                if [[ "${NATIVE_CLANG_TOOLS_PATH}" ]] ; then
                    native_clang_tools_path="${NATIVE_CLANG_TOOLS_PATH}"
                fi
                if [[ "${NATIVE_SWIFT_TOOLS_PATH}" ]] ; then
                    native_swift_tools_path="${NATIVE_SWIFT_TOOLS_PATH}"
                fi

                if [ "${BUILD_LLVM}" == "0" ] ; then
                    cmake_options=(
                        "${cmake_options[@]}"
                        -DLLVM_TOOLS_BINARY_DIR:PATH=/tmp/dummy
                    )
                fi

                if [ "${HOST_LIPO}" ] ; then
                    cmake_options=(
                        "${cmake_options[@]}"
                        -DSWIFT_LIPO:PATH="${HOST_LIPO}"
                    )
                fi

                if [ "${SWIFT_ENABLE_RUNTIME_FUNCTION_COUNTERS}" == "" ] ; then
                    SWIFT_ENABLE_RUNTIME_FUNCTION_COUNTERS="${SWIFT_STDLIB_ENABLE_ASSERTIONS}"
                fi


                cmake_options=(
                    "${cmake_options[@]}"
                    -DCMAKE_C_FLAGS="$(swift_c_flags ${host})"
                    -DCMAKE_CXX_FLAGS="$(swift_c_flags ${host})"
                    -DCMAKE_C_FLAGS_RELWITHDEBINFO="-O2 -DNDEBUG"
                    -DCMAKE_CXX_FLAGS_RELWITHDEBINFO="-O2 -DNDEBUG"
                    -DCMAKE_BUILD_TYPE:STRING="${SWIFT_BUILD_TYPE}"
                    -DLLVM_ENABLE_ASSERTIONS:BOOL=$(true_false "${SWIFT_ENABLE_ASSERTIONS}")
                    -DSWIFT_ANALYZE_CODE_COVERAGE:STRING=$(toupper "${SWIFT_ANALYZE_CODE_COVERAGE}")
                    -DSWIFT_STDLIB_BUILD_TYPE:STRING="${SWIFT_STDLIB_BUILD_TYPE}"
                    -DSWIFT_STDLIB_ASSERTIONS:BOOL=$(true_false "${SWIFT_STDLIB_ENABLE_ASSERTIONS}")
                    -DSWIFT_STDLIB_USE_NONATOMIC_RC:BOOL=$(true_false "${SWIFT_STDLIB_USE_NONATOMIC_RC}")
                    -DSWIFT_ENABLE_RUNTIME_FUNCTION_COUNTERS:BOOL=$(true_false "${SWIFT_ENABLE_RUNTIME_FUNCTION_COUNTERS}")
                    -DSWIFT_NATIVE_LLVM_TOOLS_PATH:STRING="${native_llvm_tools_path}"
                    -DSWIFT_NATIVE_CLANG_TOOLS_PATH:STRING="${native_clang_tools_path}"
                    -DSWIFT_NATIVE_SWIFT_TOOLS_PATH:STRING="${native_swift_tools_path}"
                    -DSWIFT_INCLUDE_TOOLS:BOOL=$(true_false "${BUILD_SWIFT_TOOLS}")
                    -DSWIFT_BUILD_REMOTE_MIRROR:BOOL=$(true_false "${BUILD_SWIFT_REMOTE_MIRROR}")
                    -DSWIFT_STDLIB_SIL_DEBUGGING:BOOL=$(true_false "${BUILD_SIL_DEBUGGING_STDLIB}")
                    -DSWIFT_CHECK_INCREMENTAL_COMPILATION:BOOL=$(true_false "${CHECK_INCREMENTAL_COMPILATION}")
                    -DSWIFT_REPORT_STATISTICS:BOOL=$(true_false "${REPORT_STATISTICS}")
                    -DSWIFT_BUILD_DYNAMIC_STDLIB:BOOL=$(true_false "${BUILD_SWIFT_DYNAMIC_STDLIB}")
                    -DSWIFT_BUILD_STATIC_STDLIB:BOOL=$(true_false "${BUILD_SWIFT_STATIC_STDLIB}")
                    -DSWIFT_BUILD_DYNAMIC_SDK_OVERLAY:BOOL=$(true_false "${BUILD_SWIFT_DYNAMIC_SDK_OVERLAY}")
                    -DSWIFT_BUILD_STATIC_SDK_OVERLAY:BOOL=$(true_false "${BUILD_SWIFT_STATIC_SDK_OVERLAY}")
                    -DSWIFT_BUILD_PERF_TESTSUITE:BOOL=$(true_false "${build_perf_testsuite_this_time}")
                    -DSWIFT_BUILD_EXTERNAL_PERF_TESTSUITE:BOOL=$(true_false "${build_external_perf_testsuite_this_time}")
                    -DSWIFT_BUILD_EXAMPLES:BOOL=$(true_false "${BUILD_SWIFT_EXAMPLES}")
                    -DSWIFT_INCLUDE_TESTS:BOOL=$(true_false "${build_tests_this_time}")
                    -DSWIFT_EMBED_BITCODE_SECTION:BOOL=$(true_false "${EMBED_BITCODE_SECTION}")
                    -DSWIFT_TOOLS_ENABLE_LTO:STRING="${SWIFT_TOOLS_ENABLE_LTO}"
                    -DSWIFT_BUILD_RUNTIME_WITH_HOST_COMPILER:BOOL=$(true_false "${BUILD_RUNTIME_WITH_HOST_COMPILER}")
                    -DLIBDISPATCH_CMAKE_BUILD_TYPE:STRING="${LIBDISPATCH_BUILD_TYPE}"
                    "${swift_cmake_options[@]}"
                )

                if [[ "${BUILD_TOOLCHAIN_ONLY}" ]]; then
                    cmake_options+=(
                    -DSWIFT_TOOL_SIL_OPT_BUILD=FALSE
                    -DSWIFT_TOOL_SWIFT_IDE_TEST_BUILD=FALSE
                    -DSWIFT_TOOL_SWIFT_REMOTEAST_TEST_BUILD=FALSE
                    -DSWIFT_TOOL_LLDB_MODULEIMPORT_TEST_BUILD=FALSE
                    -DSWIFT_TOOL_SIL_EXTRACT_BUILD=FALSE
                    -DSWIFT_TOOL_SWIFT_LLVM_OPT_BUILD=FALSE
                    -DSWIFT_TOOL_SWIFT_SDK_ANALYZER_BUILD=FALSE
                    -DSWIFT_TOOL_SWIFT_SDK_DIGESTER_BUILD=FALSE
                    -DSWIFT_TOOL_SOURCEKITD_TEST_BUILD=FALSE
                    -DSWIFT_TOOL_SOURCEKITD_REPL_BUILD=FALSE
                    -DSWIFT_TOOL_COMPLETE_TEST_BUILD=FALSE
                    -DSWIFT_TOOL_SWIFT_REFLECTION_DUMP_BUILD=FALSE
                    )
                fi

                cmake_options=(
                    "${cmake_options[@]}"
                    -DCMAKE_INSTALL_PREFIX:PATH="$(get_host_install_prefix ${host})"
                    -DClang_DIR:PATH=${llvm_build_dir}/lib/cmake/clang
                    -DLLVM_DIR:PATH=${llvm_build_dir}/lib/cmake/llvm
                    -DSWIFT_PATH_TO_CMARK_SOURCE:PATH="${CMARK_SOURCE_DIR}"
                    -DSWIFT_PATH_TO_CMARK_BUILD:PATH="$(build_directory ${host} cmark)"
                    -DSWIFT_PATH_TO_LIBDISPATCH_SOURCE:PATH="${LIBDISPATCH_SOURCE_DIR}"
                    -DSWIFT_PATH_TO_LIBDISPATCH_BUILD:PATH="$(build_directory ${host} libdispatch)"
                )

                if [[ ! "${SKIP_BUILD_LIBICU}" ]] ; then
                    LIBICU_BUILD_DIR="$(build_directory ${host} libicu)"
                    ICU_TMPINSTALL=${LIBICU_BUILD_DIR}/tmp_install
                    cmake_options=(
                        "${cmake_options[@]}"
                        -DSWIFT_PATH_TO_LIBICU_SOURCE:PATH="${LIBICU_SOURCE_DIR}"
                        -DSWIFT_PATH_TO_LIBICU_BUILD:PATH="${LIBICU_BUILD_DIR}"
                        -DSWIFT_${SWIFT_HOST_VARIANT_SDK}_${SWIFT_HOST_VARIANT_ARCH}_ICU_UC_INCLUDE:STRING="${ICU_TMPINSTALL}/include"
                        -DSWIFT_${SWIFT_HOST_VARIANT_SDK}_${SWIFT_HOST_VARIANT_ARCH}_ICU_I18N_INCLUDE:STRING="${ICU_TMPINSTALL}/include"
                        -DSWIFT_${SWIFT_HOST_VARIANT_SDK}_${SWIFT_HOST_VARIANT_ARCH}_ICU_STATICLIB:BOOL=TRUE
                    )
                fi

                if [[ "${CMAKE_GENERATOR}" == "Xcode" ]] ; then
                    cmake_options=(
                        "${cmake_options[@]}"
                        -DSWIFT_CMARK_LIBRARY_DIR:PATH=$(build_directory ${host} cmark)/src/${CMARK_BUILD_TYPE}
                    )
                else
                    cmake_options=(
                        "${cmake_options[@]}"
                        -DSWIFT_CMARK_LIBRARY_DIR:PATH=$(build_directory ${host} cmark)/src
                    )
                fi

                if [[ "${SWIFT_SDKS}" ]] ; then
                    cmake_options=(
                        "${cmake_options[@]}"
                        -DSWIFT_SDKS:STRING="$(join ";" ${SWIFT_SDKS[@]})"
                    )
                fi
                if [[ "${SWIFT_PRIMARY_VARIANT_SDK}" ]] ; then
                    cmake_options=(
                        "${cmake_options[@]}"
                        -DSWIFT_PRIMARY_VARIANT_SDK:STRING="${SWIFT_PRIMARY_VARIANT_SDK}"
                        -DSWIFT_PRIMARY_VARIANT_ARCH:STRING="${SWIFT_PRIMARY_VARIANT_ARCH}"
                    )
                fi

                if [ "${SWIFT_INSTALL_COMPONENTS}" ] ; then
                    cmake_options=(
                        "${cmake_options[@]}"
                        -DSWIFT_INSTALL_COMPONENTS:STRING="${SWIFT_INSTALL_COMPONENTS}"
                    )
                fi

                if contains_product "lldb" ; then
                    lldb_build_dir=$(build_directory ${host} lldb)
                    cmake_options=(
                        "${cmake_options[@]}"
                        -DLLDB_ENABLE:BOOL=TRUE
                        -DLLDB_BUILD_DIR:STRING="${lldb_build_dir}"
                    )
                fi

                build_targets=(all "${SWIFT_STDLIB_TARGETS[@]}")
                if [[ $(true_false "${build_perf_testsuite_this_time}") == "TRUE" ]]; then
                    native_swift_tools_path="$(build_directory_bin ${LOCAL_HOST} swift)"
                    cmake_options=(
                        "${cmake_options[@]}"
                        -DSWIFT_EXEC:STRING="${native_swift_tools_path}/swiftc"
                    )
                    build_targets=("${build_targets[@]}"
                                   "${SWIFT_BENCHMARK_TARGETS[@]}")
                fi
                if [ "${BUILD_LIBPARSER_ONLY}" ]; then
                    build_targets=(libSwiftSyntaxParser)
                    if [ "${LIBPARSER_VER}" ] ; then
                      cmake_options=(
                          "${cmake_options[@]}"
                          -DSWIFT_LIBPARSER_VER:STRING="${LIBPARSER_VER}"
                      )
                    fi
                fi
                skip_build=${SKIP_BUILD_SWIFT}
                ;;
            lldb)
                if [ ! -d "${LLDB_SOURCE_DIR}" ]; then
                    echo "error: lldb not found in ${LLDB_SOURCE_DIR}"
                    exit 1
                fi
                if [[ "${CMAKE_GENERATOR}" != "Ninja" ]] ; then
                    echo "error: lldb can only build with ninja"
                    exit 1
                fi
                cmark_build_dir=$(build_directory ${host} cmark)
                lldb_build_dir=$(build_directory ${host} lldb)
                swift_build_dir=$(build_directory ${host} swift)

                # Add any lldb extra cmake arguments here.

                cmake_options=(
                    "${cmake_options[@]}"
                    "${lldb_cmake_options[@]}"
                    )

                # Figure out if we think this is a buildbot build.
                # This will influence the lldb version line.
                if [ ! -z "${JENKINS_HOME}" -a ! -z "${JOB_NAME}" -a ! -z "${BUILD_NUMBER}" ]; then
                    LLDB_IS_BUILDBOT_BUILD=1
                else
                    LLDB_IS_BUILDBOT_BUILD=0
                fi

                # Get the build date.
                LLDB_BUILD_DATE=$(date +%Y-%m-%d)

                # Pick the right cache.
                if [[ "$(uname -s)" == "Darwin" ]] ; then
                  cmake_cache="Apple-lldb-macOS.cmake"
                else
                  cmake_cache="Apple-lldb-Linux.cmake"
                fi

                # Options to find the just-built libddispatch and Foundation.
                if [[ "$(uname -s)" == "Darwin" || "${SKIP_BUILD_FOUNDATION}" ]] ; then
                    DOTEST_EXTRA=""
                else
                    # This assumes that there are no spaces in any on these paths.
                    LIBDISPATCH_BUILD_DIR="$(build_directory ${host} libdispatch)"
                    FOUNDATION_BUILD_DIR=$(build_directory ${host} foundation)
                    DOTEST_EXTRA="-I${FOUNDATION_BUILD_DIR}"
                    DOTEST_EXTRA="${DOTEST_EXTRA} -Xcc -F${FOUNDATION_BUILD_DIR}"
                    DOTEST_EXTRA="${DOTEST_EXTRA} -I${FOUNDATION_BUILD_DIR}/swift"
                    DOTEST_EXTRA="${DOTEST_EXTRA} -I${LIBDISPATCH_SOURCE_DIR}"
                    DOTEST_EXTRA="${DOTEST_EXTRA} -L${FOUNDATION_BUILD_DIR}"
                    DOTEST_EXTRA="${DOTEST_EXTRA} -L${LIBDISPATCH_BUILD_DIR}"
                    DOTEST_EXTRA="${DOTEST_EXTRA} -L${LIBDISPATCH_BUILD_DIR}/src"
                    DOTEST_EXTRA="${DOTEST_EXTRA} -Xlinker -rpath -Xlinker ${LIBDISPATCH_BUILD_DIR}/src"
                    DOTEST_EXTRA="${DOTEST_EXTRA} -Xlinker -rpath -Xlinker ${LIBDISPATCH_BUILD_DIR}"
                    DOTEST_EXTRA="${DOTEST_EXTRA} -Xlinker -rpath -Xlinker ${FOUNDATION_BUILD_DIR}"
                fi

                # Watchpoint testing is currently disabled: see rdar://38566150.
                LLDB_TEST_CATEGORIES="--skip-category=watchpoint"
<<<<<<< HEAD

                # Skip DWO to speed up swift testing.
                if [[ "$(true_false ${LLDB_TEST_SWIFT_ONLY})" == "TRUE" ]]; then
                    LLDB_TEST_CATEGORIES="${LLDB_TEST_CATEGORIES};--skip-category=dwo"
                fi

                # Construct dotest arguments. We use semicolons so CMake interprets this as a list.
                DOTEST_ARGS="--build-dir;${lldb_build_dir}/lldb-test-build.noindex;${LLDB_TEST_CATEGORIES};-t"

                # Only set the extra arguments if they're not empty.
                if [[ -z "${results_targets[@]}" ]]; then
                    DOTEST_ARGS="${DOTEST_ARGS};-E;\"${DOTEST_EXTRA}\""
                fi

                cmake_options=(
                    "${cmake_options[@]}"
                    -C${LLDB_SOURCE_DIR}/cmake/caches/${cmake_cache}
                    -DCMAKE_BUILD_TYPE:STRING="${LLDB_BUILD_TYPE}"
                    -DLLDB_SWIFTC:PATH="$(build_directory ${LOCAL_HOST} swift)/bin/swiftc"
                    -DLLDB_SWIFT_LIBS:PATH="$(build_directory ${LOCAL_HOST} swift)/lib/swift"
                    -DCMAKE_INSTALL_PREFIX:PATH="$(get_host_install_prefix ${host})"
                    -DLLDB_FRAMEWORK_INSTALL_DIR="$(get_host_install_prefix ${host})../System/Library/PrivateFrameworks"
                    -DLLVM_DIR:PATH=${llvm_build_dir}/lib/cmake/llvm
                    -DClang_DIR:PATH=${llvm_build_dir}/lib/cmake/clang
                    -DSwift_DIR:PATH=${swift_build_dir}/lib/cmake/swift
                    -DLLDB_PATH_TO_SWIFT_SOURCE:PATH="${SWIFT_SOURCE_DIR}"
                    -DLLDB_IS_BUILDBOT_BUILD:BOOL="${LLDB_IS_BUILDBOT_BUILD}"
                    -DLLDB_BUILD_DATE:STRING="\"${LLDB_BUILD_DATE}\""
                    -DLLDB_ALLOW_STATIC_BINDINGS:BOOL=1
                    -DLLDB_INCLUDE_TESTS:BOOL=$(false_true ${BUILD_TOOLCHAIN_ONLY})
                    -DLLDB_TEST_USER_ARGS="${DOTEST_ARGS}"
                )

                if [[ "$(uname -s)" == "Darwin" ]] ; then
                  cmake_options+=(
                    -DLLDB_CODESIGN_IDENTITY=""
                    -DLLDB_USE_SYSTEM_DEBUGSERVER:BOOL="${LLDB_USE_SYSTEM_DEBUGSERVER}"
                  )
=======

                # Skip DWO to speed up swift testing.
                if [[ "$(true_false ${LLDB_TEST_SWIFT_ONLY})" == "TRUE" ]]; then
                    LLDB_TEST_CATEGORIES="${LLDB_TEST_CATEGORIES};--skip-category=dwo"
                fi

                # Construct dotest arguments. We use semicolons so CMake interprets this as a list.
                DOTEST_ARGS="--build-dir;${lldb_build_dir}/lldb-test-build.noindex;${LLDB_TEST_CATEGORIES};-t"

                # Only set the extra arguments if they're not empty.
                if [[ -n "${DOTEST_EXTRA}" ]]; then
                    DOTEST_ARGS="${DOTEST_ARGS};-E;${DOTEST_EXTRA}"
                fi

                cmake_options=(
                    "${cmake_options[@]}"
                    -C${LLDB_SOURCE_DIR}/cmake/caches/${cmake_cache}
                    -DCMAKE_BUILD_TYPE:STRING="${LLDB_BUILD_TYPE}"
                    -DLLDB_SWIFTC:PATH="$(build_directory ${LOCAL_HOST} swift)/bin/swiftc"
                    -DLLDB_SWIFT_LIBS:PATH="$(build_directory ${LOCAL_HOST} swift)/lib/swift"
                    -DCMAKE_INSTALL_PREFIX:PATH="$(get_host_install_prefix ${host})"
                    -DLLDB_FRAMEWORK_INSTALL_DIR="$(get_host_install_prefix ${host})../System/Library/PrivateFrameworks"
                    -DLLVM_DIR:PATH=${llvm_build_dir}/lib/cmake/llvm
                    -DClang_DIR:PATH=${llvm_build_dir}/lib/cmake/clang
                    -DSwift_DIR:PATH=${swift_build_dir}/lib/cmake/swift
                    -DLLDB_PATH_TO_SWIFT_SOURCE:PATH="${SWIFT_SOURCE_DIR}"
                    -DLLDB_IS_BUILDBOT_BUILD:BOOL="${LLDB_IS_BUILDBOT_BUILD}"
                    -DLLDB_BUILD_DATE:STRING="\"${LLDB_BUILD_DATE}\""
                    -DLLDB_ALLOW_STATIC_BINDINGS:BOOL=1
                    -DLLDB_INCLUDE_TESTS:BOOL=$(false_true ${BUILD_TOOLCHAIN_ONLY})
                    -DLLDB_TEST_USER_ARGS="${DOTEST_ARGS}"
                )

                if [[ "$(uname -s)" == "Darwin" && "$(true_false ${LLDB_USE_SYSTEM_DEBUGSERVER})" == "TRUE" ]]; then
                  cmake_options+=(
                    -DLLDB_USE_SYSTEM_DEBUGSERVER:BOOL="${LLDB_USE_SYSTEM_DEBUGSERVER}"
                  )
                fi

                # Add the extra CMake args at the end so they can override
                # values set earlier.
                if [ ! -z "${LLDB_EXTRA_CMAKE_ARGS}" ]; then
                    cmake_options=(
                        "${cmake_options[@]}"
                        ${LLDB_EXTRA_CMAKE_ARGS}
                        )
>>>>>>> 3afbe31f
                fi
                ;;
            llbuild)
                cmake_options=(
                    "${cmake_options[@]}"
                    -DCMAKE_INSTALL_PREFIX:PATH="$(get_host_install_prefix ${host})"
                    -DLIT_EXECUTABLE:PATH="${LLVM_SOURCE_DIR}/utils/lit/lit.py"
                    -DFILECHECK_EXECUTABLE:PATH="$(build_directory_bin ${LOCAL_HOST} llvm)/FileCheck"
                    -DCMAKE_BUILD_TYPE:STRING="${LLBUILD_BUILD_TYPE}"
                    -DLLBUILD_ENABLE_ASSERTIONS:BOOL=$(true_false "${LLBUILD_ENABLE_ASSERTIONS}")
                    -DSWIFTC_EXECUTABLE:PATH="$(build_directory_bin ${LOCAL_HOST} swift)/swiftc"
                    -DFOUNDATION_BUILD_DIR:PATH="$(build_directory ${host} foundation)"
                    -DLIBDISPATCH_BUILD_DIR:PATH="$(build_directory ${host} libdispatch)"
                    -DLIBDISPATCH_SOURCE_DIR:PATH="${LIBDISPATCH_SOURCE_DIR}"
                    -DLLBUILD_SUPPORT_BINDINGS:=Swift
                )
                ;;
            swiftpm)
                set_swiftpm_bootstrap_command
                call "${swiftpm_bootstrap_command[@]}"

                # swiftpm installs itself with a bootstrap method. No further cmake building is performed.
                continue
                ;;
            swiftsyntax)
                if [[ "${SKIP_SWIFTSYNTAX_SWIFTSIDE}" ]]; then
                    continue
                fi
                set_swiftsyntax_build_command
                call "${swiftsyntax_build_command[@]}"

                continue
                ;;
            skstresstester)
                if [[ "$(uname -s)" != "Darwin" ]]; then
                    echo "error: unable to build swift-stress-tester on this platform"
                    continue
                fi
                set_skstresstester_build_command
                call "${skstresstester_build_command[@]}"

                continue
                ;;
            swiftevolve)
                if [[ "$(uname -s)" != "Darwin" ]]; then
                    echo "error: unable to build swift-evolve on this platform"
                    continue
                fi
                set_swiftevolve_build_command
                call "${swiftevolve_build_command[@]}"

                continue
                ;;
            xctest)
                SWIFTC_BIN="$(build_directory_bin ${LOCAL_HOST} swift)/swiftc"
                XCTEST_BUILD_DIR=$(build_directory ${host} xctest)
                FOUNDATION_BUILD_DIR=$(build_directory ${host} foundation)
                SWIFT_BUILD_DIR=$(build_directory ${host} swift)

                case "${host}" in
                macosx-*)
                  # Staging: require opt-in for building with dispatch
                  if [[ ! "${SKIP_BUILD_LIBDISPATCH}" ]] ; then
                      LIBDISPATCH_BUILD_DIR="$(build_directory ${host} libdispatch)"
                      LIBDISPATCH_BUILD_ARGS="--libdispatch-src-dir=${LIBDISPATCH_SOURCE_DIR} --libdispatch-build-dir=${LIBDISPATCH_BUILD_DIR}"
                  fi

                  # Use XCTEST_BUILD_TYPE to build either --debug or --release.
                  if [[ "${XCTEST_BUILD_TYPE}" ==  "Debug" ]] ; then
                      XCTEST_BUILD_ARGS="--debug"
                  else
                      XCTEST_BUILD_ARGS="--release"
                  fi

                  call "${XCTEST_SOURCE_DIR}"/build_script.py \
                      --swiftc="${SWIFTC_BIN}" \
                      --build-dir="${XCTEST_BUILD_DIR}" \
                      --foundation-build-dir="${FOUNDATION_BUILD_DIR}" \
                      --swift-build-dir="${SWIFT_BUILD_DIR}" \
                      $LIBDISPATCH_BUILD_ARGS \
                      $XCTEST_BUILD_ARGS

                  # XCTest builds itself and doesn't rely on cmake
                  continue
                ;;
                *)
                  # FIXME: Always re-build XCTest on non-darwin platforms.
                  # The Swift project might have been changed, but CMake might
                  # not be aware and will not rebuild.
                  echo "Cleaning the XCTest build directory"
                  call rm -rf "${XCTEST_BUILD_DIR}"

                  LLVM_BIN="$(build_directory_bin ${LOCAL_HOST} llvm)"

                  cmake_options=(
                    ${cmake_options[@]}
                    -DCMAKE_BUILD_TYPE:STRING="${XCTEST_BUILD_TYPE}"
                    -DCMAKE_C_COMPILER:PATH="${LLVM_BIN}/clang"
                    -DCMAKE_CXX_COMPILER:PATH="${LLVM_BIN}/clang++"
                    -DCMAKE_SWIFT_COMPILER:PATH="$(build_directory_bin ${LOCAL_HOST} swift)/swiftc"
                    -DCMAKE_INSTALL_PREFIX:PATH="$(get_host_install_prefix ${host})"
                    -DCMAKE_INSTALL_LIBDIR:PATH="lib"

                    -DXCTEST_PATH_TO_LIBDISPATCH_SOURCE:PATH=${LIBDISPATCH_SOURCE_DIR}
                    -DXCTEST_PATH_TO_LIBDISPATCH_BUILD:PATH=$(build_directory ${host} libdispatch)

                    -DXCTEST_PATH_TO_FOUNDATION_BUILD:PATH=${FOUNDATION_BUILD_DIR}

                    -DCMAKE_PREFIX_PATH:PATH=$(build_directory ${host} llvm)

                    -DENABLE_TESTING=YES
                  )
                ;;
                esac

                ;;
            foundation|foundation_static)
                # The configuration script requires knowing about XCTest's
                # location for building and running the tests. Note that XCTest
                # is not yet built at this point.
                XCTEST_BUILD_DIR=$(build_directory ${host} xctest)

                SWIFTC_BIN="$(build_directory_bin ${LOCAL_HOST} swift)/swiftc"
                LLVM_BIN="$(build_directory_bin ${LOCAL_HOST} llvm)"

                if [[ ${host} == "macosx"* ]]; then
                    echo "Skipping Foundation on OS X -- use the Xcode project instead"
                    continue
                fi

                if [[ ! "${SKIP_BUILD_LIBICU}" ]] ; then
                    ICU_ROOT=$(build_directory ${host} libicu)/tmp_install
                    ICU_LIBDIR="$(build_directory ${host} swift)/lib/swift/${SWIFT_HOST_VARIANT}/${SWIFT_HOST_VARIANT_ARCH}"
                    LIBICU_BUILD_ARGS=(
                        -DICU_ROOT:PATH=${ICU_ROOT}
                        -DICU_INCLUDE_DIR:PATH=${ICU_ROOT}/include
                        -DICU_UC_LIBRARIES:FILEPATH=${ICU_LIBDIR}/libicuucswift.so
                        -DICU_UC_LIBRARY:FILEPATH=${ICU_LIBDIR}/libicuucswift.so
                        -DICU_UC_LIBRARY_DEBUG:FILEPATH=${ICU_LIBDIR}/libicuucswift.so
                        -DICU_UC_LIBRARY_RELEASE:FILEPATH=${ICU_LIBDIR}/libicuucswift.so
                        -DICU_I18N_LIBRARIES:FILEPATH=${ICU_LIBDIR}/libicui18nswift.so
                        -DICU_I18N_LIBRARY:FILEPATH=${ICU_LIBDIR}/libicui18nswift.so
                        -DICU_I18N_LIBRARY_DEBUG:FILEPATH=${ICU_LIBDIR}/libicui18nswift.so
                        -DICU_I18N_LIBRARY_RELEASE:FILEPATH=${ICU_LIBDIR}/libicui18nswift.so
                    )
                else
                    LIBICU_BUILD_ARGS=()
                fi

                # Staging: require opt-in for building with dispatch
                if [[ ! "${SKIP_BUILD_LIBDISPATCH}" ]] ; then
                    LIBDISPATCH_BUILD_DIR="$(build_directory ${host} libdispatch)"
                    LIBDISPATCH_BUILD_ARGS=(
                      -DFOUNDATION_PATH_TO_LIBDISPATCH_SOURCE=${LIBDISPATCH_SOURCE_DIR}
                      -DFOUNDATION_PATH_TO_LIBDISPATCH_BUILD=${LIBDISPATCH_BUILD_DIR}
                    )
                else
                    LIBDISPATCH_BUILD_ARGS=( -DFOUNDATION_ENABLE_LIBDISPATCH=NO )
                fi

                # FIXME: Always re-build XCTest on non-darwin platforms.
                # The Swift project might have been changed, but CMake might
                # not be aware and will not rebuild.
                echo "Cleaning the Foundation build directory"
                call rm -rf "${build_dir}"

                # Set the PKG_CONFIG_PATH so that core-foundation can find the libraries and
                # header files
                LIBICU_BUILD_DIR="$(build_directory ${host} libicu)"
                export PKG_CONFIG_PATH="${LIBICU_BUILD_DIR}/config:${PKG_CONFIG_PATH}"
                export LD_LIBRARY_PATH="${LD_LIBRARY_PATH}":"${LIBICU_BUILD_DIR}/lib"

                cmake_options=(
                  ${cmake_options[@]}
                  -DCMAKE_BUILD_TYPE:STRING=${FOUNDATION_BUILD_TYPE}
                  -DCMAKE_C_COMPILER:PATH=${LLVM_BIN}/clang
                  -DCMAKE_CXX_COMPILER:PATH=${LLVM_BIN}/clang++
                  -DCMAKE_SWIFT_COMPILER:PATH=${SWIFTC_BIN}
                  -DCMAKE_Swift_COMPILER:PATH=${SWIFTC_BIN}
                  -DCMAKE_INSTALL_PREFIX:PATH=$(get_host_install_prefix ${host})

                  ${LIBICU_BUILD_ARGS[@]}
                  ${LIBDISPATCH_BUILD_ARGS[@]}

                  # NOTE(compnerd) we disable tests because XCTest is not ready
                  # yet, but we will reconfigure when the time comes.
                  -DENABLE_TESTING:BOOL=NO

                  -DBUILD_SHARED_LIBS=$([[ ${product} == foundation_static ]] && echo "NO" || echo "YES")
                )

                ;;
            libdispatch|libdispatch_static)
                LIBDISPATCH_BUILD_DIR=$(build_directory ${host} ${product})
                SWIFT_BUILD_PATH="$(build_directory ${host} swift)"
                SWIFTC_BIN="$(build_directory_bin ${LOCAL_HOST} swift)/swiftc"
                LLVM_BIN="$(build_directory_bin ${LOCAL_HOST} llvm)"

                case "${host}" in
                macosx-*)
                  echo "Error: build-script does not support building libdispatch on macOS?!"
                  usage 1>&2
                  exit 1
                ;;
                *)
                  # FIXME: Always re-build XCTest on non-darwin platforms.
                  # The Swift project might have been changed, but CMake might
                  # not be aware and will not rebuild.
                  echo "Cleaning the libdispatch build directory"
                  call rm -rf "${LIBDISPATCH_BUILD_DIR}"

                  cmake_options=(
                    -DENABLE_SWIFT=YES
                    ${cmake_options[@]}
                    -DCMAKE_BUILD_TYPE:STRING="${LIBDISPATCH_BUILD_TYPE}"
                    -DCMAKE_C_COMPILER:PATH="${LLVM_BIN}/clang"
                    -DCMAKE_CXX_COMPILER:PATH="${LLVM_BIN}/clang++"
                    -DCMAKE_SWIFT_COMPILER:PATH="${SWIFTC_BIN}"
                    -DCMAKE_Swift_COMPILER:PATH="${SWIFTC_BIN}"
                    -DCMAKE_INSTALL_PREFIX:PATH="$(get_host_install_prefix ${host})"
                    -DCMAKE_INSTALL_LIBDIR:PATH="lib"

                    -DSwift_DIR="${SWIFT_BUILD_PATH}/lib/cmake/swift"

                    -DENABLE_TESTING=YES
                    -DBUILD_SHARED_LIBS=$([[ ${product} == libdispatch_static ]] && echo "NO" || echo "YES")
                  )
                ;;
                esac

                ;;
            libicu)
                SWIFT_BUILD_PATH=$(build_directory ${host} swift)
                LIBICU_BUILD_DIR=$(build_directory ${host} ${product})
                ICU_TMPINSTALL=$LIBICU_BUILD_DIR/tmp_install
                ICU_TMPLIBDIR="${SWIFT_BUILD_PATH}/lib/swift/${SWIFT_HOST_VARIANT}/${SWIFT_HOST_VARIANT_ARCH}"
                if [[ "${RECONFIGURE}" || ! -f "${LIBICU_BUILD_DIR}"/config.status ]]; then
                    echo "Reconfiguring libicu"
                    if [[ "$LIBICU_BUILD_TYPE" != "Release" ]] ; then
                        libicu_enable_debug="--enable-debug"
                    else
                        libicu_enable_debug=""
                    fi
                    call mkdir -p "${LIBICU_BUILD_DIR}"

                    if [ $(true_false "${BUILD_SWIFT_STATIC_STDLIB}") == "TRUE" ]; then
                          libicu_enable_static="--enable-static"
                    else
                          libicu_enable_static=""
                    fi

                    with_pushd "${LIBICU_BUILD_DIR}" \
                        call env CXXFLAGS=-fPIC "${LIBICU_SOURCE_DIR}"/icu4c/source/runConfigureICU Linux \
                        ${icu_build_variant_arg} --prefix=${ICU_TMPINSTALL} \
                        ${libicu_enable_debug} \
                        --enable-renaming --with-library-suffix=swift \
                        --libdir=${ICU_TMPLIBDIR} \
                        --enable-shared --enable-static \
                        --enable-strict --disable-icuio \
                        --disable-plugins --disable-dyload --disable-extras \
                        --disable-samples --disable-layoutex --with-data-packaging=auto
                else
                    echo "Skipping reconfiguration of libicu"
                fi
                with_pushd "${LIBICU_BUILD_DIR}" \
                    call make -j ${BUILD_JOBS} install
                ICU_LIBDIR="$(build_directory ${host} swift)/lib/swift/${SWIFT_HOST_VARIANT}/${SWIFT_HOST_VARIANT_ARCH}"
                ICU_LIBDIR_STATIC="$(build_directory ${host} swift)/lib/swift_static/${SWIFT_HOST_VARIANT}"
                ICU_LIBDIR_STATIC_ARCH="$(build_directory ${host} swift)/lib/swift_static/${SWIFT_HOST_VARIANT}/${SWIFT_HOST_VARIANT_ARCH}"
                # Add in the ICU renaming config into uconfig.h
                call sed -e "/^#define __UCONFIG_H__/ r ${LIBICU_BUILD_DIR}/uconfig.h.prepend" -i ${ICU_TMPINSTALL}/include/unicode/uconfig.h

                if [ $(true_false "${BUILD_SWIFT_STATIC_STDLIB}") == "TRUE" ]; then
                    # Copy the static libs into the swift_static directory
                    call mkdir -p "${ICU_LIBDIR_STATIC_ARCH}"
                    for l in uc i18n data
                    do
                        lib="${ICU_LIBDIR}/libicu${l}swift.a"
                        call cp "${lib}" "${ICU_LIBDIR_STATIC}"
                        call cp "${lib}" "${ICU_LIBDIR_STATIC_ARCH}"
                    done
                fi

                # libicu builds itself and doesn't use cmake
                continue
                ;;
            playgroundsupport)
                if [[ "$(uname -s)" != "Darwin" ]]; then
                    echo "error: unable to build PlaygroundLogger and PlaygroundSupport on this platform"
                    exit 1
                fi

                SWIFTC_BIN="$(build_directory_bin ${host} swift)/swiftc"
                SWIFT_LIB_DIR="$(build_directory ${host} swift)"/lib/swift/

                set -x
                pushd "${PLAYGROUNDSUPPORT_SOURCE_DIR}"
                if [[ $(not ${SKIP_BUILD_OSX}) ]]; then
                    call "xcodebuild" -configuration "${PLAYGROUNDSUPPORT_BUILD_TYPE}" -workspace swift-xcode-playground-support.xcworkspace -scheme BuildScript-macOS -sdk macosx -arch x86_64 -derivedDataPath "${build_dir}"/DerivedData SWIFT_EXEC="${SWIFTC_BIN}" SWIFT_LIBRARY_PATH="${SWIFT_LIB_DIR}/\$(PLATFORM_NAME)" ONLY_ACTIVE_ARCH=NO

                    if [[ $(not ${SKIP_TEST_PLAYGROUNDSUPPORT}) ]]; then
                        # If we're going to end up testing PlaygroundLogger/PlaygroundSupport, then we need to build the tests too.
                        # Note that this *always* needs to run in Debug configuration.
                        call "xcodebuild" build-for-testing -configuration Debug -workspace swift-xcode-playground-support.xcworkspace -scheme BuildScript-Test-PlaygroundLogger-macOS -sdk macosx -arch x86_64 -derivedDataPath "${build_dir}"/DerivedData SWIFT_EXEC="${SWIFTC_BIN}" SWIFT_LIBRARY_PATH="${SWIFT_LIB_DIR}/\$(PLATFORM_NAME)" ONLY_ACTIVE_ARCH=NO
                    fi
                fi

                if [[ $(not ${SKIP_BUILD_IOS_SIMULATOR}) ]]; then
                    call "xcodebuild" -configuration "${PLAYGROUNDSUPPORT_BUILD_TYPE}" -workspace swift-xcode-playground-support.xcworkspace -scheme BuildScript-iOS -sdk iphonesimulator -arch x86_64 -derivedDataPath "${build_dir}"/DerivedData SWIFT_EXEC="${SWIFTC_BIN}" SWIFT_LIBRARY_PATH="${SWIFT_LIB_DIR}/\$(PLATFORM_NAME)" ONLY_ACTIVE_ARCH=NO
                fi

                if [[ $(not ${SKIP_BUILD_TVOS_SIMULATOR}) ]]; then
                    call "xcodebuild" -configuration "${PLAYGROUNDSUPPORT_BUILD_TYPE}" -workspace swift-xcode-playground-support.xcworkspace -scheme BuildScript-tvOS -sdk appletvsimulator -arch x86_64 -derivedDataPath "${build_dir}"/DerivedData SWIFT_EXEC="${SWIFTC_BIN}" SWIFT_LIBRARY_PATH="${SWIFT_LIB_DIR}/\$(PLATFORM_NAME)" ONLY_ACTIVE_ARCH=NO
                fi
                popd
                { set +x; } 2>/dev/null
                continue
                ;;
            *)
                echo "error: unknown product: ${product}"
                exit 1
                ;;
        esac

        # Compute the generator output file to check for, to determine if we
        # must reconfigure. We only handle Ninja for now.
        #
        # This is important for ensuring that if a CMake configuration fails in
        # CI, that we will still be willing to rerun the configuration process.
        generator_output_path=""
        if [[ "${CMAKE_GENERATOR}" == "Ninja" ]] ; then
            generator_output_path="${build_dir}/build.ninja"
        fi

        # Configure if necessary.
        cmake_cache_path="${build_dir}/CMakeCache.txt"
        if [[  "${RECONFIGURE}" || ! -f "${cmake_cache_path}" || \
                    ( ! -z "${generator_output_path}" && ! -f "${generator_output_path}" ) ]] ; then
            call mkdir -p "${build_dir}"

            # Use `cmake-file-api` in case it is available.
            call mkdir -p "${build_dir}/.cmake/api/v1/query"
            call touch "${build_dir}/.cmake/api/v1/query/codemodel-v2" "${build_dir}/.cmake/api/v1/query/cache-v2"

            if [[ -n "${DISTCC}" ]]; then
                EXTRA_DISTCC_OPTIONS=("DISTCC_HOSTS=localhost,lzo,cpp")
            fi
            with_pushd "${build_dir}" \
                call env "${EXTRA_DISTCC_OPTIONS[@]}" "${CMAKE}" "${cmake_options[@]}" "${EXTRA_CMAKE_OPTIONS[@]}" "${source_dir}"
        fi

        # When we are building LLVM create symlinks to the c++ headers. We need
        # to do this before building LLVM since compiler-rt depends on being
        # built with the just built clang compiler. These are normally put into
        # place during the cmake step of LLVM's build when libcxx is in
        # tree... but we are not building llvm with libcxx in tree when we build
        # swift. So we need to do configure's work here.
        if [[ "${product}" == "llvm" ]]; then
            # Find the location of the c++ header dir.
            if [[ "$(uname -s)" == "Darwin" ]] ; then
              HOST_CXX_DIR=$(dirname "${HOST_CXX}")
              HOST_CXX_HEADERS_DIR="$HOST_CXX_DIR/../../usr/include/c++"
            elif [[ "$(uname -s)" == "Haiku" ]] ; then
              HOST_CXX_HEADERS_DIR="/boot/system/develop/headers/c++"
            else # Linux
              HOST_CXX_HEADERS_DIR="/usr/include/c++"
            fi

            # Find the path in which the local clang build is expecting to find
            # the c++ header files.
            BUILT_CXX_INCLUDE_DIR="$llvm_build_dir/include"

            echo "symlinking the system headers ($HOST_CXX_HEADERS_DIR) into the local clang build directory ($BUILT_CXX_INCLUDE_DIR)."
            call ln -s -f "$HOST_CXX_HEADERS_DIR" "$BUILT_CXX_INCLUDE_DIR"
        fi

        # Build.
        if [[ ! "${skip_build}" ]]; then
            if [[ "${CMAKE_GENERATOR}" == "Xcode" ]] ; then
                # Xcode generator uses "ALL_BUILD" instead of "all".
                # Also, xcodebuild uses -target instead of bare names.
                build_targets=("${build_targets[@]/all/ALL_BUILD}")
                build_targets=("${build_targets[@]/#/${BUILD_TARGET_FLAG} }")

                # Xcode can't restart itself if it turns out we need to reconfigure.
                # Do an advance build to handle that.
                call "${CMAKE_BUILD[@]}" "${build_dir}" $(cmake_config_opt ${product})
            fi

            call "${CMAKE_BUILD[@]}" "${build_dir}" $(cmake_config_opt ${product}) -- "${BUILD_ARGS[@]}" ${build_targets[@]}

            # When we are building LLVM copy over the compiler-rt
            # builtins for iOS/tvOS/watchOS to ensure that Swift's
            # stdlib can use compiler-rt builtins when targetting iOS/tvOS/watchOS.
            if [[ "${product}" == "llvm" && "${BUILD_LLVM}" == "1" ]]; then
                if [[ "$(uname -s)" == "Darwin" ]] ; then
                    HOST_CXX_DIR=$(dirname "${HOST_CXX}")
                    HOST_CXX_BUILTINS_VERSION=$(ls "$HOST_CXX_DIR/../lib/clang" | awk '{print $0}')
                    HOST_CXX_BUILTINS_DIR="$HOST_CXX_DIR/../lib/clang/$HOST_CXX_BUILTINS_VERSION/lib/darwin"
                    DEST_CXX_BUILTINS_VERSION=$(ls "$(build_directory_bin ${host} llvm)/../lib/clang" | awk '{print $0}')
                    DEST_BUILTINS_DIR="$(build_directory_bin ${host} llvm)/../lib/clang/$DEST_CXX_BUILTINS_VERSION/lib/darwin"

                    if [ -d "$DEST_BUILTINS_DIR" ]; then
                        echo "copying compiler-rt embedded builtins into the local clang build directory $DEST_BUILTINS_DIR."

                        if [ -f "$HOST_CXX_BUILTINS_DIR/libclang_rt.ios.a" ]; then
                            call cp "$HOST_CXX_BUILTINS_DIR/libclang_rt.ios.a" "$DEST_BUILTINS_DIR/libclang_rt.ios.a"
                        fi
                        if [ -f "$HOST_CXX_BUILTINS_DIR/libclang_rt.watchos.a" ]; then
                            call cp "$HOST_CXX_BUILTINS_DIR/libclang_rt.watchos.a" "$DEST_BUILTINS_DIR/libclang_rt.watchos.a"
                        fi
                        if [ -f "$HOST_CXX_BUILTINS_DIR/libclang_rt.tvos.a" ]; then
                            call cp "$HOST_CXX_BUILTINS_DIR/libclang_rt.tvos.a" "$DEST_BUILTINS_DIR/libclang_rt.tvos.a"
                        fi
                    fi
                fi
            fi
        fi
    done
done
# END OF BUILD PHASE

# Trap function to print the current test configuration when tests fail.
# This is a function so the text is not unnecessarily displayed when running -x.
tests_busted ()
{
    echo "*** Failed while running tests for $1 $2"
}

for host in "${ALL_HOSTS[@]}"; do
    # Skip this pass when the only action to execute can't match.
    if ! [[ $(should_execute_host_actions_for_phase ${host} test) ]]; then
        continue
    fi

    # Calculate test targets
    calculate_targets_for_host $host

    set_build_options_for_host $host

    # Run the tests for each product
    for product in "${PRODUCTS[@]}"; do
        # Check if we should perform this action.
        if ! [[ $(should_execute_action "${host}-${product}-test") ]]; then
            continue
        fi

        case ${product} in
            cmark)
                if [[ "${SKIP_TEST_CMARK}" ]]; then
                    continue
                fi
                executable_target=api_test
                results_targets=(test)
                if [[ "${CMAKE_GENERATOR}" == "Xcode" ]]; then
                    # Xcode generator uses "RUN_TESTS" instead of "test".
                    results_targets=(RUN_TESTS)
                fi
                ;;
            llvm)
                continue # We don't test LLVM
                ;;
            libcxx)
                continue # We don't test libc++
                ;;
            swift)
                executable_target=
                results_targets=
                if ! [[ "${SKIP_TEST_SWIFT}" ]]; then
                    executable_target=SwiftUnitTests
                    results_targets=("${SWIFT_TEST_TARGETS[@]}")
                    if [[ "${STRESS_TEST_SOURCEKIT}" ]]; then
                        results_targets=(
                            "${results_targets[@]}"
                            stress-SourceKit
                        )
                    fi
                fi
                if ! [[ "${SKIP_TEST_BENCHMARKS}" ]]; then
                    results_targets=(
                        "${results_targets[@]}"
                        "${SWIFT_RUN_BENCHMARK_TARGETS[@]}"
                    )
                fi
                if [[ -z "${results_targets[@]}" ]]; then
                    continue
                fi
                ;;
            lldb)
                if [[ "${SKIP_TEST_LLDB}" ]]; then
                    continue
                fi
                llvm_build_dir=$(build_directory ${host} llvm)
                lldb_build_dir=$(build_directory ${host} lldb)
                results_dir="${lldb_build_dir}/test-results"

                call mkdir -p "${results_dir}"
                LLVM_LIT_ARG="${LLVM_LIT_ARGS} --xunit-xml-output=${results_dir}/results.xml"

                if [[ "${ENABLE_ASAN}" ]] ; then
                    # Limit the number of parallel tests
                    LLVM_LIT_ARGS="${LLVM_LIT_ARGS} -j $(sysctl hw.physicalcpu | awk -v N=${BUILD_JOBS} '{ print (N < $2) ? N : $2 }')"
                fi

                if [[ "$(true_false ${LLDB_TEST_SWIFT_ONLY})" == "TRUE" ]]; then
                    LLVM_LIT_ARGS="${LLVM_LIT_ARGS} --filter=[sS]wift"
                fi

                # Record the times test took and report the slowest.
                LLVM_LIT_ARGS="${LLVM_LIT_ARGS} -v --time-tests"

                with_pushd ${lldb_build_dir} \
                    call ${NINJA_BIN} -j ${BUILD_JOBS} unittests/LLDBUnitTests
                with_pushd ${lldb_build_dir} \
                    call ${NINJA_BIN} -j ${BUILD_JOBS} lldb-test-deps
                with_pushd ${results_dir} \
                    call "${llvm_build_dir}/bin/llvm-lit" \
                         "${lldb_build_dir}/lit" \
                         ${LLVM_LIT_ARGS}

                if [[ -x "${LLDB_TEST_SWIFT_COMPATIBILITY}" ]] ; then
                    echo "Running LLDB swift compatibility tests against" \
                         "${LLDB_TEST_SWIFT_COMPATIBILITY}"
                    DOTEST_ARGS="-G swift-history --swift-compiler \"${LLDB_TEST_SWIFT_COMPATIBILITY}\""
                    with_pushd ${results_dir} \
                       call "${llvm_build_dir}/bin/llvm-lit" \
                            "${lldb_build_dir}/lit" \
                            ${LLVM_LIT_ARGS} \
                            --param dotest-args="${DOTEST_ARGS}" \
                            --filter=compat
                fi
                continue
                ;;
            llbuild)
                if [[ "${SKIP_TEST_LLBUILD}" ]]; then
                    continue
                fi
                results_targets=("test")
                executable_target=""
                ;;
            swiftpm)
                if [[ "${SKIP_TEST_SWIFTPM}" ]]; then
                    continue
                fi
                echo "--- Running tests for ${product} ---"
                set_swiftpm_bootstrap_command
                call "${swiftpm_bootstrap_command[@]}" test --test-parallel
                # As swiftpm tests itself, we break early here.
                continue
                ;;
            swiftsyntax)
                if [[ "${SKIP_TEST_SWIFTSYNTAX}" ]]; then
                    continue
                fi
                echo "--- Running tests for ${product} ---"
                set_swiftsyntax_build_command
                call "${swiftsyntax_build_command[@]}" -t
                # As swiftSyntax tests itself, we break early here.
                continue
                ;;
            skstresstester)
                if [[ "${SKIP_TEST_SKSTRESSTESTER}" ]]; then
                    continue
                fi
                echo "--- Running tests for ${product} ---"
                set_skstresstester_build_command
                call "${skstresstester_build_command[@]}" test
                continue
                ;;
            swiftevolve)
                if [[ "${SKIP_TEST_SWIFTEVOLVE}" ]]; then
                    continue
                fi
                echo "--- Running tests for ${product} ---"
                set_swiftevolve_build_command
                call "${swiftevolve_build_command[@]}" test
                continue
                ;;
            xctest)
                if [[ "${SKIP_TEST_XCTEST}" ]]; then
                    continue
                fi

                case ${host} in
                macosx-*)
                  # If libdispatch is being built then XCTest will need access to it
                  if [[ ! "${SKIP_BUILD_LIBDISPATCH}" ]] ; then
                      LIBDISPATCH_BUILD_DIR="$(build_directory ${host} libdispatch)"
                      LIBDISPATCH_BUILD_ARGS="--libdispatch-src-dir=${LIBDISPATCH_SOURCE_DIR} --libdispatch-build-dir=${LIBDISPATCH_BUILD_DIR}"
                  fi

                  # Use XCTEST_BUILD_TYPE to build either --debug or --release.
                  if [[ "${XCTEST_BUILD_TYPE}" ==  "Debug" ]] ; then
                      XCTEST_BUILD_ARGS="--debug"
                  else
                      XCTEST_BUILD_ARGS="--release"
                  fi

                  echo "--- Running tests for ${product} ---"
                  SWIFTC_BIN="$(build_directory_bin ${LOCAL_HOST} swift)/swiftc"
                  FOUNDATION_BUILD_DIR=$(build_directory ${host} foundation)
                  XCTEST_BUILD_DIR=$(build_directory ${host} xctest)
                  call "${XCTEST_SOURCE_DIR}"/build_script.py test \
                      --swiftc="${SWIFTC_BIN}" \
                      --lit="${LLVM_SOURCE_DIR}/utils/lit/lit.py" \
                      --foundation-build-dir="${FOUNDATION_BUILD_DIR}" \
                      ${LIBDISPATCH_BUILD_ARGS} \
                      $XCTEST_BUILD_ARGS \
                      "${XCTEST_BUILD_DIR}"
                  echo "--- Finished tests for ${product} ---"
                  continue
                ;;
                *)
                  results_targets=( "check-xctest" )
                  executable_target=""
                ;;
                esac
                ;;
            foundation)
                # FIXME: Foundation doesn't build from the script on OS X
                if [[ ${host} == "macosx"* ]]; then
                    echo "Skipping Foundation on OS X -- use the Xcode project instead"
                    continue
                fi

                if [[ "${SKIP_TEST_FOUNDATION}" ]]; then
                    continue
                fi

                if [[ "${SKIP_BUILD_XCTEST}" ]]; then
                    continue
                fi

                if [[ ! "${SKIP_BUILD_LIBICU}" ]] ; then
                    ICU_ROOT=$(build_directory ${host} libicu)/tmp_install
                    ICU_LIBDIR="$(build_directory ${host} swift)/lib/swift/${SWIFT_HOST_VARIANT}/${SWIFT_HOST_VARIANT_ARCH}"
                    LIBICU_BUILD_ARGS=(
                        -DICU_ROOT:PATH=${ICU_ROOT}
                        -DICU_INCLUDE_DIR:PATH=${ICU_ROOT}/include
                        -DICU_UC_LIBRARIES:FILEPATH=${ICU_LIBDIR}/libicuucswift.so
                        -DICU_UC_LIBRARY:FILEPATH=${ICU_LIBDIR}/libicuucswift.so
                        -DICU_UC_LIBRARY_DEBUG:FILEPATH=${ICU_LIBDIR}/libicuucswift.so
                        -DICU_UC_LIBRARY_RELEASE:FILEPATH=${ICU_LIBDIR}/libicuucswift.so
                        -DICU_I18N_LIBRARIES:FILEPATH=${ICU_LIBDIR}/libicui18nswift.so
                        -DICU_I18N_LIBRARY:FILEPATH=${ICU_LIBDIR}/libicui18nswift.so
                        -DICU_I18N_LIBRARY_DEBUG:FILEPATH=${ICU_LIBDIR}/libicui18nswift.so
                        -DICU_I18N_LIBRARY_RELEASE:FILEPATH=${ICU_LIBDIR}/libicui18nswift.so
                    )
                else
                    LIBICU_BUILD_ARGS=()
                fi

                if [[ ! "${SKIP_BUILD_LIBDISPATCH}" ]] ; then
                    LIBDISPATCH_BUILD_DIR="$(build_directory ${host} libdispatch)"
                    LIBDISPATCH_BUILD_ARGS=(
                      -DFOUNDATION_PATH_TO_LIBDISPATCH_SOURCE=${LIBDISPATCH_SOURCE_DIR}
                      -DFOUNDATION_PATH_TO_LIBDISPATCH_BUILD=${LIBDISPATCH_BUILD_DIR}
                    )
                else
                    LIBDISPATCH_BUILD_ARGS=( -DFOUNDATION_ENABLE_LIBDISPATCH=NO )
                fi

                SWIFTC_BIN="$(build_directory_bin ${LOCAL_HOST} swift)/swiftc"
                LLVM_BIN="$(build_directory_bin ${LOCAL_HOST} llvm)"

                cmake_options=(
                  ${cmake_options[@]}
                  -DCMAKE_BUILD_TYPE:STRING=${FOUNDATION_BUILD_TYPE}
                  -DCMAKE_C_COMPILER:PATH=${LLVM_BIN}/clang
                  -DCMAKE_CXX_COMPILER:PATH=${LLVM_BIN}/clang++
                  -DCMAKE_SWIFT_COMPILER:PATH=${SWIFTC_BIN}
                  -DCMAKE_Swift_COMPILER:PATH=${SWIFTC_BIN}
                  -DCMAKE_INSTALL_PREFIX:PATH=$(get_host_install_prefix ${host})

                  ${LIBICU_BUILD_ARGS[@]}
                  ${LIBDISPATCH_BUILD_ARGS[@]}

                  # NOTE(compnerd) the time has come to enable tests now
                  -DENABLE_TESTING:BOOL=YES
                  -DFOUNDATION_PATH_TO_XCTEST_BUILD:PATH=$(build_directory ${host} xctest)
                )

                [[ -z "${DISTCC}" ]] || EXTRA_DISTCC_OPTIONS=("DISTCC_HOSTS=localhost,lzo,cpp")
                export CTEST_OUTPUT_ON_FAILURE=1
                with_pushd "$(build_directory ${host} foundation)" \
                    call env "${EXTRA_DISTCC_OPTIONS[@]}" "${CMAKE}" "${cmake_options[@]}" "${EXTRA_CMAKE_OPTIONS[@]}" "${FOUNDATION_SOURCE_DIR}"

                results_targets=( "test" )
                executable_target=("TestFoundation")
                ;;
            foundation_static)
              continue
            ;;
            libdispatch)
                if [[ "${SKIP_TEST_LIBDISPATCH}" ]]; then
                    continue
                fi

                case "${host}" in
                macosx-*)
                  LIBDISPATCH_BUILD_DIR=$(build_directory ${host} ${product})
                  echo "--- Running tests for ${product} ---"
                  with_pushd "${LIBDISPATCH_BUILD_DIR}" \
                      call env VERBOSE=1 make check
                  echo "--- Finished tests for ${product} ---"
                  continue
                ;;
                *)
                  cmake_options=(
                    ${cmake_options[@]}
                    -DCMAKE_Swift_COMPILER:PATH="$(build_directory_bin ${LOCAL_HOST} swift)/swiftc"
                  )
                  results_targets=( "test" )
                  executable_target=""
                ;;
                esac
                ;;
            libdispatch_static)
              # FIXME: merge with libdispatch once the unit tests work with
              # libdispatch_static
              continue
            ;;
            libicu)
                if [[ "${SKIP_TEST_LIBICU}" ]]; then
                    continue
                fi
                LIBICU_BUILD_DIR=$(build_directory ${host} ${product})
                echo "--- Running tests for ${product} ---"
                with_pushd "${LIBICU_BUILD_DIR}/test" \
                    call make -j ${BUILD_JOBS}
                echo "--- Finished tests for ${product} ---"
                continue
                ;;
           playgroundsupport)
                if [[ "${SKIP_TEST_PLAYGROUNDSUPPORT}" ]]; then
                    continue
                fi

                if [[ "${host}" != "macosx"* ]]; then
                    echo "Skipping PlaygroundLogger tests on non-macOS platform"
                    continue
                fi

                PLAYGROUNDSUPPORT_BUILD_DIR=$(build_directory ${host} ${product})
                SWIFTC_BIN="$(build_directory_bin ${host} swift)/swiftc"
                SWIFT_LIB_DIR="$(build_directory ${host} swift)"/lib/swift/

                set -x
                with_pushd "${PLAYGROUNDSUPPORT_SOURCE_DIR}" \
                    call "xcodebuild" test-without-building -configuration Debug -workspace swift-xcode-playground-support.xcworkspace -scheme BuildScript-Test-PlaygroundLogger-macOS -sdk macosx -arch x86_64 -derivedDataPath "${PLAYGROUNDSUPPORT_BUILD_DIR}"/DerivedData SWIFT_EXEC="${SWIFTC_BIN}" SWIFT_LIBRARY_PATH="${SWIFT_LIB_DIR}/\$(PLATFORM_NAME)" ONLY_ACTIVE_ARCH=NO
                { set +x; } 2>/dev/null
                continue
                ;;
            *)
                echo "error: unknown product: ${product}"
                exit 1
                ;;
        esac

        trap "tests_busted ${product} ''" ERR
        build_dir=$(build_directory ${host} ${product})
        build_cmd=("${CMAKE_BUILD[@]}" "${build_dir}" $(cmake_config_opt ${product}) -- "${BUILD_ARGS[@]}")

        if [[ "${executable_target}" != "" ]]; then
            echo "--- Building tests for ${product} ---"
            call "${build_cmd[@]}" ${BUILD_TARGET_FLAG} "${executable_target}"
        fi

        # We can only run tests built for the host machine, because
        # cross-compiled hosts only build their native target. See: get_stdlib_targets_for_host()
        if [[ $(is_cross_tools_host ${host}) ]]; then
            echo "--- Can't execute tests for ${host}, skipping... ---"
            continue
        fi

        echo "--- Running tests for ${product} ---"
        for target in "${results_targets[@]}"; do
            if [[ "${target}" != "" ]]; then
                echo "--- ${target} ---"
                trap "tests_busted ${product} '(${target})'" ERR

                test_target="$target"
                if [[ ${test_target} == check-swift* ]] && [[ "${TEST_PATHS}" ]]; then
                    test_target="${test_target}-custom"
                fi

                call "${build_cmd[@]}" ${BUILD_TARGET_FLAG} ${test_target}

                echo "-- ${target} finished --"
            fi
        done

        trap - ERR
        echo "--- Finished tests for ${product} ---"
    done
done
# END OF TEST PHASE


LIPO_SRC_DIRS=()

for host in "${ALL_HOSTS[@]}"; do
    # Skip this pass when the only action to execute can't match.
    if ! [[ $(should_execute_host_actions_for_phase ${host} install) ]]; then
        continue
    fi

    # Skip this pass if flag is set and we are cross compiling and it's the local host.
    if [[ "${SKIP_LOCAL_HOST_INSTALL}" ]] && [[ $(has_cross_compile_hosts) ]] && [[ ${host} == ${LOCAL_HOST} ]]; then
        continue
    fi

    # Calculate the directory to install products in to.
    host_install_destdir=$(get_host_install_destdir ${host})
    host_install_prefix=$(get_host_install_prefix ${host})

    if [[ $(should_include_host_in_lipo ${host}) ]]; then
        LIPO_SRC_DIRS+=( "${host_install_destdir}" )
    fi

    # Set the build options for this host
    set_build_options_for_host $host

    for product in "${PRODUCTS[@]}"; do
        # Check if we should perform this action.
        tmp_product=${product}
        if [[ ${tmp_product} == "libdispatch_static" ]]; then
            tmp_product=libdispatch
        fi
        if ! [[ $(should_execute_action "${host}-${tmp_product}-install") ]]; then
            continue
        fi

        INSTALL_TARGETS="install"

        case ${product} in
            cmark)
                if [[ -z "${INSTALL_CMARK}" ]] ; then
                    continue
                fi
                ;;
            llvm)
                if [[ -z "${LLVM_INSTALL_COMPONENTS}" ]] ; then
                    continue
                fi
                if [[ "${LLVM_INSTALL_COMPONENTS}" == "all" ]]; then
                    INSTALL_TARGETS=install
                else
                    INSTALL_TARGETS=install-$(echo ${LLVM_INSTALL_COMPONENTS} | sed -E 's/;/ install-/g')
                fi
                ;;
            libcxx)
                if [[ -z "${INSTALL_LIBCXX}" ]] ; then
                    continue
                fi
                INSTALL_TARGETS=install-cxx-headers
                ;;
            swift)
                if [[ -z "${INSTALL_SWIFT}" ]] ; then
                    continue
                fi
                INSTALL_TARGETS=install-swift-components
                # Swift syntax parser is currently a sub-product of Swift;
                # We need to specify the install target separately here.
                if [ "${BUILD_LIBPARSER_ONLY}" ]; then
                    INSTALL_TARGETS=tools/libSwiftSyntaxParser/install
                fi
                ;;
            llbuild)
                if [[ -z "${INSTALL_LLBUILD}" ]] ; then
                    continue
                fi
                INSTALL_TARGETS="install-swift-build-tool install-libllbuildSwift"
                ;;
            # Products from this here install themselves; they don't fall-through.
            lldb)
                if [[ -z "${INSTALL_LLDB}" ]] ; then
                    continue
                fi
                if [[ -z "${INSTALL_DESTDIR}" ]] ; then
                    echo "--install-destdir is required to install products."
                    exit 1
                fi
                ;;
            swiftpm)
                if [[ -z "${INSTALL_SWIFTPM}" ]] ; then
                    continue
                fi
                if [[ -z "${INSTALL_DESTDIR}" ]] ; then
                    echo "--install-destdir is required to install products."
                    exit 1
                fi

                echo "--- Installing ${product} ---"
                set_swiftpm_bootstrap_command
                call "${swiftpm_bootstrap_command[@]}" --prefix="${host_install_destdir}${host_install_prefix}" install
                # As swiftpm bootstraps the installation itself, we break early here.
                continue
                ;;
            swiftsyntax)
                if [[ -z "${INSTALL_SWIFTSYNTAX}" ]] ; then
                    continue
                fi
                if [[ -z "${INSTALL_DESTDIR}" ]] ; then
                    echo "--install-destdir is required to install products."
                    exit 1
                fi
                echo "--- Installing ${product} ---"
                if [ "${BUILD_LIBPARSER_ONLY}" ]; then
                    # We don't have a toolchain so we should install to the specified dir
                    DYLIB_DIR="${INSTALL_DESTDIR}"
                    MODULE_DIR="${INSTALL_DESTDIR}"
                    # Create the install dir if it doesn't exist
                    call mkdir -p "${INSTALL_DESTDIR}"
                    # Install libParser is necessary
                    rsync -a "$(build_directory ${host} swift)/lib/lib_InternalSwiftSyntaxParser.dylib" "${INSTALL_DESTDIR}"
                    # Install module map of libParser so client can import SwiftSyntax
                    rsync -a "${SWIFT_SOURCE_DIR}/include/swift-c/SyntaxParser" "${INSTALL_DESTDIR}"
                else
                    # We have a toolchain so install to the toolchain
                    DYLIB_DIR="${host_install_destdir}${host_install_prefix}/lib/swift/${SWIFT_HOST_VARIANT}"
                    MODULE_DIR="${DYLIB_DIR}/${SWIFT_HOST_VARIANT_ARCH}"
                fi
                if [[ "${SKIP_SWIFTSYNTAX_SWIFTSIDE}" ]]; then
                    continue
                fi
                set_swiftsyntax_build_command
                if [[ -z "${SKIP_INSTALL_SWIFTSYNTAX_MODULE}" ]] ; then
                    call "${swiftsyntax_build_command[@]}" --dylib-dir="${DYLIB_DIR}" --swiftmodule-dir "${MODULE_DIR}" --install
                else
                    call "${swiftsyntax_build_command[@]}" --dylib-dir="${DYLIB_DIR}" --install
                fi

                continue
                ;;
            skstresstester)
                if [[ -z "${INSTALL_SKSTRESSTESTER}" ]] ; then
                    continue
                fi
                if [[ -z "${INSTALL_DESTDIR}" ]] ; then
                    echo "--install-destdir is required to install products."
                    exit 1
                fi
                if [[ -z "${INSTALL_SWIFTSYNTAX}" ]] ; then
                    echo "--install-swiftsyntax is required to install the SourceKit stress tester"
                    exit 1
                fi

                echo "--- Installing ${product} ---"
                set_skstresstester_build_command
                call "${skstresstester_build_command[@]}" --prefix="${host_install_destdir}${host_install_prefix}" install
                continue
                ;;
            swiftevolve)
                if [[ -z "${INSTALL_SWIFTEVOLVE}" ]] ; then
                    continue
                fi
                if [[ -z "${INSTALL_DESTDIR}" ]] ; then
                    echo "--install-destdir is required to install products."
                    exit 1
                fi
                if [[ -z "${INSTALL_SWIFTSYNTAX}" ]] ; then
                    echo "--install-swiftsyntax is required to install swift-evolve"
                    exit 1
                fi

                echo "--- Installing ${product} ---"
                set_swiftevolve_build_command
                call "${swiftevolve_build_command[@]}" --prefix="${host_install_destdir}${host_install_prefix}" install
                continue
                ;;
            xctest)
                if [[ -z "${INSTALL_XCTEST}" ]] ; then
                    continue
                fi
                if [[ -z "${INSTALL_DESTDIR}" ]] ; then
                    echo "--install-destdir is required to install products."
                    exit 1
                fi

                case ${host} in
                  linux-*|freebsd-*|cygwin-*|haiku-*) ;;
                  *)
                    echo "error: --install-xctest is not supported on this platform"
                    exit 1
                  ;;
                esac

                ;;
            foundation|foundation_static)
                # FIXME: Foundation doesn't build from the script on OS X
                if [[ ${host} == "macosx"* ]]; then
                    echo "Skipping Foundation on OS X -- use the Xcode project instead"
                    continue
                fi

                if [[ -z "${INSTALL_FOUNDATION}" ]] ; then
                    continue
                fi

                if [[ -z "${INSTALL_DESTDIR}" ]] ; then
                    echo "--install-destdir is required to install products."
                    exit 1
                fi

                ;;
            libdispatch|libdispatch_static)
                if [[ -z "${INSTALL_LIBDISPATCH}" ]] ; then
                    continue
                fi

                case "${host}" in
                macosx-*)
                  if [[ -z "${INSTALL_DESTDIR}" ]] ; then
                      echo "--install-destdir is required to install products."
                      exit 1
                  fi
                  echo "--- Installing ${product} ---"
                  LIBDISPATCH_BUILD_DIR=$(build_directory ${host} ${product})
                  with_pushd "${LIBDISPATCH_BUILD_DIR}" \
                      call make install
                  DISPATCH_LIBDIR="${host_install_destdir}${host_install_prefix}/lib/swift/${SWIFT_HOST_VARIANT}"
                  DISPATCH_LIBDIR_STATIC="${host_install_destdir}${host_install_prefix}/lib/swift_static/${SWIFT_HOST_VARIANT}"
                  if [ -f "$DISPATCH_LIBDIR/libdispatch.a" ]; then
                      mv "$DISPATCH_LIBDIR/libdispatch.a" "$DISPATCH_LIBDIR_STATIC"
                  fi

                  # As libdispatch installation is self-contained, we break early here.
                  continue
                ;;
                *)
                ;;
                esac
                ;;
            libicu)
                if [[ -z "${INSTALL_LIBICU}" ]]; then
                    continue
                fi
                if [[ -z "${INSTALL_DESTDIR}" ]] ; then
                    echo "--install-destdir is required to install products."
                    exit 1
                fi
                echo "--- Installing ${product} ---"
                ICU_BUILD_DIR=$(build_directory ${host} ${product})
                ICU_INSTALL_DIR="$(get_host_install_destdir ${host})$(get_host_install_prefix ${host})"
                ICU_LIBDIR="$(build_directory ${host} swift)/lib/swift/${SWIFT_HOST_VARIANT}/${SWIFT_HOST_VARIANT_ARCH}"
                LIBICU_DEST_DIR="${ICU_INSTALL_DIR}lib/swift/${SWIFT_HOST_VARIANT}"
                call mkdir -p ${LIBICU_DEST_DIR}

                for l in uc i18n data
                do
                    lib=${ICU_LIBDIR}/libicu${l}swift
                    echo "${lib} => ${LIBICU_DEST_DIR}"
                    call cp -d ${lib}.so ${lib}.so.* ${LIBICU_DEST_DIR}
                done

                if [ $(true_false "${BUILD_SWIFT_STATIC_STDLIB}") == "TRUE" ]; then
                    LIBICU_DEST_DIR_STATIC="${ICU_INSTALL_DIR}lib/swift_static/${SWIFT_HOST_VARIANT}"
                    call mkdir -p ${LIBICU_DEST_DIR_STATIC}
                    for l in uc i18n data
                    do
                        lib=${ICU_LIBDIR}/libicu${l}swift
                        echo "${lib} => ${LIBICU_DEST_DIR_STATIC}"
                        call cp -d ${lib}.a ${LIBICU_DEST_DIR_STATIC}
                    done
                fi

                ICU_TMP_INSTALL_DIR="${ICU_BUILD_DIR}/tmp_install"
                call mkdir -p  "${ICU_INSTALL_DIR}include"
                call cp -a "${ICU_TMP_INSTALL_DIR}/include/unicode" "${ICU_INSTALL_DIR}include"
                call mkdir -p "${ICU_INSTALL_DIR}share/icuswift"
                call cp -a "${ICU_TMP_INSTALL_DIR}/share/icuswift" "${ICU_INSTALL_DIR}share"
                continue
                ;;
            playgroundsupport)
                set -x
                if [[ -z "${INSTALL_PLAYGROUNDSUPPORT}" ]] ; then
                    continue
                fi
                if [[ -z "${INSTALL_DESTDIR}" ]] ; then
                    echo "--install-destdir is required to install products."
                    exit 1
                fi

                echo "--- Installing ${product} ---"

                PLAYGROUNDSUPPORT_BUILD_DIR=$(build_directory ${host} ${product})

                case "$(uname -s)" in
                    Darwin)
                        pushd "${PLAYGROUNDSUPPORT_SOURCE_DIR}"
                        if [[ $(not ${SKIP_BUILD_OSX}) ]]; then
                            call "xcodebuild" install -configuration "${PLAYGROUNDSUPPORT_BUILD_TYPE}" -workspace swift-xcode-playground-support.xcworkspace -scheme BuildScript-macOS -sdk macosx -arch x86_64 -derivedDataPath "${PLAYGROUNDSUPPORT_BUILD_DIR}"/DerivedData SWIFT_EXEC="${SWIFTC_BIN}" SWIFT_LIBRARY_PATH="${SWIFT_LIB_DIR}/\$(PLATFORM_NAME)" ONLY_ACTIVE_ARCH=NO DSTROOT="$(get_host_install_destdir ${host})" TOOLCHAIN_INSTALL_DIR="${TOOLCHAIN_PREFIX}" BUILD_PLAYGROUNDLOGGER_TESTS=NO
                        fi

                        if [[ $(not ${SKIP_BUILD_IOS_SIMULATOR}) ]]; then
                            call "xcodebuild" install -configuration "${PLAYGROUNDSUPPORT_BUILD_TYPE}" -workspace swift-xcode-playground-support.xcworkspace -scheme BuildScript-iOS -sdk iphonesimulator -arch x86_64 -derivedDataPath "${PLAYGROUNDSUPPORT_BUILD_DIR}"/DerivedData SWIFT_EXEC="${SWIFTC_BIN}" SWIFT_LIBRARY_PATH="${SWIFT_LIB_DIR}/\$(PLATFORM_NAME)" ONLY_ACTIVE_ARCH=NO DSTROOT="$(get_host_install_destdir ${host})" TOOLCHAIN_INSTALL_DIR="${TOOLCHAIN_PREFIX}" BUILD_PLAYGROUNDLOGGER_TESTS=NO
                        fi

                        if [[ $(not ${SKIP_BUILD_TVOS_SIMULATOR}) ]]; then
                            call "xcodebuild" install -configuration "${PLAYGROUNDSUPPORT_BUILD_TYPE}" -workspace swift-xcode-playground-support.xcworkspace -scheme BuildScript-tvOS -sdk appletvsimulator -arch x86_64 -derivedDataPath "${PLAYGROUNDSUPPORT_BUILD_DIR}"/DerivedData SWIFT_EXEC="${SWIFTC_BIN}" SWIFT_LIBRARY_PATH="${SWIFT_LIB_DIR}/\$(PLATFORM_NAME)" ONLY_ACTIVE_ARCH=NO DSTROOT="$(get_host_install_destdir ${host})" TOOLCHAIN_INSTALL_DIR="${TOOLCHAIN_PREFIX}" BUILD_PLAYGROUNDLOGGER_TESTS=NO
                        fi
                        popd
                        continue
                        ;;
                    *)
                        echo "error: --install-playgroundsupport is not supported on this platform"
                        exit 1
                        ;;
                esac
                { set +x; } 2>/dev/null
                ;;
            *)
                echo "error: unknown product: ${product}"
                exit 1
                ;;
        esac

        if [[ -z "${INSTALL_DESTDIR}" ]] ; then
            echo "--install-destdir is required to install products."
            exit 1
        fi

        echo "--- Installing ${product} ---"
        build_dir=$(build_directory ${host} ${product})

        call env DESTDIR="${host_install_destdir}" "${CMAKE_BUILD[@]}" "${build_dir}" -- ${INSTALL_TARGETS}
    done
done

for host in "${ALL_HOSTS[@]}"; do
    # Check if we should perform this action.
    if ! [[ $(should_execute_action "${host}-extractsymbols") ]]; then
        continue
    fi

    # Skip this pass if flag is set and we are cross compiling and it's the local host.
    if [[ "${SKIP_LOCAL_HOST_INSTALL}" ]] && [[ $(has_cross_compile_hosts) ]] && [[ ${host} == ${LOCAL_HOST} ]]; then
        continue
    fi

    # Calculate the directory to install products in to.
    host_install_destdir=$(get_host_install_destdir ${host})
    host_install_prefix=$(get_host_install_prefix ${host})

    if [[ "${DARWIN_INSTALL_EXTRACT_SYMBOLS}" ]] && [[ $(host_has_darwin_symbols ${host}) ]]; then
        echo "--- Extracting symbols ---"

        # FIXME: Since it's hard to trace output pipe call,
        #        For now, We don't support dry-run trace for this block
        #        Instead, just echo we do "darwin_intall_extract_symbols".
        if [[ "${DRY_RUN}" ]]; then
            call darwin_install_extract_symbols
        else
            set -x

            CURRENT_INSTALL_DIR=${host_install_destdir}
            CURRENT_PREFIX="${TOOLCHAIN_PREFIX}"

            # Copy executables and shared libraries from the `host_install_destdir` to
            # INSTALL_SYMROOT and run dsymutil on them.
            (cd "${CURRENT_INSTALL_DIR}" &&
             find ./"${CURRENT_PREFIX}" -perm -0111 -type f -print | cpio --insecure -pdm "${INSTALL_SYMROOT}")

            # Run dsymutil on executables and shared libraries.
            #
            # Exclude shell scripts and static archives.
            (cd "${INSTALL_SYMROOT}" &&
             find ./"${CURRENT_PREFIX}" -perm -0111 -type f -print | \
               grep -v '.py$' | \
               grep -v '.a$' | \
               xargs -n 1 -P ${BUILD_JOBS} $(xcrun_find_tool dsymutil))

            # Strip executables, shared libraries and static libraries in
            # `host_install_destdir`.
            find "${CURRENT_INSTALL_DIR}${CURRENT_PREFIX}/" \
              '(' -perm -0111 -or -name "*.a" ')' -type f -print | \
              xargs -n 1 -P ${BUILD_JOBS} $(xcrun_find_tool strip) -S

            # Codesign dylibs after strip tool
            # rdar://45388785
            find "${CURRENT_INSTALL_DIR}${CURRENT_PREFIX}/" \
              '(' -name "*.dylib" ')' -type f -print | \
              xargs -n 1 -P ${BUILD_JOBS} $(xcrun_find_tool codesign) -f -s -

            { set +x; } 2>/dev/null
        fi
    fi
done
# Everything is 'installed', but some products may be awaiting lipo.


function build_and_test_installable_package() {

    local host="$1"

    if [[ "${INSTALLABLE_PACKAGE}" ]] ; then

        # Get the directory where the products where installed.
        # If INSTALL_DESTDIR not given, we couldn't have installed anything.

        if [[ -z "${INSTALL_DESTDIR}" ]] ; then
            echo "--install-destdir required to build a package. Skipping."
            return
        fi
        local host_install_destdir="$(get_host_install_destdir ${host})"
        local host_install_prefix="$(get_host_install_prefix ${host})"

        if [[ $(has_cross_compile_hosts) ]]; then
            package_for_host="${INSTALLABLE_PACKAGE}-${host}"
        else
            package_for_host="${INSTALLABLE_PACKAGE}"
        fi

        echo "--- Creating installable package ---"
        echo "-- Package file: ${package_for_host} --"

        # Assume the lipo builds are (or include) an OS X host and build an xctoolchain
        if [[ "${host}" == "macosx-"* ]] || [[ "${host}" == "merged-hosts" ]]; then
          # Create plist for xctoolchain.
          echo "-- Create Info.plist --"
          PLISTBUDDY_BIN="/usr/libexec/PlistBuddy"

          DARWIN_TOOLCHAIN_INSTALL_LOCATION="/Library/Developer/Toolchains/${DARWIN_TOOLCHAIN_NAME}.xctoolchain"
          DARWIN_TOOLCHAIN_INFO_PLIST="${host_install_destdir}${TOOLCHAIN_PREFIX}/Info.plist"
          DARWIN_TOOLCHAIN_REPORT_URL="https://bugs.swift.org/"
          COMPATIBILITY_VERSION=2
          COMPATIBILITY_VERSION_DISPLAY_STRING="Xcode 8.0"
          DARWIN_TOOLCHAIN_CREATED_DATE="$(date -u +'%a %b %d %T GMT %Y')"

          echo "-- Removing: ${DARWIN_TOOLCHAIN_INFO_PLIST}"
          call rm -f ${DARWIN_TOOLCHAIN_INFO_PLIST}

          call ${PLISTBUDDY_BIN} -c "Add DisplayName string '${DARWIN_TOOLCHAIN_DISPLAY_NAME}'" "${DARWIN_TOOLCHAIN_INFO_PLIST}"
          call ${PLISTBUDDY_BIN} -c "Add ShortDisplayName string '${DARWIN_TOOLCHAIN_DISPLAY_NAME_SHORT}'" "${DARWIN_TOOLCHAIN_INFO_PLIST}"
          call ${PLISTBUDDY_BIN} -c "Add CreatedDate date '${DARWIN_TOOLCHAIN_CREATED_DATE}'" "${DARWIN_TOOLCHAIN_INFO_PLIST}"
          call ${PLISTBUDDY_BIN} -c "Add CompatibilityVersion integer ${COMPATIBILITY_VERSION}" "${DARWIN_TOOLCHAIN_INFO_PLIST}"
          call ${PLISTBUDDY_BIN} -c "Add CompatibilityVersionDisplayString string ${COMPATIBILITY_VERSION_DISPLAY_STRING}" "${DARWIN_TOOLCHAIN_INFO_PLIST}"
          call ${PLISTBUDDY_BIN} -c "Add Version string '${DARWIN_TOOLCHAIN_VERSION}'" "${DARWIN_TOOLCHAIN_INFO_PLIST}"
          call ${PLISTBUDDY_BIN} -c "Add CFBundleIdentifier string '${DARWIN_TOOLCHAIN_BUNDLE_IDENTIFIER}'" "${DARWIN_TOOLCHAIN_INFO_PLIST}"
          call ${PLISTBUDDY_BIN} -c "Add ReportProblemURL string '${DARWIN_TOOLCHAIN_REPORT_URL}'" "${DARWIN_TOOLCHAIN_INFO_PLIST}"
          call ${PLISTBUDDY_BIN} -c "Add Aliases array" "${DARWIN_TOOLCHAIN_INFO_PLIST}"
          call ${PLISTBUDDY_BIN} -c "Add Aliases:0 string '${DARWIN_TOOLCHAIN_ALIAS}'" "${DARWIN_TOOLCHAIN_INFO_PLIST}"
          call ${PLISTBUDDY_BIN} -c "Add OverrideBuildSettings dict" "${DARWIN_TOOLCHAIN_INFO_PLIST}"
          call ${PLISTBUDDY_BIN} -c "Add OverrideBuildSettings:ENABLE_BITCODE string 'NO'" "${DARWIN_TOOLCHAIN_INFO_PLIST}"
          call ${PLISTBUDDY_BIN} -c "Add OverrideBuildSettings:SWIFT_DISABLE_REQUIRED_ARCLITE string 'YES'" "${DARWIN_TOOLCHAIN_INFO_PLIST}"
          call ${PLISTBUDDY_BIN} -c "Add OverrideBuildSettings:SWIFT_LINK_OBJC_RUNTIME string 'YES'" "${DARWIN_TOOLCHAIN_INFO_PLIST}"
          call ${PLISTBUDDY_BIN} -c "Add OverrideBuildSettings:SWIFT_DEVELOPMENT_TOOLCHAIN string 'YES'" "${DARWIN_TOOLCHAIN_INFO_PLIST}"
          call ${PLISTBUDDY_BIN} -c "Add OverrideBuildSettings:SWIFT_USE_DEVELOPMENT_TOOLCHAIN_RUNTIME string 'YES'" "${DARWIN_TOOLCHAIN_INFO_PLIST}"

          call chmod a+r "${DARWIN_TOOLCHAIN_INFO_PLIST}"

          if [[ "${DARWIN_TOOLCHAIN_APPLICATION_CERT}" ]] ; then
            echo "-- Codesign xctoolchain --"
            call "${SWIFT_SOURCE_DIR}/utils/toolchain-codesign" "${DARWIN_TOOLCHAIN_APPLICATION_CERT}" "${host_install_destdir}${TOOLCHAIN_PREFIX}/"
          fi
          if [[ "${DARWIN_TOOLCHAIN_INSTALLER_PACKAGE}" ]] ; then
            echo "-- Create Installer --"
            call "${SWIFT_SOURCE_DIR}/utils/toolchain-installer" "${host_install_destdir}${TOOLCHAIN_PREFIX}/" "${DARWIN_TOOLCHAIN_BUNDLE_IDENTIFIER}" \
                "${DARWIN_TOOLCHAIN_INSTALLER_CERT}" "${DARWIN_TOOLCHAIN_INSTALLER_PACKAGE}" "${DARWIN_TOOLCHAIN_INSTALL_LOCATION}" \
                "${DARWIN_TOOLCHAIN_VERSION}" "${SWIFT_SOURCE_DIR}/utils/darwin-installer-scripts"
          fi

          # host_install_destdir contains the toolchain prefix.
          # We want to create the package in host_install_destdir_nonprefixed.
          with_pushd "${host_install_destdir}" \
              call tar -c -z -f "${package_for_host}" "${TOOLCHAIN_PREFIX/#\/}"
        else
            # BSD tar doesn't support --owner/--group.
            if [[ "$(uname -s)" == "Darwin" || "$(uname -s)" == "FreeBSD" ]] ; then
                with_pushd "${host_install_destdir}" \
                    tar -c -z -f "${package_for_host}" "${host_install_prefix/#\/}"
            else
                with_pushd "${host_install_destdir}" \
                    tar -c -z -f "${package_for_host}" --owner=0 --group=0 "${host_install_prefix/#\/}"
            fi
        fi
        if [[ "${TEST_INSTALLABLE_PACKAGE}" ]] ; then
            PKG_TESTS_SOURCE_DIR="${WORKSPACE}/swift-integration-tests"
            PKG_TESTS_SANDBOX_PARENT="$(build_directory swift_package_sandbox_${host} none)"
            PKG_TESTS_TEMPS="${PKG_TESTS_SANDBOX_PARENT}"/"tests"

            if [[ "${host}" == "macosx-"* ]] ; then
                PKG_TESTS_SANDBOX="${PKG_TESTS_SANDBOX_PARENT}"/"${TOOLCHAIN_PREFIX}"
            else # Linux
                PKG_TESTS_SANDBOX="${PKG_TESTS_SANDBOX_PARENT}"
            fi

            LIT_EXECUTABLE_PATH="${LLVM_SOURCE_DIR}/utils/lit/lit.py"
            LLVM_BIN_DIR="$(build_directory_bin ${LOCAL_HOST} llvm)"
            echo "-- Test Installable Package --"
            call rm -rf "${PKG_TESTS_SANDBOX_PARENT}"
            call mkdir -p "${PKG_TESTS_SANDBOX}"
            with_pushd "${PKG_TESTS_SANDBOX_PARENT}" \
                call tar xzf "${package_for_host}"

            with_pushd "${PKG_TESTS_SOURCE_DIR}" \
                call python "${LIT_EXECUTABLE_PATH}" . -sv --param package-path="${PKG_TESTS_SANDBOX}" --param test-exec-root="${PKG_TESTS_TEMPS}" --param llvm-bin-dir="${LLVM_BIN_DIR}"
        fi
    fi
}

# Build and test packages.
for host in "${ALL_HOSTS[@]}"; do

    # Check if we should perform this action.
    if ! [[ $(should_execute_action "${host}-package") ]]; then
        continue
    fi

    if [[ $(should_include_host_in_lipo ${host}) ]]; then
            continue
    fi

    build_and_test_installable_package ${host}
done

# Lipo those products which require it, optionally build and test an installable package.
if [[ ${#LIPO_SRC_DIRS[@]} -gt 0 ]]; then
    # This is from multiple hosts; Which host should we say it is?
    # Let's call it 'merged-hosts' so that we can identify it.
    mergedHost="merged-hosts"

    # Check if we should perform this action.
    if ! [[ $(should_execute_action "${mergedHost}-lipo") ]]; then
        continue
    fi

    echo "--- Merging and running lipo ---"

    # Allow passing lipo with --host-lipo
    if [[ -z "${HOST_LIPO}" ]] ; then
        LIPO_PATH=$(xcrun_find_tool lipo)
    else
        LIPO_PATH="${HOST_LIPO}"
    fi
    call "${SWIFT_SOURCE_DIR}"/utils/recursive-lipo --lipo=${LIPO_PATH} --copy-subdirs="$(get_host_install_prefix ${host})lib/swift $(get_host_install_prefix ${host})lib/swift_static" --destination="$(get_host_install_destdir ${mergedHost})" ${LIPO_SRC_DIRS[@]}

    # Build and test the lipo-ed package.
    build_and_test_installable_package ${mergedHost}
fi
# END<|MERGE_RESOLUTION|>--- conflicted
+++ resolved
@@ -2478,7 +2478,6 @@
 
                 # Watchpoint testing is currently disabled: see rdar://38566150.
                 LLDB_TEST_CATEGORIES="--skip-category=watchpoint"
-<<<<<<< HEAD
 
                 # Skip DWO to speed up swift testing.
                 if [[ "$(true_false ${LLDB_TEST_SWIFT_ONLY})" == "TRUE" ]]; then
@@ -2489,8 +2488,8 @@
                 DOTEST_ARGS="--build-dir;${lldb_build_dir}/lldb-test-build.noindex;${LLDB_TEST_CATEGORIES};-t"
 
                 # Only set the extra arguments if they're not empty.
-                if [[ -z "${results_targets[@]}" ]]; then
-                    DOTEST_ARGS="${DOTEST_ARGS};-E;\"${DOTEST_EXTRA}\""
+                if [[ -n "${DOTEST_EXTRA}" ]]; then
+                    DOTEST_ARGS="${DOTEST_ARGS};-E;${DOTEST_EXTRA}"
                 fi
 
                 cmake_options=(
@@ -2512,45 +2511,6 @@
                     -DLLDB_TEST_USER_ARGS="${DOTEST_ARGS}"
                 )
 
-                if [[ "$(uname -s)" == "Darwin" ]] ; then
-                  cmake_options+=(
-                    -DLLDB_CODESIGN_IDENTITY=""
-                    -DLLDB_USE_SYSTEM_DEBUGSERVER:BOOL="${LLDB_USE_SYSTEM_DEBUGSERVER}"
-                  )
-=======
-
-                # Skip DWO to speed up swift testing.
-                if [[ "$(true_false ${LLDB_TEST_SWIFT_ONLY})" == "TRUE" ]]; then
-                    LLDB_TEST_CATEGORIES="${LLDB_TEST_CATEGORIES};--skip-category=dwo"
-                fi
-
-                # Construct dotest arguments. We use semicolons so CMake interprets this as a list.
-                DOTEST_ARGS="--build-dir;${lldb_build_dir}/lldb-test-build.noindex;${LLDB_TEST_CATEGORIES};-t"
-
-                # Only set the extra arguments if they're not empty.
-                if [[ -n "${DOTEST_EXTRA}" ]]; then
-                    DOTEST_ARGS="${DOTEST_ARGS};-E;${DOTEST_EXTRA}"
-                fi
-
-                cmake_options=(
-                    "${cmake_options[@]}"
-                    -C${LLDB_SOURCE_DIR}/cmake/caches/${cmake_cache}
-                    -DCMAKE_BUILD_TYPE:STRING="${LLDB_BUILD_TYPE}"
-                    -DLLDB_SWIFTC:PATH="$(build_directory ${LOCAL_HOST} swift)/bin/swiftc"
-                    -DLLDB_SWIFT_LIBS:PATH="$(build_directory ${LOCAL_HOST} swift)/lib/swift"
-                    -DCMAKE_INSTALL_PREFIX:PATH="$(get_host_install_prefix ${host})"
-                    -DLLDB_FRAMEWORK_INSTALL_DIR="$(get_host_install_prefix ${host})../System/Library/PrivateFrameworks"
-                    -DLLVM_DIR:PATH=${llvm_build_dir}/lib/cmake/llvm
-                    -DClang_DIR:PATH=${llvm_build_dir}/lib/cmake/clang
-                    -DSwift_DIR:PATH=${swift_build_dir}/lib/cmake/swift
-                    -DLLDB_PATH_TO_SWIFT_SOURCE:PATH="${SWIFT_SOURCE_DIR}"
-                    -DLLDB_IS_BUILDBOT_BUILD:BOOL="${LLDB_IS_BUILDBOT_BUILD}"
-                    -DLLDB_BUILD_DATE:STRING="\"${LLDB_BUILD_DATE}\""
-                    -DLLDB_ALLOW_STATIC_BINDINGS:BOOL=1
-                    -DLLDB_INCLUDE_TESTS:BOOL=$(false_true ${BUILD_TOOLCHAIN_ONLY})
-                    -DLLDB_TEST_USER_ARGS="${DOTEST_ARGS}"
-                )
-
                 if [[ "$(uname -s)" == "Darwin" && "$(true_false ${LLDB_USE_SYSTEM_DEBUGSERVER})" == "TRUE" ]]; then
                   cmake_options+=(
                     -DLLDB_USE_SYSTEM_DEBUGSERVER:BOOL="${LLDB_USE_SYSTEM_DEBUGSERVER}"
@@ -2564,7 +2524,6 @@
                         "${cmake_options[@]}"
                         ${LLDB_EXTRA_CMAKE_ARGS}
                         )
->>>>>>> 3afbe31f
                 fi
                 ;;
             llbuild)

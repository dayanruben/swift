//===--- AutoDiff.cpp - Swift automatic differentiation utilities ---------===//
//
// This source file is part of the Swift.org open source project
//
// Copyright (c) 2019 - 2020 Apple Inc. and the Swift project authors
// Licensed under Apache License v2.0 with Runtime Library Exception
//
// See https://swift.org/LICENSE.txt for license information
// See https://swift.org/CONTRIBUTORS.txt for the list of Swift project authors
//
//===----------------------------------------------------------------------===//

#include "swift/AST/AutoDiff.h"
#include "swift/AST/ASTContext.h"
#include "swift/AST/GenericEnvironment.h"
#include "swift/AST/Module.h"
#include "swift/AST/TypeCheckRequests.h"
#include "swift/AST/Types.h"

using namespace swift;

AutoDiffDerivativeFunctionKind::AutoDiffDerivativeFunctionKind(
    StringRef string) {
  Optional<innerty> result = llvm::StringSwitch<Optional<innerty>>(string)
                                 .Case("jvp", JVP)
                                 .Case("vjp", VJP);
  assert(result && "Invalid string");
  rawValue = *result;
}

NormalDifferentiableFunctionTypeComponent::
    NormalDifferentiableFunctionTypeComponent(
        AutoDiffDerivativeFunctionKind kind) {
  switch (kind) {
  case AutoDiffDerivativeFunctionKind::JVP:
    rawValue = JVP;
    return;
  case AutoDiffDerivativeFunctionKind::VJP:
    rawValue = VJP;
    return;
  }
}

NormalDifferentiableFunctionTypeComponent::
    NormalDifferentiableFunctionTypeComponent(StringRef string) {
  Optional<innerty> result = llvm::StringSwitch<Optional<innerty>>(string)
                                 .Case("original", Original)
                                 .Case("jvp", JVP)
                                 .Case("vjp", VJP);
  assert(result && "Invalid string");
  rawValue = *result;
}

Optional<AutoDiffDerivativeFunctionKind>
NormalDifferentiableFunctionTypeComponent::getAsDerivativeFunctionKind() const {
  switch (rawValue) {
  case Original:
    return None;
  case JVP:
    return {AutoDiffDerivativeFunctionKind::JVP};
  case VJP:
    return {AutoDiffDerivativeFunctionKind::VJP};
  }
}

LinearDifferentiableFunctionTypeComponent::
    LinearDifferentiableFunctionTypeComponent(StringRef string) {
  Optional<innerty> result = llvm::StringSwitch<Optional<innerty>>(string)
                                 .Case("original", Original)
                                 .Case("transpose", Transpose);
  assert(result && "Invalid string");
  rawValue = *result;
}

DifferentiabilityWitnessFunctionKind::DifferentiabilityWitnessFunctionKind(
    StringRef string) {
  Optional<innerty> result = llvm::StringSwitch<Optional<innerty>>(string)
                                 .Case("jvp", JVP)
                                 .Case("vjp", VJP)
                                 .Case("transpose", Transpose);
  assert(result && "Invalid string");
  rawValue = *result;
}

Optional<AutoDiffDerivativeFunctionKind>
DifferentiabilityWitnessFunctionKind::getAsDerivativeFunctionKind() const {
  switch (rawValue) {
  case JVP:
    return {AutoDiffDerivativeFunctionKind::JVP};
  case VJP:
    return {AutoDiffDerivativeFunctionKind::VJP};
  case Transpose:
    return None;
  }
}

void SILAutoDiffIndices::print(llvm::raw_ostream &s) const {
  s << "(source=" << source << " parameters=(";
  interleave(
      parameters->getIndices(), [&s](unsigned p) { s << p; },
      [&s] { s << ' '; });
  s << "))";
}

void SILAutoDiffIndices::dump() const {
  print(llvm::errs());
  llvm::errs() << '\n';
}

SILAutoDiffIndices AutoDiffConfig::getSILAutoDiffIndices() const {
  assert(resultIndices->getNumIndices() == 1);
  return SILAutoDiffIndices(*resultIndices->begin(), parameterIndices);
}

void AutoDiffConfig::print(llvm::raw_ostream &s) const {
  s << "(parameters=";
  parameterIndices->print(s);
  s << " results=";
  resultIndices->print(s);
  if (derivativeGenericSignature) {
    s << " where=";
    derivativeGenericSignature->print(s);
  }
  s << ')';
}

// TODO(TF-874): This helper is inefficient and should be removed. Unwrapping at
// most once (for curried method types) is sufficient.
static void unwrapCurryLevels(AnyFunctionType *fnTy,
                              SmallVectorImpl<AnyFunctionType *> &results) {
  while (fnTy != nullptr) {
    results.push_back(fnTy);
    fnTy = fnTy->getResult()->getAs<AnyFunctionType>();
  }
}

static unsigned countNumFlattenedElementTypes(Type type) {
  if (auto *tupleTy = type->getCanonicalType()->getAs<TupleType>())
    return accumulate(tupleTy->getElementTypes(), 0,
                      [&](unsigned num, Type type) {
                        return num + countNumFlattenedElementTypes(type);
                      });
  return 1;
}

// TODO(TF-874): Simplify this helper and remove the `reverseCurryLevels` flag.
void AnyFunctionType::getSubsetParameters(
    IndexSubset *parameterIndices,
    SmallVectorImpl<AnyFunctionType::Param> &results, bool reverseCurryLevels) {
  SmallVector<AnyFunctionType *, 2> curryLevels;
  unwrapCurryLevels(this, curryLevels);

  SmallVector<unsigned, 2> curryLevelParameterIndexOffsets(curryLevels.size());
  unsigned currentOffset = 0;
  for (unsigned curryLevelIndex : llvm::reverse(indices(curryLevels))) {
    curryLevelParameterIndexOffsets[curryLevelIndex] = currentOffset;
    currentOffset += curryLevels[curryLevelIndex]->getNumParams();
  }

  // If `reverseCurryLevels` is true, reverse the curry levels and offsets.
  if (reverseCurryLevels) {
    std::reverse(curryLevels.begin(), curryLevels.end());
    std::reverse(curryLevelParameterIndexOffsets.begin(),
                 curryLevelParameterIndexOffsets.end());
  }

  for (unsigned curryLevelIndex : indices(curryLevels)) {
    auto *curryLevel = curryLevels[curryLevelIndex];
    unsigned parameterIndexOffset =
        curryLevelParameterIndexOffsets[curryLevelIndex];
    for (unsigned paramIndex : range(curryLevel->getNumParams()))
      if (parameterIndices->contains(parameterIndexOffset + paramIndex))
        results.push_back(curryLevel->getParams()[paramIndex]);
  }
}

void autodiff::getFunctionSemanticResultTypes(
    AnyFunctionType *functionType,
    SmallVectorImpl<AutoDiffSemanticFunctionResultType> &result,
    GenericEnvironment *genericEnv) {
  auto &ctx = functionType->getASTContext();

  // Remap type in `genericEnv`, if specified.
  auto remap = [&](Type type) {
    if (!genericEnv)
      return type;
    return genericEnv->mapTypeIntoContext(type);
  };

  // Collect formal result type as a semantic result, unless it is
  // `Void`.
  auto formalResultType = functionType->getResult();
  if (auto *resultFunctionType =
          functionType->getResult()->getAs<AnyFunctionType>()) {
    formalResultType = resultFunctionType->getResult();
  }
  if (!formalResultType->isEqual(ctx.TheEmptyTupleType))
    result.push_back({remap(formalResultType), /*isInout*/ false});

  // Collect `inout` parameters as semantic results.
  for (auto param : functionType->getParams())
    if (param.isInOut())
      result.push_back({remap(param.getPlainType()), /*isInout*/ true});
  if (auto *resultFunctionType =
          functionType->getResult()->getAs<AnyFunctionType>()) {
    for (auto param : resultFunctionType->getParams())
      if (param.isInOut())
        result.push_back({remap(param.getPlainType()), /*isInout*/ true});
  }
}

// TODO(TF-874): Simplify this helper. See TF-874 for WIP.
IndexSubset *
autodiff::getLoweredParameterIndices(IndexSubset *parameterIndices,
                                     AnyFunctionType *functionType) {
  SmallVector<AnyFunctionType *, 2> curryLevels;
  unwrapCurryLevels(functionType, curryLevels);

  // Compute the lowered sizes of all AST parameter types.
  SmallVector<unsigned, 8> paramLoweredSizes;
  unsigned totalLoweredSize = 0;
  auto addLoweredParamInfo = [&](Type type) {
    unsigned paramLoweredSize = countNumFlattenedElementTypes(type);
    paramLoweredSizes.push_back(paramLoweredSize);
    totalLoweredSize += paramLoweredSize;
  };
  for (auto *curryLevel : llvm::reverse(curryLevels))
    for (auto &param : curryLevel->getParams())
      addLoweredParamInfo(param.getPlainType());

  // Build lowered SIL parameter indices by setting the range of bits that
  // corresponds to each "set" AST parameter.
  llvm::SmallVector<unsigned, 8> loweredSILIndices;
  unsigned currentBitIndex = 0;
  for (unsigned i : range(parameterIndices->getCapacity())) {
    auto paramLoweredSize = paramLoweredSizes[i];
    if (parameterIndices->contains(i)) {
      auto indices = range(currentBitIndex, currentBitIndex + paramLoweredSize);
      loweredSILIndices.append(indices.begin(), indices.end());
    }
    currentBitIndex += paramLoweredSize;
  }

  return IndexSubset::get(functionType->getASTContext(), totalLoweredSize,
                          loweredSILIndices);
}

GenericSignature autodiff::getConstrainedDerivativeGenericSignature(
    SILFunctionType *originalFnTy, IndexSubset *diffParamIndices,
    GenericSignature derivativeGenSig, LookupConformanceFn lookupConformance,
    bool isTranspose) {
  if (!derivativeGenSig)
    derivativeGenSig = originalFnTy->getInvocationGenericSignature();
  if (!derivativeGenSig)
    return nullptr;
  auto &ctx = originalFnTy->getASTContext();
  auto *diffableProto = ctx.getProtocol(KnownProtocolKind::Differentiable);
  SmallVector<Requirement, 4> requirements;
  for (unsigned paramIdx : diffParamIndices->getIndices()) {
    // Require differentiability parameters to conform to `Differentiable`.
    auto paramType = originalFnTy->getParameters()[paramIdx].getInterfaceType();
    Requirement req(RequirementKind::Conformance, paramType,
                    diffableProto->getDeclaredType());
    requirements.push_back(req);
    if (isTranspose) {
      // Require linearity parameters to additionally satisfy
      // `Self == Self.TangentVector`.
      auto tanSpace = paramType->getAutoDiffTangentSpace(lookupConformance);
      auto paramTanType = tanSpace->getCanonicalType();
      Requirement req(RequirementKind::SameType, paramType, paramTanType);
      requirements.push_back(req);
    }
  }
  return evaluateOrDefault(
      ctx.evaluator,
      AbstractGenericSignatureRequest{derivativeGenSig.getPointer(),
                                      /*addedGenericParams*/ {},
                                      std::move(requirements)},
      nullptr);
}

<<<<<<< HEAD
// SWIFT_ENABLE_TENSORFLOW
// Not-yet-upstreamed `tensorflow` branch additions are below.

#include "swift/AST/ASTContext.h"
#include "swift/AST/Module.h"
#include "swift/SIL/SILLinkage.h"
#include "llvm/ADT/StringSwitch.h"

using namespace swift;

bool SILAutoDiffIndices::operator==(const SILAutoDiffIndices &other) const {
  return source == other.source && parameters == other.parameters;
}

void AutoDiffConfig::dump() const {
  print(llvm::errs());
  llvm::errs() << '\n';
}

=======
>>>>>>> 025cb9a5
// Given the rest of a `Builtin.applyDerivative_{jvp|vjp}` or
// `Builtin.applyTranspose` operation name, attempts to parse the arity and
// throwing-ness from the operation name. Modifies the operation name argument
// in place as substrings get dropped.
static void parseAutoDiffBuiltinCommonConfig(
    StringRef &operationName, unsigned &arity, bool &throws) {
  // Parse '_arity'.
  constexpr char arityPrefix[] = "_arity";
  if (operationName.startswith(arityPrefix)) {
    operationName = operationName.drop_front(sizeof(arityPrefix) - 1);
    auto arityStr = operationName.take_while(llvm::isDigit);
    operationName = operationName.drop_front(arityStr.size());
    auto converted = llvm::to_integer(arityStr, arity);
    assert(converted); (void)converted;
    assert(arity > 0);
  } else {
    arity = 1;
  }
  // Parse '_throws'.
  constexpr char throwsPrefix[] = "_throws";
  if (operationName.startswith(throwsPrefix)) {
    operationName = operationName.drop_front(sizeof(throwsPrefix) - 1);
    throws = true;
  } else {
    throws = false;
  }
}

bool autodiff::getBuiltinApplyDerivativeConfig(
    StringRef operationName, AutoDiffDerivativeFunctionKind &kind,
    unsigned &arity, bool &throws) {
  constexpr char prefix[] = "applyDerivative";
  if (!operationName.startswith(prefix))
    return false;
  operationName = operationName.drop_front(sizeof(prefix) - 1);
  // Parse 'jvp' or 'vjp'.
  constexpr char jvpPrefix[] = "_jvp";
  constexpr char vjpPrefix[] = "_vjp";
  if (operationName.startswith(jvpPrefix))
    kind = AutoDiffDerivativeFunctionKind::JVP;
  else if (operationName.startswith(vjpPrefix))
    kind = AutoDiffDerivativeFunctionKind::VJP;
  operationName = operationName.drop_front(sizeof(jvpPrefix) - 1);
  parseAutoDiffBuiltinCommonConfig(operationName, arity, throws);
  return operationName.empty();
}

bool autodiff::getBuiltinApplyTransposeConfig(
    StringRef operationName, unsigned &arity, bool &throws) {
  constexpr char prefix[] = "applyTranspose";
  if (!operationName.startswith(prefix))
    return false;
  operationName = operationName.drop_front(sizeof(prefix) - 1);
  parseAutoDiffBuiltinCommonConfig(operationName, arity, throws);
  return operationName.empty();
}

bool autodiff::getBuiltinDifferentiableOrLinearFunctionConfig(
    StringRef operationName, unsigned &arity, bool &throws) {
  constexpr char differentiablePrefix[] = "differentiableFunction";
  constexpr char linearPrefix[] = "linearFunction";
  if (operationName.startswith(differentiablePrefix))
    operationName = operationName.drop_front(sizeof(differentiablePrefix) - 1);
  else if (operationName.startswith(linearPrefix))
    operationName = operationName.drop_front(sizeof(linearPrefix) - 1);
  else
    return false;
  parseAutoDiffBuiltinCommonConfig(operationName, arity, throws);
  return operationName.empty();
}
<<<<<<< HEAD
// SWIFT_ENABLE_TENSORFLOW END
=======
>>>>>>> 025cb9a5

Type TangentSpace::getType() const {
  switch (kind) {
  case Kind::TangentVector:
    return value.tangentVectorType;
  case Kind::Tuple:
    return value.tupleType;
  }
}

CanType TangentSpace::getCanonicalType() const {
  return getType()->getCanonicalType();
}

NominalTypeDecl *TangentSpace::getNominal() const {
  assert(isTangentVector());
  return getTangentVector()->getNominalOrBoundGenericNominal();
}<|MERGE_RESOLUTION|>--- conflicted
+++ resolved
@@ -279,28 +279,6 @@
       nullptr);
 }
 
-<<<<<<< HEAD
-// SWIFT_ENABLE_TENSORFLOW
-// Not-yet-upstreamed `tensorflow` branch additions are below.
-
-#include "swift/AST/ASTContext.h"
-#include "swift/AST/Module.h"
-#include "swift/SIL/SILLinkage.h"
-#include "llvm/ADT/StringSwitch.h"
-
-using namespace swift;
-
-bool SILAutoDiffIndices::operator==(const SILAutoDiffIndices &other) const {
-  return source == other.source && parameters == other.parameters;
-}
-
-void AutoDiffConfig::dump() const {
-  print(llvm::errs());
-  llvm::errs() << '\n';
-}
-
-=======
->>>>>>> 025cb9a5
 // Given the rest of a `Builtin.applyDerivative_{jvp|vjp}` or
 // `Builtin.applyTranspose` operation name, attempts to parse the arity and
 // throwing-ness from the operation name. Modifies the operation name argument
@@ -371,10 +349,25 @@
   parseAutoDiffBuiltinCommonConfig(operationName, arity, throws);
   return operationName.empty();
 }
-<<<<<<< HEAD
-// SWIFT_ENABLE_TENSORFLOW END
-=======
->>>>>>> 025cb9a5
+
+// SWIFT_ENABLE_TENSORFLOW
+// Not-yet-upstreamed `tensorflow` branch additions are below.
+
+#include "swift/AST/ASTContext.h"
+#include "swift/AST/Module.h"
+#include "swift/SIL/SILLinkage.h"
+#include "llvm/ADT/StringSwitch.h"
+
+using namespace swift;
+
+bool SILAutoDiffIndices::operator==(const SILAutoDiffIndices &other) const {
+  return source == other.source && parameters == other.parameters;
+}
+
+void AutoDiffConfig::dump() const {
+  print(llvm::errs());
+  llvm::errs() << '\n';
+}
 
 Type TangentSpace::getType() const {
   switch (kind) {

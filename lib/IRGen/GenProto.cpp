--- conflicted
+++ resolved
@@ -792,21 +792,6 @@
     }
 
     void addMethod(SILDeclRef func) {
-<<<<<<< HEAD
-      // SWIFT_ENABLE_TENSORFLOW
-      Entries.push_back(WitnessTableEntry::forFunction(func));
-      // SWIFT_ENABLE_TENSORFLOW END
-#if 0 // master
-      auto decl = cast<AbstractFunctionDecl>(func.getDecl());
-      // If this assert needs to be changed, be sure to also change
-      // ProtocolDescriptorBuilder::getRequirementInfo.
-      assert((isa<ConstructorDecl>(decl)
-                ? (func.kind == SILDeclRef::Kind::Allocator)
-                : (func.kind == SILDeclRef::Kind::Func))
-             && "unexpected kind for protocol witness declaration ref");
-      Entries.push_back(WitnessTableEntry::forFunction(decl));
-#endif
-=======
       // If this assert needs to be changed, be sure to also change
       // ProtocolDescriptorBuilder::getRequirementInfo.
       assert((isa<ConstructorDecl>(func.getDecl())
@@ -814,19 +799,12 @@
                   : (func.kind == SILDeclRef::Kind::Func)) &&
              "unexpected kind for protocol witness declaration ref");
       Entries.push_back(WitnessTableEntry::forFunction(func));
->>>>>>> 11551e13
     }
 
     void addPlaceholder(MissingMemberDecl *placeholder) {
       for (auto i : range(placeholder->getNumberOfVTableEntries())) {
         (void)i;
-<<<<<<< HEAD
-        // SWIFT_ENABLE_TENSORFLOW
         Entries.push_back(WitnessTableEntry::forPlaceholder());
-        // SWIFT_ENABLE_TENSORFLOW END
-=======
-        Entries.push_back(WitnessTableEntry::forPlaceholder());
->>>>>>> 11551e13
       }
     }
 
@@ -1339,10 +1317,6 @@
              && "sil witness table does not match protocol");
       assert(entry.getMethodWitness().Requirement == requirement
              && "sil witness table does not match protocol");
-<<<<<<< HEAD
-      // SWIFT_ENABLE_TENSORFLOW
-=======
->>>>>>> 11551e13
       auto piIndex = PI.getFunctionIndex(requirement);
       assert((size_t)piIndex.getValue() ==
               Table.size() - WitnessTableFirstRequirementOffset &&
@@ -3301,16 +3275,7 @@
 
   // Find the witness we're interested in.
   auto &fnProtoInfo = IGF.IGM.getProtocolInfo(proto, ProtocolInfoKind::Full);
-<<<<<<< HEAD
-  // SWIFT_ENABLE_TENSORFLOW
   auto index = fnProtoInfo.getFunctionIndex(member);
-  // SWIFT_ENABLE_TENSORFLOW END
-#if 0 // from master
-  auto index = fnProtoInfo.getFunctionIndex(fn);
-#endif
-=======
-  auto index = fnProtoInfo.getFunctionIndex(member);
->>>>>>> 11551e13
   llvm::Value *slot;
   llvm::Value *witnessFnPtr =
     emitInvariantLoadOfOpaqueWitness(IGF, wtable,

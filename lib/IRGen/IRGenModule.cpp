//===--- IRGenModule.cpp - Swift Global LLVM IR Generation ----------------===//
//
// This source file is part of the Swift.org open source project
//
// Copyright (c) 2014 - 2017 Apple Inc. and the Swift project authors
// Licensed under Apache License v2.0 with Runtime Library Exception
//
// See https://swift.org/LICENSE.txt for license information
// See https://swift.org/CONTRIBUTORS.txt for the list of Swift project authors
//
//===----------------------------------------------------------------------===//
//
//  This file implements IR generation for global declarations in Swift.
//
//===----------------------------------------------------------------------===//

#include "swift/AST/Availability.h"
#include "swift/AST/ASTContext.h"
#include "swift/AST/Module.h"
#include "swift/AST/DiagnosticsIRGen.h"
#include "swift/AST/IRGenOptions.h"
#include "swift/Basic/Dwarf.h"
#include "swift/Demangling/ManglingMacros.h"
#include "swift/ClangImporter/ClangImporter.h"
#include "swift/IRGen/Linking.h"
#include "swift/Runtime/RuntimeFnWrappersGen.h"
#include "swift/Runtime/Config.h"
#include "clang/AST/ASTContext.h"
#include "clang/Basic/CharInfo.h"
#include "clang/Basic/TargetInfo.h"
#include "clang/CodeGen/CodeGenABITypes.h"
#include "clang/CodeGen/ModuleBuilder.h"
#include "clang/CodeGen/SwiftCallingConv.h"
#include "clang/Lex/Preprocessor.h"
#include "clang/Lex/PreprocessorOptions.h"
#include "clang/Lex/HeaderSearch.h"
#include "clang/Lex/HeaderSearchOptions.h"
#include "clang/Basic/CodeGenOptions.h"
#include "llvm/IR/IRBuilder.h"
#include "llvm/IR/Constants.h"
#include "llvm/IR/DataLayout.h"
#include "llvm/IR/DerivedTypes.h"
#include "llvm/IR/Intrinsics.h"
#include "llvm/IR/MDBuilder.h"
#include "llvm/IR/Module.h"
#include "llvm/IR/Type.h"
#include "llvm/ADT/PointerUnion.h"
#include "llvm/Support/ErrorHandling.h"
#include "llvm/Support/MD5.h"

#include "ConformanceDescription.h"
#include "GenEnum.h"
#include "GenIntegerLiteral.h"
#include "GenType.h"
#include "IRGenModule.h"
#include "IRGenDebugInfo.h"
#include "ProtocolInfo.h"
#include "StructLayout.h"

#include <initializer_list>

using namespace swift;
using namespace irgen;
using llvm::Attribute;

const unsigned DefaultAS = 0;

/// A helper for creating LLVM struct types.
static llvm::StructType *createStructType(IRGenModule &IGM,
                                          StringRef name,
                                  std::initializer_list<llvm::Type*> types,
                                          bool packed = false) {
  return llvm::StructType::create(IGM.getLLVMContext(),
                                  ArrayRef<llvm::Type*>(types.begin(),
                                                        types.size()),
                                  name, packed);
};

/// A helper for creating pointer-to-struct types.
static llvm::PointerType *createStructPointerType(IRGenModule &IGM,
                                                  StringRef name,
                                  std::initializer_list<llvm::Type*> types) {
  return createStructType(IGM, name, types)->getPointerTo(DefaultAS);
};

static clang::CodeGenerator *createClangCodeGenerator(ASTContext &Context,
                                                 llvm::LLVMContext &LLVMContext,
                                                      IRGenOptions &Opts,
                                                      StringRef ModuleName) {
  auto Loader = Context.getClangModuleLoader();
  auto *Importer = static_cast<ClangImporter*>(&*Loader);
  assert(Importer && "No clang module loader!");
  auto &ClangContext = Importer->getClangASTContext();

  auto &CGO = Importer->getClangCodeGenOpts();
  CGO.OptimizationLevel = Opts.shouldOptimize() ? 3 : 0;
  CGO.DisableFPElim = Opts.DisableFPElim;
  CGO.DiscardValueNames = !Opts.shouldProvideValueNames();
  switch (Opts.DebugInfoLevel) {
  case IRGenDebugInfoLevel::None:
    CGO.setDebugInfo(clang::codegenoptions::DebugInfoKind::NoDebugInfo);
    break;
  case IRGenDebugInfoLevel::LineTables:
    CGO.setDebugInfo(clang::codegenoptions::DebugInfoKind::DebugLineTablesOnly);
    break;
  case IRGenDebugInfoLevel::ASTTypes:
  case IRGenDebugInfoLevel::DwarfTypes:
    CGO.DebugTypeExtRefs = true;
    CGO.setDebugInfo(clang::codegenoptions::DebugInfoKind::FullDebugInfo);
    break;
  }
  switch (Opts.DebugInfoFormat) {
  case IRGenDebugInfoFormat::None:
    break;
  case IRGenDebugInfoFormat::DWARF:
    CGO.DebugCompilationDir = Opts.DebugCompilationDir;
    CGO.DwarfVersion = Opts.DWARFVersion;
    CGO.DwarfDebugFlags = Opts.DebugFlags;
    break;
  case IRGenDebugInfoFormat::CodeView:
    CGO.EmitCodeView = true;
    CGO.DebugCompilationDir = Opts.DebugCompilationDir;
    // This actually contains the debug flags for codeview.
    CGO.DwarfDebugFlags = Opts.DebugFlags;
    break;
  }

  auto &HSI = Importer->getClangPreprocessor()
                  .getHeaderSearchInfo()
                  .getHeaderSearchOpts();
  auto &PPO = Importer->getClangPreprocessor().getPreprocessorOpts();
  auto *ClangCodeGen = clang::CreateLLVMCodeGen(ClangContext.getDiagnostics(),
                                                ModuleName, HSI, PPO, CGO,
                                                LLVMContext);
  ClangCodeGen->Initialize(ClangContext);
  return ClangCodeGen;
}

IRGenModule::IRGenModule(IRGenerator &irgen,
                         std::unique_ptr<llvm::TargetMachine> &&target,
                         SourceFile *SF, llvm::LLVMContext &LLVMContext,
                         StringRef ModuleName, StringRef OutputFilename,
                         StringRef MainInputFilenameForDebugInfo)
    : IRGen(irgen), Context(irgen.SIL.getASTContext()),
      ClangCodeGen(createClangCodeGenerator(Context, LLVMContext, irgen.Opts,
                                            ModuleName)),
      Module(*ClangCodeGen->GetModule()), LLVMContext(Module.getContext()),
      DataLayout(irgen.getClangDataLayout()),
      Triple(irgen.getEffectiveClangTriple()), TargetMachine(std::move(target)),
      silConv(irgen.SIL), OutputFilename(OutputFilename),
      MainInputFilenameForDebugInfo(MainInputFilenameForDebugInfo),
      TargetInfo(SwiftTargetInfo::get(*this)), DebugInfo(nullptr),
      ModuleHash(nullptr), ObjCInterop(Context.LangOpts.EnableObjCInterop),
      UseDarwinPreStableABIBit(Context.LangOpts.UseDarwinPreStableABIBit),
      Types(*new TypeConverter(*this)) {
  irgen.addGenModule(SF, this);

  auto &opts = irgen.Opts;

  EnableValueNames = opts.shouldProvideValueNames();
  
  VoidTy = llvm::Type::getVoidTy(getLLVMContext());
  Int1Ty = llvm::Type::getInt1Ty(getLLVMContext());
  Int8Ty = llvm::Type::getInt8Ty(getLLVMContext());
  Int16Ty = llvm::Type::getInt16Ty(getLLVMContext());
  Int32Ty = llvm::Type::getInt32Ty(getLLVMContext());
  Int32PtrTy = Int32Ty->getPointerTo();
  Int64Ty = llvm::Type::getInt64Ty(getLLVMContext());
  // SWIFT_ENABLE_TENSORFLOW
  DoubleTy = llvm::Type::getDoubleTy(getLLVMContext());
  FloatTy = llvm::Type::getFloatTy(getLLVMContext());

  Int8PtrTy = llvm::Type::getInt8PtrTy(getLLVMContext());
  Int8PtrPtrTy = Int8PtrTy->getPointerTo(0);
  SizeTy = DataLayout.getIntPtrType(getLLVMContext(), /*addrspace*/ 0);

  // For the relative address type, we want to use the int32 bit type
  // on most architectures, e.g. x86_64, because it produces valid
  // fixups/relocations. The exception is 16-bit architectures,
  // so we shorten the relative address type there.
  if (SizeTy->getBitWidth()<32) {
    RelativeAddressTy = SizeTy;
  } else {
    RelativeAddressTy = Int32Ty;
  }

  RelativeAddressPtrTy = RelativeAddressTy->getPointerTo();

  FloatTy = llvm::Type::getFloatTy(getLLVMContext());
  DoubleTy = llvm::Type::getDoubleTy(getLLVMContext());

  auto CI = static_cast<ClangImporter*>(&*Context.getClangModuleLoader());
  assert(CI && "no clang module loader");
  auto &clangASTContext = CI->getClangASTContext();

  ObjCBoolTy = Int1Ty;
  if (clangASTContext.getTargetInfo().useSignedCharForObjCBool())
    ObjCBoolTy = Int8Ty;

  RefCountedStructTy =
    llvm::StructType::create(getLLVMContext(), "swift.refcounted");
  RefCountedPtrTy = RefCountedStructTy->getPointerTo(/*addrspace*/ 0);
  RefCountedNull = llvm::ConstantPointerNull::get(RefCountedPtrTy);

  // For now, references storage types are just pointers.
#define CHECKED_REF_STORAGE(Name, name, ...) \
  Name##ReferencePtrTy = \
    createStructPointerType(*this, "swift." #name, { RefCountedPtrTy });
#include "swift/AST/ReferenceStorage.def"

  // A type metadata record is the structure pointed to by the canonical
  // address point of a type metadata.  This is at least one word, and
  // potentially more than that, past the start of the actual global
  // structure.
  TypeMetadataStructTy = createStructType(*this, "swift.type", {
    MetadataKindTy          // MetadataKind Kind;
  });
  TypeMetadataPtrTy = TypeMetadataStructTy->getPointerTo(DefaultAS);

  TypeMetadataResponseTy = createStructType(*this, "swift.metadata_response", {
    TypeMetadataPtrTy,
    SizeTy
  });

  OffsetPairTy = llvm::StructType::get(getLLVMContext(), { SizeTy, SizeTy });

  // The TypeLayout structure, including all possible trailing components.
  FullTypeLayoutTy = createStructType(*this, "swift.full_type_layout", {
    SizeTy, // size
    SizeTy, // flags
    SizeTy, // alignment
    SizeTy  // extra inhabitant flags (optional)
  });

  TypeLayoutTy = createStructType(*this, "swift.type_layout", {
    SizeTy, // size
    SizeTy, // stride
    Int32Ty, // flags
    Int32Ty // extra inhabitant count
  });

  // A protocol descriptor describes a protocol. It is not type metadata in
  // and of itself, but is referenced in the structure of existential type
  // metadata records.
  ProtocolDescriptorStructTy = createStructType(*this, "swift.protocol", {
    Int8PtrTy,              // objc isa
    Int8PtrTy,              // name
    Int8PtrTy,              // inherited protocols
    Int8PtrTy,              // required objc instance methods
    Int8PtrTy,              // required objc class methods
    Int8PtrTy,              // optional objc instance methods
    Int8PtrTy,              // optional objc class methods
    Int8PtrTy,              // objc properties
    Int32Ty,                // size
    Int32Ty,                // flags
    Int32Ty,                // total requirement count
    Int32Ty,                // requirements array
    RelativeAddressTy,      // superclass
    RelativeAddressTy       // associated type names
  });
  
  ProtocolDescriptorPtrTy = ProtocolDescriptorStructTy->getPointerTo();

  ProtocolRequirementStructTy =
      createStructType(*this, "swift.protocol_requirement", {
    Int32Ty,                // flags
    RelativeAddressTy,      // default implementation
  });
  
  // A tuple type metadata record has a couple extra fields.
  auto tupleElementTy = createStructType(*this, "swift.tuple_element_type", {
    TypeMetadataPtrTy,      // Metadata *Type;
    SizeTy                  // size_t Offset;
  });
  TupleTypeMetadataPtrTy = createStructPointerType(*this, "swift.tuple_type", {
    TypeMetadataStructTy,   // (base)
    SizeTy,                 // size_t NumElements;
    Int8PtrTy,              // const char *Labels;
    llvm::ArrayType::get(tupleElementTy, 0) // Element Elements[];
  });

  // A full type metadata record is basically just an adjustment to the
  // address point of a type metadata.  Resilience may cause
  // additional data to be laid out prior to this address point.
  FullTypeMetadataStructTy = createStructType(*this, "swift.full_type", {
    WitnessTablePtrTy,
    TypeMetadataStructTy
  });
  FullTypeMetadataPtrTy = FullTypeMetadataStructTy->getPointerTo(DefaultAS);

  DeallocatingDtorTy = llvm::FunctionType::get(VoidTy, RefCountedPtrTy, false);
  llvm::Type *dtorPtrTy = DeallocatingDtorTy->getPointerTo();

  // A full heap metadata is basically just an additional small prefix
  // on a full metadata, used for metadata corresponding to heap
  // allocations.
  FullHeapMetadataStructTy =
                  createStructType(*this, "swift.full_heapmetadata", {
    dtorPtrTy,
    WitnessTablePtrTy,
    TypeMetadataStructTy
  });
  FullHeapMetadataPtrTy = FullHeapMetadataStructTy->getPointerTo(DefaultAS);

  // A full box metadata is non-type heap metadata for a heap allocation of a
  // single value. The box tracks the offset to the value inside the box.
  FullBoxMetadataStructTy =
                  createStructType(*this, "swift.full_boxmetadata", {
    dtorPtrTy,
    WitnessTablePtrTy,
    TypeMetadataStructTy,
    Int32Ty,
    CaptureDescriptorPtrTy,
  });
  FullBoxMetadataPtrTy = FullBoxMetadataStructTy->getPointerTo(DefaultAS);

  // This must match struct HeapObject in the runtime.
  llvm::Type *refCountedElts[] = {TypeMetadataPtrTy, IntPtrTy};
  RefCountedStructTy->setBody(refCountedElts);
  RefCountedStructSize =
    Size(DataLayout.getStructLayout(RefCountedStructTy)->getSizeInBytes());

  PtrSize = Size(DataLayout.getPointerSize(DefaultAS));

  FunctionPairTy = createStructType(*this, "swift.function", {
    FunctionPtrTy,
    RefCountedPtrTy,
  });

  OpaqueTy = llvm::StructType::create(LLVMContext, "swift.opaque");
  OpaquePtrTy = OpaqueTy->getPointerTo(DefaultAS);
  NoEscapeFunctionPairTy = createStructType(*this, "swift.noescape.function", {
    FunctionPtrTy,
    OpaquePtrTy,
  });

  ProtocolRecordTy =
    createStructType(*this, "swift.protocolref", {
      RelativeAddressTy
    });
  ProtocolRecordPtrTy = ProtocolRecordTy->getPointerTo();

  ProtocolConformanceDescriptorTy
    = createStructType(*this, "swift.protocol_conformance_descriptor", {
      RelativeAddressTy,
      RelativeAddressTy,
      RelativeAddressTy,
      Int32Ty
    });
  ProtocolConformanceDescriptorPtrTy
    = ProtocolConformanceDescriptorTy->getPointerTo(DefaultAS);

  TypeContextDescriptorTy
    = llvm::StructType::create(LLVMContext, "swift.type_descriptor");
  TypeContextDescriptorPtrTy
    = TypeContextDescriptorTy->getPointerTo(DefaultAS);

  ClassContextDescriptorTy =
        llvm::StructType::get(LLVMContext, {
    Int32Ty, // context flags
    Int32Ty, // parent
    Int32Ty, // name
    Int32Ty, // kind
    Int32Ty, // accessor function
    Int32Ty, // num fields
    Int32Ty, // field offset vector
    Int32Ty, // is_reflectable flag
    Int32Ty, // (Generics Descriptor) argument offset
    Int32Ty, // (Generics Descriptor) num params
    Int32Ty, // (Generics Descriptor) num requirements
    Int32Ty, // (Generics Descriptor) num key arguments
    Int32Ty, // (Generics Descriptor) num extra arguments
    Int32Ty, // (VTable Descriptor) offset
    Int32Ty, // (VTable Descriptor) size
    Int32Ty, // (Methods Descriptor) accessor
    Int32Ty, // (Methods Descriptor) flags
  }, /*packed=*/true);

  MethodDescriptorStructTy
    = createStructType(*this, "swift.method_descriptor", {
      Int32Ty,
      RelativeAddressTy,
    });

  MethodOverrideDescriptorStructTy
    = createStructType(*this, "swift.method_override_descriptor", {
      RelativeAddressTy,
      RelativeAddressTy,
      RelativeAddressTy
    });

  TypeMetadataRecordTy
    = createStructType(*this, "swift.type_metadata_record", {
      RelativeAddressTy
    });
  TypeMetadataRecordPtrTy
    = TypeMetadataRecordTy->getPointerTo(DefaultAS);

  FieldDescriptorTy
    = llvm::StructType::create(LLVMContext, "swift.field_descriptor");
  FieldDescriptorPtrTy = FieldDescriptorTy->getPointerTo(DefaultAS);
  FieldDescriptorPtrPtrTy = FieldDescriptorPtrTy->getPointerTo(DefaultAS);

  FixedBufferTy = nullptr;
  for (unsigned i = 0; i != MaxNumValueWitnesses; ++i)
    ValueWitnessTys[i] = nullptr;

  ObjCPtrTy = llvm::StructType::create(getLLVMContext(), "objc_object")
                ->getPointerTo(DefaultAS);
  BridgeObjectPtrTy = llvm::StructType::create(getLLVMContext(), "swift.bridge")
                ->getPointerTo(DefaultAS);

  ObjCClassStructTy = llvm::StructType::create(LLVMContext, "objc_class");
  ObjCClassPtrTy = ObjCClassStructTy->getPointerTo(DefaultAS);
  llvm::Type *objcClassElts[] = {
    ObjCClassPtrTy,
    ObjCClassPtrTy,
    OpaquePtrTy,
    OpaquePtrTy,
    IntPtrTy
  };
  ObjCClassStructTy->setBody(objcClassElts);

  ObjCSuperStructTy = llvm::StructType::create(LLVMContext, "objc_super");
  ObjCSuperPtrTy = ObjCSuperStructTy->getPointerTo(DefaultAS);
  llvm::Type *objcSuperElts[] = {
    ObjCPtrTy,
    ObjCClassPtrTy
  };
  ObjCSuperStructTy->setBody(objcSuperElts);
  
  ObjCBlockStructTy = llvm::StructType::create(LLVMContext, "objc_block");
  ObjCBlockPtrTy = ObjCBlockStructTy->getPointerTo(DefaultAS);
  llvm::Type *objcBlockElts[] = {
    ObjCClassPtrTy, // isa
    Int32Ty,        // flags
    Int32Ty,        // reserved
    FunctionPtrTy,  // invoke function pointer
    Int8PtrTy,      // TODO: block descriptor pointer.
                    // We will probably need a struct type for that at some
                    // point too.
  };
  ObjCBlockStructTy->setBody(objcBlockElts);

  // Class _Nullable callback(Class _Nonnull cls, void * _Nullable arg);
  llvm::Type *params[] = { ObjCClassPtrTy, Int8PtrTy };
  ObjCUpdateCallbackTy = llvm::FunctionType::get(ObjCClassPtrTy, params, false);

  // The full class stub structure, including a word before the address point.
  ObjCFullResilientClassStubTy = createStructType(*this, "objc_full_class_stub", {
    SizeTy, // zero padding to appease the linker
    SizeTy, // isa pointer -- always 1
    ObjCUpdateCallbackTy->getPointerTo() // the update callback
  });

  // What we actually export.
  ObjCResilientClassStubTy = createStructType(*this, "objc_class_stub", {
    SizeTy, // isa pointer -- always 1
    ObjCUpdateCallbackTy->getPointerTo() // the update callback
  });

  auto ErrorStructTy = llvm::StructType::create(LLVMContext, "swift.error");
  // ErrorStruct is currently opaque to the compiler.
  ErrorPtrTy = ErrorStructTy->getPointerTo(DefaultAS);
  
  llvm::Type *openedErrorTriple[] = {
    OpaquePtrTy,
    TypeMetadataPtrTy,
    WitnessTablePtrTy,
  };
  OpenedErrorTripleTy = llvm::StructType::get(getLLVMContext(),
                                              openedErrorTriple,
                                              /*packed*/ false);
  OpenedErrorTriplePtrTy = OpenedErrorTripleTy->getPointerTo(DefaultAS);

  WitnessTablePtrPtrTy = WitnessTablePtrTy->getPointerTo(DefaultAS);
  
  // todo
  OpaqueTypeDescriptorTy = TypeContextDescriptorTy;
  OpaqueTypeDescriptorPtrTy = OpaqueTypeDescriptorTy->getPointerTo();

  InvariantMetadataID = LLVMContext.getMDKindID("invariant.load");
  InvariantNode = llvm::MDNode::get(LLVMContext, {});
  DereferenceableID = LLVMContext.getMDKindID("dereferenceable");
  
  C_CC = llvm::CallingConv::C;
  // TODO: use "tinycc" on platforms that support it
  DefaultCC = SWIFT_DEFAULT_LLVM_CC;
  SwiftCC = llvm::CallingConv::Swift;

  if (opts.DebugInfoLevel > IRGenDebugInfoLevel::None)
    DebugInfo = IRGenDebugInfo::createIRGenDebugInfo(IRGen.Opts, *CI, *this,
                                                     Module,
                                                 MainInputFilenameForDebugInfo);

  initClangTypeConverter();

  if (ClangASTContext) {
    auto atomicBoolTy = ClangASTContext->getAtomicType(ClangASTContext->BoolTy);
    AtomicBoolSize = Size(ClangASTContext->getTypeSize(atomicBoolTy));
    AtomicBoolAlign = Alignment(ClangASTContext->getTypeSize(atomicBoolTy));
  }

  IsSwiftErrorInRegister =
    clang::CodeGen::swiftcall::isSwiftErrorLoweredInRegister(
      ClangCodeGen->CGM());

  DynamicReplacementsTy =
      llvm::StructType::get(getLLVMContext(), {Int8PtrPtrTy, Int8PtrTy});
  DynamicReplacementsPtrTy = DynamicReplacementsTy->getPointerTo(DefaultAS);

  DynamicReplacementLinkEntryTy =
      llvm::StructType::create(getLLVMContext(), "swift.dyn_repl_link_entry");
  DynamicReplacementLinkEntryPtrTy =
      DynamicReplacementLinkEntryTy->getPointerTo(DefaultAS);
  llvm::Type *linkEntryFields[] = {
    Int8PtrTy, // function pointer.
    DynamicReplacementLinkEntryPtrTy // next.
  };
  DynamicReplacementLinkEntryTy->setBody(linkEntryFields);

  DynamicReplacementKeyTy = createStructType(*this, "swift.dyn_repl_key",
                                             {RelativeAddressTy, Int32Ty});
}

IRGenModule::~IRGenModule() {
  destroyClangTypeConverter();
  destroyMetadataLayoutMap();
  delete &Types;
}

static bool isReturnAttribute(llvm::Attribute::AttrKind Attr);

// Explicitly listing these constants is an unfortunate compromise for
// making the database file much more compact.
//
// They have to be non-local because otherwise we'll get warnings when
// a particular x-macro expansion doesn't use one.
namespace RuntimeConstants {
  const auto ReadNone = llvm::Attribute::ReadNone;
  const auto ReadOnly = llvm::Attribute::ReadOnly;
  const auto NoReturn = llvm::Attribute::NoReturn;
  const auto NoUnwind = llvm::Attribute::NoUnwind;
  const auto ZExt = llvm::Attribute::ZExt;
  const auto FirstParamReturned = llvm::Attribute::Returned;
<<<<<<< HEAD
  // SWIFT_ENABLE_TENSORFLOW
  const auto FirstParamStructRet = llvm::Attribute::StructRet;
=======
  
  bool AlwaysAvailable(ASTContext &Context) {
    return false;
  }
  
  bool OpaqueTypeAvailability(ASTContext &Context) {
    auto deploymentAvailability =
      AvailabilityContext::forDeploymentTarget(Context);
    auto featureAvailability = Context.getOpaqueTypeAvailability();
    
    return !deploymentAvailability.isContainedIn(featureAvailability);
  }
>>>>>>> 3b4bb196
} // namespace RuntimeConstants

// We don't use enough attributes to justify generalizing the
// RuntimeFunctions.def FUNCTION macro. Instead, special case the one attribute
// associated with the return type not the function type.
static bool isReturnAttribute(llvm::Attribute::AttrKind Attr) {
  return Attr == llvm::Attribute::ZExt;
}
// Similar to the 'return' attribute we assume that the 'returned' attributed is
// associated with the first function parameter.
static bool isReturnedAttribute(llvm::Attribute::AttrKind Attr) {
  return Attr == llvm::Attribute::Returned;
}
// SWIFT_ENABLE_TENSORFLOW
// Similar to the 'return' attribute we assume that the 'sret' attributed is
// associated with the first function parameter.
static bool isStructRetAttribute(llvm::Attribute::AttrKind Attr) {
  return Attr == llvm::Attribute::StructRet;
}

namespace {
bool isStandardLibrary(const llvm::Module &M) {
  if (auto *Flags = M.getNamedMetadata("swift.module.flags")) {
    for (const auto *F : Flags->operands()) {
      const auto *Key = dyn_cast_or_null<llvm::MDString>(F->getOperand(0));
      if (!Key)
        continue;

      const auto *Value =
          dyn_cast_or_null<llvm::ConstantAsMetadata>(F->getOperand(1));
      if (!Value)
        continue;

      if (Key->getString() == "standard-library")
        return cast<llvm::ConstantInt>(Value->getValue())->isOne();
    }
  }
  return false;
}
}

bool IRGenModule::isStandardLibrary() const {
  return ::isStandardLibrary(Module);
}

llvm::Constant *swift::getRuntimeFn(llvm::Module &Module,
                      llvm::Constant *&cache,
                      const char *name,
                      llvm::CallingConv::ID cc,
                      bool isWeakLinked,
                      llvm::ArrayRef<llvm::Type*> retTypes,
                      llvm::ArrayRef<llvm::Type*> argTypes,
                      ArrayRef<Attribute::AttrKind> attrs) {
  if (cache)
    return cache;
  
  llvm::Type *retTy;
  if (retTypes.size() == 1)
    retTy = *retTypes.begin();
  else
    retTy = llvm::StructType::get(Module.getContext(),
                                  {retTypes.begin(), retTypes.end()},
                                  /*packed*/ false);
  auto fnTy = llvm::FunctionType::get(retTy,
                                      {argTypes.begin(), argTypes.end()},
                                      /*isVararg*/ false);

  cache = Module.getOrInsertFunction(name, fnTy);

  // Add any function attributes and set the calling convention.
  if (auto fn = dyn_cast<llvm::Function>(cache)) {
    fn->setCallingConv(cc);

    bool IsExternal =
        fn->getLinkage() == llvm::GlobalValue::AvailableExternallyLinkage ||
        (fn->getLinkage() == llvm::GlobalValue::ExternalLinkage &&
         fn->isDeclaration());

    if (!isStandardLibrary(Module) && IsExternal &&
        ::useDllStorage(llvm::Triple(Module.getTargetTriple())))
      fn->setDLLStorageClass(llvm::GlobalValue::DLLImportStorageClass);
    
    if (IsExternal && isWeakLinked
        && !::useDllStorage(llvm::Triple(Module.getTargetTriple())))
      fn->setLinkage(llvm::GlobalValue::ExternalWeakLinkage);

    llvm::AttrBuilder buildFnAttr;
    llvm::AttrBuilder buildRetAttr;
    llvm::AttrBuilder buildFirstParamAttr;

    for (auto Attr : attrs) {
      if (isReturnAttribute(Attr))
        buildRetAttr.addAttribute(Attr);
      // SWIFT_ENABLE_TENSORFLOW
      else if (isReturnedAttribute(Attr) || isStructRetAttribute(Attr))
        buildFirstParamAttr.addAttribute(Attr);
      else
        buildFnAttr.addAttribute(Attr);
    }
    fn->addAttributes(llvm::AttributeList::FunctionIndex, buildFnAttr);
    fn->addAttributes(llvm::AttributeList::ReturnIndex, buildRetAttr);
    fn->addParamAttrs(0, buildFirstParamAttr);
  }

  return cache;
}

#define QUOTE(...) __VA_ARGS__
#define STR(X)     #X

#define FUNCTION(ID, NAME, CC, AVAILABILITY, RETURNS, ARGS, ATTRS) \
  FUNCTION_IMPL(ID, NAME, CC, AVAILABILITY, QUOTE(RETURNS), QUOTE(ARGS), QUOTE(ATTRS))

#define RETURNS(...) { __VA_ARGS__ }
#define ARGS(...) { __VA_ARGS__ }
#define NO_ARGS {}
#define ATTRS(...) { __VA_ARGS__ }
#define NO_ATTRS {}

#define FUNCTION_IMPL(ID, NAME, CC, AVAILABILITY, RETURNS, ARGS, ATTRS)        \
  llvm::Constant *IRGenModule::get##ID##Fn() {                                 \
    using namespace RuntimeConstants;                                          \
    return getRuntimeFn(Module, ID##Fn, #NAME, CC,                             \
                        (AVAILABILITY)(this->Context),                         \
                        RETURNS, ARGS, ATTRS);                                 \
  }

#include "swift/Runtime/RuntimeFunctions.def"

std::pair<llvm::GlobalVariable *, llvm::Constant *>
IRGenModule::createStringConstant(StringRef Str,
  bool willBeRelativelyAddressed, StringRef sectionName) {
  // If not, create it.  This implicitly adds a trailing null.
  auto init = llvm::ConstantDataArray::getString(LLVMContext, Str);
  auto global = new llvm::GlobalVariable(Module, init->getType(), true,
                                         llvm::GlobalValue::PrivateLinkage,
                                         init);
  // FIXME: ld64 crashes resolving relative references to coalesceable symbols.
  // rdar://problem/22674524
  // If we intend to relatively address this string, don't mark it with
  // unnamed_addr to prevent it from going into the cstrings section and getting
  // coalesced.
  if (!willBeRelativelyAddressed)
    global->setUnnamedAddr(llvm::GlobalValue::UnnamedAddr::Global);

  if (!sectionName.empty())
    global->setSection(sectionName);

  // Drill down to make an i8*.
  auto zero = llvm::ConstantInt::get(SizeTy, 0);
  llvm::Constant *indices[] = { zero, zero };
  auto address = llvm::ConstantExpr::getInBoundsGetElementPtr(
    global->getValueType(), global, indices);

  return { global, address };
}

#define KNOWN_METADATA_ACCESSOR(NAME, SYM)                                     \
  llvm::Constant *IRGenModule::get##NAME() {                                   \
    if (NAME)                                                                  \
      return NAME;                                                             \
    NAME = Module.getOrInsertGlobal(SYM, FullTypeMetadataStructTy);            \
    if (useDllStorage() && !isStandardLibrary())                               \
      ApplyIRLinkage(IRLinkage::ExternalImport)                                \
          .to(cast<llvm::GlobalVariable>(NAME));                               \
    return NAME;                                                               \
  }

KNOWN_METADATA_ACCESSOR(EmptyTupleMetadata,
                        MANGLE_AS_STRING(METADATA_SYM(EMPTY_TUPLE_MANGLING)))
KNOWN_METADATA_ACCESSOR(AnyExistentialMetadata,
                        MANGLE_AS_STRING(METADATA_SYM(ANY_MANGLING)))
KNOWN_METADATA_ACCESSOR(AnyObjectExistentialMetadata,
                        MANGLE_AS_STRING(METADATA_SYM(ANYOBJECT_MANGLING)))

#undef KNOWN_METADATA_ACCESSOR

llvm::Constant *IRGenModule::getObjCEmptyCachePtr() {
  if (ObjCEmptyCachePtr)
    return ObjCEmptyCachePtr;

  if (ObjCInterop) {
    // struct objc_cache _objc_empty_cache;
    ObjCEmptyCachePtr = Module.getOrInsertGlobal("_objc_empty_cache",
                                                 OpaquePtrTy->getElementType());
    ApplyIRLinkage(IRLinkage::ExternalImport)
        .to(cast<llvm::GlobalVariable>(ObjCEmptyCachePtr));
  } else {
    // FIXME: Remove even the null value per rdar://problem/18801263
    ObjCEmptyCachePtr = llvm::ConstantPointerNull::get(OpaquePtrTy);
  }
  return ObjCEmptyCachePtr;
}

llvm::Constant *IRGenModule::getObjCEmptyVTablePtr() {
  // IMP _objc_empty_vtable;

  // On recent Darwin platforms, this symbol is defined at
  // runtime as an absolute symbol with the value of null. Older ObjCs
  // didn't guarantee _objc_empty_vtable to be nil, but Swift doesn't
  // deploy far enough back for that to be a concern.

  // FIXME: When !ObjCInterop, we should remove even the null value per
  // rdar://problem/18801263

  if (!ObjCEmptyVTablePtr)
    ObjCEmptyVTablePtr = llvm::ConstantPointerNull::get(OpaquePtrTy);

  return ObjCEmptyVTablePtr;
}

Address IRGenModule::getAddrOfObjCISAMask() {
  // This symbol is only exported by the runtime if the platform uses
  // isa masking.
  assert(TargetInfo.hasISAMasking());
  if (!ObjCISAMaskPtr) {
    ObjCISAMaskPtr = Module.getOrInsertGlobal("swift_isaMask", IntPtrTy);
    ApplyIRLinkage(IRLinkage::ExternalImport)
        .to(cast<llvm::GlobalVariable>(ObjCISAMaskPtr));
  }
  return Address(ObjCISAMaskPtr, getPointerAlignment());
}

ModuleDecl *IRGenModule::getSwiftModule() const {
  return IRGen.SIL.getSwiftModule();
}

AvailabilityContext IRGenModule::getAvailabilityContext() const {
  return AvailabilityContext::forDeploymentTarget(Context);
}

Lowering::TypeConverter &IRGenModule::getSILTypes() const {
  return IRGen.SIL.Types;
}

clang::CodeGen::CodeGenModule &IRGenModule::getClangCGM() const {
  return ClangCodeGen->CGM();
}

llvm::Module *IRGenModule::getModule() const {
  return ClangCodeGen->GetModule();
}

llvm::Module *IRGenModule::releaseModule() {
  return ClangCodeGen->ReleaseModule();
}

bool IRGenerator::canEmitWitnessTableLazily(SILWitnessTable *wt) {
  if (Opts.UseJIT)
    return false;

  // Regardless of the access level, if the witness table is shared it means
  // we can safely not emit it. Every other module which needs it will generate
  // its own shared copy of it.
  if (wt->getLinkage() == SILLinkage::Shared)
    return true;

  NominalTypeDecl *ConformingTy =
    wt->getConformingType()->getNominalOrBoundGenericNominal();

  switch (ConformingTy->getEffectiveAccess()) {
    case AccessLevel::Private:
    case AccessLevel::FilePrivate:
      return true;

    case AccessLevel::Internal:
      return PrimaryIGM->getSILModule().isWholeModule();

    default:
      return false;
  }
  llvm_unreachable("switch does not handle all cases");
}

void IRGenerator::addLazyWitnessTable(const ProtocolConformance *Conf) {
  if (auto *wt = SIL.lookUpWitnessTable(Conf, /*deserializeLazily=*/false)) {
    // Add it to the queue if it hasn't already been put there.
    if (canEmitWitnessTableLazily(wt) &&
        LazilyEmittedWitnessTables.insert(wt).second) {
      assert(!FinishedEmittingLazyDefinitions);
      LazyWitnessTables.push_back(wt);
    }
  }
}

void IRGenerator::addClassForEagerInitialization(ClassDecl *ClassDecl) {
  if (!ClassDecl->getAttrs().hasAttribute<StaticInitializeObjCMetadataAttr>())
    return;

  assert(!ClassDecl->isGenericContext());
  assert(!ClassDecl->hasClangNode());

  ClassesForEagerInitialization.push_back(ClassDecl);
}

llvm::AttributeList IRGenModule::getAllocAttrs() {
  if (AllocAttrs.isEmpty()) {
    AllocAttrs =
        llvm::AttributeList::get(LLVMContext, llvm::AttributeList::ReturnIndex,
                                 llvm::Attribute::NoAlias);
    AllocAttrs =
        AllocAttrs.addAttribute(LLVMContext, llvm::AttributeList::FunctionIndex,
                                llvm::Attribute::NoUnwind);
  }
  return AllocAttrs;
}

/// Disable thumb-mode until debugger support is there.
bool swift::irgen::shouldRemoveTargetFeature(StringRef feature) {
  return feature == "+thumb-mode";
}

/// Construct initial function attributes from options.
void IRGenModule::constructInitialFnAttributes(llvm::AttrBuilder &Attrs,
                                               OptimizationMode FuncOptMode) {
  // Add DisableFPElim. 
  if (!IRGen.Opts.DisableFPElim) {
    Attrs.addAttribute("no-frame-pointer-elim", "false");
  } else {
    Attrs.addAttribute("no-frame-pointer-elim", "true");
    Attrs.addAttribute("no-frame-pointer-elim-non-leaf");
  }

  // Add target-cpu and target-features if they are non-null.
  auto *Clang = static_cast<ClangImporter *>(Context.getClangModuleLoader());
  clang::TargetOptions &ClangOpts = Clang->getTargetInfo().getTargetOpts();

  std::string &CPU = ClangOpts.CPU;
  if (CPU != "")
    Attrs.addAttribute("target-cpu", CPU);

  std::vector<std::string> Features;
  for (auto &F : ClangOpts.Features)
    if (!shouldRemoveTargetFeature(F))
        Features.push_back(F);

  if (!Features.empty()) {
    SmallString<64> allFeatures;
    // Sort so that the target features string is canonical.
    std::sort(Features.begin(), Features.end());
    interleave(Features, [&](const std::string &s) {
      allFeatures.append(s);
    }, [&]{
      allFeatures.push_back(',');
    });
    Attrs.addAttribute("target-features", allFeatures);
  }
  if (FuncOptMode == OptimizationMode::NotSet)
    FuncOptMode = IRGen.Opts.OptMode;
  if (FuncOptMode == OptimizationMode::ForSize)
    Attrs.addAttribute(llvm::Attribute::MinSize);
}

llvm::AttributeList IRGenModule::constructInitialAttributes() {
  llvm::AttrBuilder b;
  constructInitialFnAttributes(b);
  return llvm::AttributeList::get(LLVMContext,
                                  llvm::AttributeList::FunctionIndex, b);
}

llvm::Constant *IRGenModule::getInt32(uint32_t value) {
  return llvm::ConstantInt::get(Int32Ty, value);
}

llvm::Constant *IRGenModule::getSize(Size size) {
  return llvm::ConstantInt::get(SizeTy, size.getValue());
}

llvm::Constant *IRGenModule::getOpaquePtr(llvm::Constant *ptr) {
  return llvm::ConstantExpr::getBitCast(ptr, Int8PtrTy);
}

static void appendEncodedName(raw_ostream &os, StringRef name) {
  if (clang::isValidIdentifier(name)) {
    os << "_" << name;
  } else {
    for (auto c : name)
      os.write_hex(static_cast<uint8_t>(c));
  }
}

static void appendEncodedName(llvm::SmallVectorImpl<char> &buf,
                              StringRef name) {
  llvm::raw_svector_ostream os{buf};
  appendEncodedName(os, name);
}

StringRef
swift::irgen::encodeForceLoadSymbolName(llvm::SmallVectorImpl<char> &buf,
                                        StringRef name) {
  llvm::raw_svector_ostream os{buf};
  os << "_swift_FORCE_LOAD_$";
  appendEncodedName(os, name);
  return os.str();
}

llvm::SmallString<32> getTargetDependentLibraryOption(const llvm::Triple &T,
                                                      StringRef library) {
  llvm::SmallString<32> buffer;

  if (T.isWindowsMSVCEnvironment() || T.isWindowsItaniumEnvironment()) {
    bool quote = library.find(' ') != StringRef::npos;

    buffer += "/DEFAULTLIB:";
    if (quote)
      buffer += '"';
    buffer += library;
    if (!library.endswith_lower(".lib"))
      buffer += ".lib";
    if (quote)
      buffer += '"';
  } else if (T.isPS4()) {
    bool quote = library.find(' ') != StringRef::npos;

    buffer += "\01";
    if (quote)
      buffer += '"';
    buffer += library;
    if (quote)
      buffer += '"';
  } else {
    buffer += "-l";
    buffer += library;
  }

  return buffer;
}

void IRGenModule::addLinkLibrary(const LinkLibrary &linkLib) {
  llvm::LLVMContext &ctx = Module.getContext();

  switch (linkLib.getKind()) {
  case LibraryKind::Library: {
    llvm::SmallString<32> opt =
        getTargetDependentLibraryOption(Triple, linkLib.getName());
    AutolinkEntries.push_back(
        llvm::MDNode::get(ctx, llvm::MDString::get(ctx, opt)));
    break;
  }
  case LibraryKind::Framework: {
    // If we're supposed to disable autolinking of this framework, bail out.
    auto &frameworks = IRGen.Opts.DisableAutolinkFrameworks;
    if (std::find(frameworks.begin(), frameworks.end(), linkLib.getName())
          != frameworks.end())
      return;

    llvm::Metadata *args[] = {
      llvm::MDString::get(ctx, "-framework"),
      llvm::MDString::get(ctx, linkLib.getName())
    };
    AutolinkEntries.push_back(llvm::MDNode::get(ctx, args));
    break;
  }
  }

  if (linkLib.shouldForceLoad()) {
    llvm::SmallString<64> buf;
    encodeForceLoadSymbolName(buf, linkLib.getName());
    auto ForceImportThunk =
        Module.getOrInsertFunction(buf, llvm::FunctionType::get(VoidTy, false));

    const IRLinkage IRL =
        llvm::Triple(Module.getTargetTriple()).isOSBinFormatCOFF()
            ? IRLinkage::ExternalImport
            : IRLinkage::ExternalWeakImport;
    ApplyIRLinkage(IRL).to(cast<llvm::GlobalValue>(ForceImportThunk));

    buf += "_$";
    appendEncodedName(buf, IRGen.Opts.ModuleName);

    if (!Module.getGlobalVariable(buf.str())) {
      auto ref = new llvm::GlobalVariable(Module, ForceImportThunk->getType(),
                                          /*isConstant=*/true,
                                          llvm::GlobalValue::WeakODRLinkage,
                                          ForceImportThunk, buf.str());
      ApplyIRLinkage(IRLinkage::InternalWeakODR).to(ref);
      auto casted = llvm::ConstantExpr::getBitCast(ref, Int8PtrTy);
      LLVMUsed.push_back(casted);
    }
  }
}

static bool replaceModuleFlagsEntry(llvm::LLVMContext &Ctx,
                                    llvm::Module &Module, StringRef EntryName,
                                    llvm::Module::ModFlagBehavior Behavior,
                                    llvm::Metadata *Val) {
  auto *ModuleFlags = Module.getModuleFlagsMetadata();

  for (unsigned I = 0, E = ModuleFlags->getNumOperands(); I != E; ++I) {
    llvm::MDNode *Op = ModuleFlags->getOperand(I);
    llvm::MDString *ID = cast<llvm::MDString>(Op->getOperand(1));

    if (ID->getString().equals(EntryName)) {

      // Create the new entry.
      llvm::Type *Int32Ty = llvm::Type::getInt32Ty(Ctx);
      llvm::Metadata *Ops[3] = {llvm::ConstantAsMetadata::get(
                                    llvm::ConstantInt::get(Int32Ty, Behavior)),
                                llvm::MDString::get(Ctx, EntryName), Val};

      ModuleFlags->setOperand(I, llvm::MDNode::get(Ctx, Ops));
      return true;
    }
  }
  llvm_unreachable("Could not replace old linker options entry?");
}

/// Returns true if the object file generated by \p IGM will be the "first"
/// object file in the module. This lets us determine where to put a symbol
/// that must be unique.
static bool isFirstObjectFileInModule(IRGenModule &IGM) {
  if (IGM.getSILModule().isWholeModule())
    return IGM.IRGen.getPrimaryIGM() == &IGM;

  const DeclContext *DC = IGM.getSILModule().getAssociatedContext();
  if (!DC)
    return false;

  assert(!isa<ModuleDecl>(DC) && "that would be a whole module build");
  assert(isa<FileUnit>(DC) && "compiling something smaller than a file?");
  ModuleDecl *containingModule = cast<FileUnit>(DC)->getParentModule();
  return containingModule->getFiles().front() == DC;
}

void IRGenModule::emitAutolinkInfo() {
  // Collect the linker options already in the module (from ClangCodeGen).
  // FIXME: This constant should be vended by LLVM somewhere.
  auto *Metadata = Module.getOrInsertNamedMetadata("llvm.linker.options");
  for (llvm::MDNode *LinkOption : Metadata->operands())
    AutolinkEntries.push_back(LinkOption);

  // Remove duplicates.
  llvm::SmallPtrSet<llvm::MDNode *, 4> knownAutolinkEntries;
  AutolinkEntries.erase(std::remove_if(AutolinkEntries.begin(),
                                       AutolinkEntries.end(),
                                       [&](llvm::MDNode *entry) -> bool {
                                         return !knownAutolinkEntries.insert(
                                                   entry).second;
                                       }),
                        AutolinkEntries.end());

  if ((TargetInfo.OutputObjectFormat == llvm::Triple::COFF &&
       !Triple.isOSCygMing()) ||
      TargetInfo.OutputObjectFormat == llvm::Triple::MachO || Triple.isPS4()) {

    // On platforms that support autolinking, continue to use the metadata.
    Metadata->clearOperands();
    for (auto *Entry : AutolinkEntries)
      Metadata->addOperand(Entry);

  } else {
    assert((TargetInfo.OutputObjectFormat == llvm::Triple::ELF ||
            TargetInfo.OutputObjectFormat == llvm::Triple::Wasm ||
            Triple.isOSCygMing()) &&
           "expected ELF output format or COFF format for Cygwin/MinGW");

    // Merge the entries into null-separated string.
    llvm::SmallString<64> EntriesString;
    for (auto &EntryNode : AutolinkEntries) {
      const llvm::MDNode *MD = cast<llvm::MDNode>(EntryNode);
      for (auto &Entry : MD->operands()) {
        const llvm::MDString *MS = cast<llvm::MDString>(Entry);
        EntriesString += MS->getString();
        EntriesString += '\0';
      }
    }
    auto EntriesConstant = llvm::ConstantDataArray::getString(
        LLVMContext, EntriesString, /*AddNull=*/false);

    auto var =
        new llvm::GlobalVariable(*getModule(), EntriesConstant->getType(), true,
                                 llvm::GlobalValue::PrivateLinkage,
                                 EntriesConstant, "_swift1_autolink_entries");
    var->setSection(".swift1_autolink_entries");
    var->setAlignment(getPointerAlignment().getValue());

    addUsedGlobal(var);
  }

  if (!IRGen.Opts.ForceLoadSymbolName.empty() &&
      isFirstObjectFileInModule(*this)) {
    llvm::SmallString<64> buf;
    encodeForceLoadSymbolName(buf, IRGen.Opts.ForceLoadSymbolName);
    auto ForceImportThunk =
        llvm::Function::Create(llvm::FunctionType::get(VoidTy, false),
                               llvm::GlobalValue::ExternalLinkage, buf,
                               &Module);
    ApplyIRLinkage(IRLinkage::ExternalExport).to(ForceImportThunk);

    auto BB = llvm::BasicBlock::Create(getLLVMContext(), "", ForceImportThunk);
    llvm::IRBuilder<> IRB(BB);
    IRB.CreateRetVoid();
  }
}

void IRGenModule::cleanupClangCodeGenMetadata() {
  // Remove llvm.ident that ClangCodeGen might have left in the module.
  auto *LLVMIdent = Module.getNamedMetadata("llvm.ident");
  if (LLVMIdent)
    Module.eraseNamedMetadata(LLVMIdent);

  // LLVM's object-file emission collects a fixed set of keys for the
  // image info.
  // Using "Objective-C Garbage Collection" as the key here is a hack,
  // but LLVM's object-file emission isn't general enough to collect
  // arbitrary keys to put in the image info.

  const char *ObjectiveCGarbageCollection = "Objective-C Garbage Collection";
  uint8_t Major, Minor;
  std::tie(Major, Minor) = version::getSwiftNumericVersion();
  uint32_t Value = (Major << 24) | (Minor << 16) | (swiftVersion << 8);

  if (Module.getModuleFlag(ObjectiveCGarbageCollection)) {
    bool FoundOldEntry = replaceModuleFlagsEntry(
        Module.getContext(), Module, ObjectiveCGarbageCollection,
        llvm::Module::Override,
        llvm::ConstantAsMetadata::get(
            llvm::ConstantInt::get(Int32Ty, Value)));

    (void)FoundOldEntry;
    assert(FoundOldEntry && "Could not replace old module flag entry?");
  } else
    Module.addModuleFlag(llvm::Module::Override,
                         ObjectiveCGarbageCollection,
                         Value);
}

bool IRGenModule::finalize() {
  const char *ModuleHashVarName = "llvm.swift_module_hash";
  if (IRGen.Opts.OutputKind == IRGenOutputKind::ObjectFile &&
      !Module.getGlobalVariable(ModuleHashVarName)) {
    // Create a global variable into which we will store the hash of the
    // module (used for incremental compilation).
    // We have to create the variable now (before we emit the global lists).
    // But we want to calculate the hash later because later we can do it
    // multi-threaded.
    llvm::MD5::MD5Result zero{};
    ArrayRef<uint8_t> ZeroArr(reinterpret_cast<uint8_t *>(&zero), sizeof(zero));
    auto *ZeroConst = llvm::ConstantDataArray::get(Module.getContext(), ZeroArr);
    ModuleHash = new llvm::GlobalVariable(Module, ZeroConst->getType(), true,
                                          llvm::GlobalValue::PrivateLinkage,
                                          ZeroConst, ModuleHashVarName);
    switch (TargetInfo.OutputObjectFormat) {
    case llvm::Triple::MachO:
      // On Darwin the linker ignores the __LLVM segment.
      ModuleHash->setSection("__LLVM,__swift_modhash");
      break;
    case llvm::Triple::ELF:
      ModuleHash->setSection(".swift_modhash");
      break;
    case llvm::Triple::COFF:
      ModuleHash->setSection(".sw5hash");
      break;
    default:
      llvm_unreachable("Don't know how to emit the module hash for the selected"
                       "object format.");
    }
    addUsedGlobal(ModuleHash);
  }
  emitLazyPrivateDefinitions();

  // Finalize clang IR-generation.
  finalizeClangCodeGen();

  // If that failed, report failure up and skip the final clean-up.
  if (!ClangCodeGen->GetModule())
    return false;

  emitAutolinkInfo();
  emitGlobalLists();
  if (DebugInfo)
    DebugInfo->finalize();
  cleanupClangCodeGenMetadata();

  return true;
}

/// Emit lazy definitions that have to be emitted in this specific
/// IRGenModule.
void IRGenModule::emitLazyPrivateDefinitions() {
  emitLazyObjCProtocolDefinitions();
}

llvm::MDNode *IRGenModule::createProfileWeights(uint64_t TrueCount,
                                                uint64_t FalseCount) const {
  uint64_t MaxWeight = std::max(TrueCount, FalseCount);
  uint64_t Scale = (MaxWeight > UINT32_MAX) ? UINT32_MAX : 1;
  uint32_t ScaledTrueCount = (TrueCount / Scale) + 1;
  uint32_t ScaledFalseCount = (FalseCount / Scale) + 1;
  llvm::MDBuilder MDHelper(getLLVMContext());
  return MDHelper.createBranchWeights(ScaledTrueCount, ScaledFalseCount);
}

void IRGenModule::unimplemented(SourceLoc loc, StringRef message) {
  Context.Diags.diagnose(loc, diag::irgen_unimplemented, message);
}

void IRGenModule::fatal_unimplemented(SourceLoc loc, StringRef message) {
  Context.Diags.diagnose(loc, diag::irgen_unimplemented, message);
  llvm::report_fatal_error(llvm::Twine("unimplemented IRGen feature! ") +
                             message);
}

void IRGenModule::error(SourceLoc loc, const Twine &message) {
  SmallVector<char, 128> buffer;
  Context.Diags.diagnose(loc, diag::irgen_failure,
                         message.toStringRef(buffer));
}

bool IRGenModule::useDllStorage() { return ::useDllStorage(Triple); }

void IRGenerator::addGenModule(SourceFile *SF, IRGenModule *IGM) {
  assert(GenModules.count(SF) == 0);
  GenModules[SF] = IGM;
  if (!PrimaryIGM) {
    PrimaryIGM = IGM;
  }
  Queue.push_back(IGM);
}

IRGenModule *IRGenerator::getGenModule(DeclContext *ctxt) {
  if (GenModules.size() == 1 || !ctxt) {
    return getPrimaryIGM();
  }
  SourceFile *SF = ctxt->getParentSourceFile();
  if (!SF) {
    return getPrimaryIGM();
  }
  IRGenModule *IGM = GenModules[SF];
  assert(IGM);
  return IGM;
}

IRGenModule *IRGenerator::getGenModule(SILFunction *f) {
  if (GenModules.size() == 1) {
    return getPrimaryIGM();
  }

  auto found = DefaultIGMForFunction.find(f);
  if (found != DefaultIGMForFunction.end())
    return found->second;

  if (auto *dc = f->getDeclContext())
    return getGenModule(dc);

  return getPrimaryIGM();
}

llvm::Triple IRGenerator::getEffectiveClangTriple() {
  auto CI = static_cast<ClangImporter *>(
      &*SIL.getASTContext().getClangModuleLoader());
  assert(CI && "no clang module loader");
  return llvm::Triple(CI->getTargetInfo().getTargetOpts().Triple);
}

const llvm::DataLayout &IRGenerator::getClangDataLayout() {
  return static_cast<ClangImporter *>(
             SIL.getASTContext().getClangModuleLoader())
      ->getTargetInfo()
      .getDataLayout();
  }<|MERGE_RESOLUTION|>--- conflicted
+++ resolved
@@ -543,10 +543,6 @@
   const auto NoUnwind = llvm::Attribute::NoUnwind;
   const auto ZExt = llvm::Attribute::ZExt;
   const auto FirstParamReturned = llvm::Attribute::Returned;
-<<<<<<< HEAD
-  // SWIFT_ENABLE_TENSORFLOW
-  const auto FirstParamStructRet = llvm::Attribute::StructRet;
-=======
   
   bool AlwaysAvailable(ASTContext &Context) {
     return false;
@@ -559,7 +555,6 @@
     
     return !deploymentAvailability.isContainedIn(featureAvailability);
   }
->>>>>>> 3b4bb196
 } // namespace RuntimeConstants
 
 // We don't use enough attributes to justify generalizing the

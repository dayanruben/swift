--- conflicted
+++ resolved
@@ -82,129 +82,6 @@
   return commandLineArgs;
 }
 
-<<<<<<< HEAD
-ModuleDependencyVector ClangImporter::bridgeClangModuleDependencies(
-    const ASTContext &ctx,
-    clang::tooling::dependencies::DependencyScanningTool &clangScanningTool,
-    clang::tooling::dependencies::ModuleDepsGraph &clangDependencies,
-    LookupModuleOutputCallback lookupModuleOutput,
-    RemapPathCallback callback) {
-  ModuleDependencyVector result;
-
-  auto remapPath = [&](StringRef path) {
-    if (callback)
-      return callback(path);
-    return path.str();
-  };
-
-  for (auto &clangModuleDep : clangDependencies) {
-    // File dependencies for this module.
-    std::vector<std::string> fileDeps;
-    clangModuleDep.forEachFileDep(
-        [&fileDeps](StringRef fileDep) { fileDeps.emplace_back(fileDep); });
-
-    std::vector<std::string> swiftArgs;
-    auto addClangArg = [&](Twine arg) {
-      swiftArgs.push_back("-Xcc");
-      swiftArgs.push_back(arg.str());
-    };
-
-    // We are using Swift frontend mode.
-    swiftArgs.push_back("-frontend");
-
-    // Swift frontend action: -emit-pcm
-    swiftArgs.push_back("-emit-pcm");
-    swiftArgs.push_back("-module-name");
-    swiftArgs.push_back(clangModuleDep.ID.ModuleName);
-
-    auto pcmPath = lookupModuleOutput(clangModuleDep,
-                                      ModuleOutputKind::ModuleFile);
-    swiftArgs.push_back("-o");
-    swiftArgs.push_back(pcmPath);
-
-    // Ensure that the resulting PCM build invocation uses Clang frontend
-    // directly
-    swiftArgs.push_back("-direct-clang-cc1-module-build");
-
-    // Swift frontend option for input file path (Foo.modulemap).
-    swiftArgs.push_back(remapPath(clangModuleDep.ClangModuleMapFile));
-
-    auto invocation = clangModuleDep.getUnderlyingCompilerInvocation();
-    // Clear some options from clang scanner.
-    invocation.getMutFrontendOpts().ModuleCacheKeys.clear();
-    invocation.getMutFrontendOpts().PathPrefixMappings.clear();
-    invocation.getMutFrontendOpts().OutputFile.clear();
-
-    // Reset CASOptions since that should be coming from swift.
-    invocation.getMutCASOpts() = clang::CASOptions();
-    invocation.getMutFrontendOpts().CASIncludeTreeID.clear();
-
-    // FIXME: workaround for rdar://105684525: find the -ivfsoverlay option
-    // from clang scanner and pass to swift.
-    if (!ctx.CASOpts.EnableCaching) {
-      auto &overlayFiles = invocation.getMutHeaderSearchOpts().VFSOverlayFiles;
-      for (auto overlay : overlayFiles) {
-        swiftArgs.push_back("-vfsoverlay");
-        swiftArgs.push_back(overlay);
-      }
-    }
-
-    // Add args reported by the scanner.
-    auto clangArgs = invocation.getCC1CommandLine();
-    llvm::for_each(clangArgs, addClangArg);
-
-    // CASFileSystemRootID.
-    std::string RootID = clangModuleDep.CASFileSystemRootID
-                             ? clangModuleDep.CASFileSystemRootID.value()
-                             : "";
-
-    std::string IncludeTree =
-        clangModuleDep.IncludeTreeID ? *clangModuleDep.IncludeTreeID : "";
-
-    ctx.CASOpts.enumerateCASConfigurationFlags(
-        [&](StringRef Arg) { swiftArgs.push_back(Arg.str()); });
-
-    if (!IncludeTree.empty()) {
-      swiftArgs.push_back("-clang-include-tree-root");
-      swiftArgs.push_back(IncludeTree);
-    }
-    std::string mappedPCMPath = remapPath(pcmPath);
-
-    std::vector<LinkLibrary> LinkLibraries;
-    for (const auto &ll : clangModuleDep.LinkLibraries)
-      LinkLibraries.emplace_back(
-          ll.Library,
-          ll.IsFramework ? LibraryKind::Framework : LibraryKind::Library,
-          /*static=*/false);
-
-    // Module-level dependencies.
-    llvm::StringSet<> alreadyAddedModules;
-    auto dependencies = ModuleDependencyInfo::forClangModule(
-        pcmPath, mappedPCMPath, clangModuleDep.ClangModuleMapFile,
-        clangModuleDep.ID.ContextHash, swiftArgs, fileDeps,
-        LinkLibraries, RootID, IncludeTree, /*module-cache-key*/ "",
-        clangModuleDep.IsSystem);
-
-    std::vector<ModuleDependencyID> directDependencyIDs;
-    for (const auto &moduleName : clangModuleDep.ClangModuleDeps) {
-      // FIXME: This assumes, conservatively, that all Clang module imports
-      // are exported. We need to fix this once the clang scanner gains the appropriate
-      // API to query this.
-      dependencies.addModuleImport(moduleName.ModuleName, /* isExported */ true,
-                                   AccessLevel::Public, &alreadyAddedModules);
-      // It is safe to assume that all dependencies of a Clang module are Clang modules.
-      directDependencyIDs.push_back({moduleName.ModuleName, ModuleDependencyKind::Clang});
-    }
-    dependencies.setImportedClangDependencies(directDependencyIDs);
-    result.push_back(std::make_pair(ModuleDependencyID{clangModuleDep.ID.ModuleName,
-                                                       ModuleDependencyKind::Clang},
-                                    dependencies));
-  }
-  return result;
-}
-
-=======
->>>>>>> d837d605
 void ClangImporter::getBridgingHeaderOptions(
     const ASTContext &ctx,
     const clang::tooling::dependencies::TranslationUnitDeps &deps,

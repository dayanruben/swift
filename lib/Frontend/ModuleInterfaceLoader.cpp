//===------ ModuleInterfaceLoader.cpp - Loads .swiftinterface files -------===//
//
// This source file is part of the Swift.org open source project
//
// Copyright (c) 2019 Apple Inc. and the Swift project authors
// Licensed under Apache License v2.0 with Runtime Library Exception
//
// See https://swift.org/LICENSE.txt for license information
// See https://swift.org/CONTRIBUTORS.txt for the list of Swift project authors
//
//===----------------------------------------------------------------------===//

#define DEBUG_TYPE "textual-module-interface"
#include "swift/Frontend/ModuleInterfaceLoader.h"
#include "swift/AST/ASTContext.h"
#include "swift/AST/DiagnosticsFrontend.h"
#include "swift/AST/FileSystem.h"
#include "swift/AST/DiagnosticsSema.h"
#include "swift/AST/Module.h"
#include "swift/Basic/Platform.h"
#include "swift/Frontend/Frontend.h"
#include "swift/Frontend/ModuleInterfaceSupport.h"
#include "swift/Serialization/SerializationOptions.h"
#include "swift/Serialization/Validation.h"
#include "clang/Basic/Module.h"
#include "clang/Lex/Preprocessor.h"
#include "clang/Lex/PreprocessorOptions.h"
#include "clang/Lex/HeaderSearch.h"
#include "clang/Frontend/CompilerInstance.h"
#include "llvm/ADT/Hashing.h"
#include "llvm/ADT/APInt.h"
#include "llvm/ADT/STLExtras.h"
#include "llvm/Support/xxhash.h"
#include "llvm/Support/Debug.h"
#include "llvm/Support/CommandLine.h"
#include "llvm/Support/Path.h"
#include "llvm/Support/Errc.h"
#include "llvm/Support/YAMLTraits.h"
#include "llvm/Support/YAMLParser.h"
#include "ModuleInterfaceBuilder.h"

using namespace swift;
using FileDependency = SerializationOptions::FileDependency;

#pragma mark - Forwarding Modules

namespace {

/// Describes a "forwarding module", that is, a .swiftmodule that's actually
/// a YAML file inside, pointing to a the original .swiftmodule but describing
/// a different dependency resolution strategy.
struct ForwardingModule {
  /// The path to the original .swiftmodule in the prebuilt cache.
  std::string underlyingModulePath;

  /// Describes a set of file-based dependencies with their size and
  /// modification time stored. This is slightly different from
  /// \c SerializationOptions::FileDependency, because this type needs to be
  /// serializable to and from YAML.
  struct Dependency {
    std::string path;
    uint64_t size;
    uint64_t lastModificationTime;
    bool isSDKRelative;
  };
  std::vector<Dependency> dependencies;
  unsigned version = 1;

  ForwardingModule() = default;
  ForwardingModule(StringRef underlyingModulePath)
  : underlyingModulePath(underlyingModulePath) {}

  /// Loads the contents of the forwarding module whose contents lie in
  /// the provided buffer, and returns a new \c ForwardingModule, or an error
  /// if the YAML could not be parsed.
  static llvm::ErrorOr<ForwardingModule> load(const llvm::MemoryBuffer &buf);

  /// Adds a given dependency to the dependencies list.
  void addDependency(StringRef path, bool isSDKRelative, uint64_t size,
                     uint64_t modTime) {
    dependencies.push_back({path.str(), size, modTime, isSDKRelative});
  }
};

} // end anonymous namespace

#pragma mark - YAML Serialization

namespace llvm {
  namespace yaml {
    template <>
    struct MappingTraits<ForwardingModule::Dependency> {
      static void mapping(IO &io, ForwardingModule::Dependency &dep) {
        io.mapRequired("mtime", dep.lastModificationTime);
        io.mapRequired("path", dep.path);
        io.mapRequired("size", dep.size);
        io.mapOptional("sdk_relative", dep.isSDKRelative, /*default*/false);
      }
    };

    template <>
    struct SequenceElementTraits<ForwardingModule::Dependency> {
      static const bool flow = false;
    };

    template <>
    struct MappingTraits<ForwardingModule> {
      static void mapping(IO &io, ForwardingModule &module) {
        io.mapRequired("path", module.underlyingModulePath);
        io.mapRequired("dependencies", module.dependencies);
        io.mapRequired("version", module.version);
      }
    };
  }
} // end namespace llvm

llvm::ErrorOr<ForwardingModule>
ForwardingModule::load(const llvm::MemoryBuffer &buf) {
  llvm::yaml::Input yamlIn(buf.getBuffer());
  ForwardingModule fwd;
  yamlIn >> fwd;
  if (yamlIn.error())
    return yamlIn.error();

  // We only currently support Version 1 of the forwarding module format.
  if (fwd.version != 1)
    return std::make_error_code(std::errc::not_supported);
  return std::move(fwd);
}

#pragma mark - Module Discovery

namespace {

/// The result of a search for a module either alongside an interface, in the
/// module cache, or in the prebuilt module cache.
class DiscoveredModule {
  /// The kind of module we've found.
  enum class Kind {
    /// A module that's either alongside the swiftinterface or in the
    /// module cache.
    Normal,

    /// A module that resides in the prebuilt cache, and has hash-based
    /// dependencies.
    Prebuilt,

    /// A 'forwarded' module. This is a module in the prebuilt cache, but whose
    /// dependencies live in a forwarding module.
    /// \sa ForwardingModule.
    Forwarded
  };

  /// The kind of module that's been discovered.
  const Kind kind;

  DiscoveredModule(StringRef path, Kind kind,
    std::unique_ptr<llvm::MemoryBuffer> moduleBuffer)
    : kind(kind), moduleBuffer(std::move(moduleBuffer)), path(path) {}

public:
  /// The contents of the .swiftmodule, if we've read it while validating
  /// dependencies.
  std::unique_ptr<llvm::MemoryBuffer> moduleBuffer;

  /// The path to the discovered serialized .swiftmodule on disk.
  const std::string path;

  /// Creates a \c Normal discovered module.
  static DiscoveredModule normal(StringRef path,
      std::unique_ptr<llvm::MemoryBuffer> moduleBuffer) {
    return { path, Kind::Normal, std::move(moduleBuffer) };
  }

  /// Creates a \c Prebuilt discovered module.
  static DiscoveredModule prebuilt(
      StringRef path, std::unique_ptr<llvm::MemoryBuffer> moduleBuffer) {
    return { path, Kind::Prebuilt, std::move(moduleBuffer) };
  }

  /// Creates a \c Forwarded discovered module, whose dependencies have been
  /// externally validated by a \c ForwardingModule.
  static DiscoveredModule forwarded(
      StringRef path, std::unique_ptr<llvm::MemoryBuffer> moduleBuffer) {
    return { path, Kind::Forwarded, std::move(moduleBuffer) };
  }

  bool isNormal() const { return kind == Kind::Normal; }
  bool isPrebuilt() const { return kind == Kind::Prebuilt; }
  bool isForwarded() const { return kind == Kind::Forwarded; }
};

} // end anonymous namespace

#pragma mark - Common utilities

namespace path = llvm::sys::path;

static bool serializedASTLooksValid(const llvm::MemoryBuffer &buf) {
  auto VI = serialization::validateSerializedAST(buf.getBuffer());
  return VI.status == serialization::Status::Valid;
}

#pragma mark - Module Loading

namespace {

/// Keeps track of the various reasons the module interface loader needed to
/// fall back and rebuild a module from its interface.
struct ModuleRebuildInfo {
  enum class ModuleKind {
    Normal,
    Cached,
    Forwarding,
    Prebuilt
  };
  struct OutOfDateModule {
    std::string path;
    Optional<serialization::Status> serializationStatus;
    ModuleKind kind;
    SmallVector<std::string, 10> outOfDateDependencies;
    SmallVector<std::string, 10> missingDependencies;
  };
  SmallVector<OutOfDateModule, 3> outOfDateModules;

  OutOfDateModule &getOrInsertOutOfDateModule(StringRef path) {
    for (auto &mod : outOfDateModules) {
      if (mod.path == path) return mod;
    }
    outOfDateModules.push_back({path.str(), None, ModuleKind::Normal, {}, {}});
    return outOfDateModules.back();
  }

  /// Sets the kind of a module that failed to load.
  void setModuleKind(StringRef path, ModuleKind kind) {
    getOrInsertOutOfDateModule(path).kind = kind;
  }

  /// Sets the serialization status of the module at \c path. If this is
  /// anything other than \c Valid, a note will be added stating why the module
  /// was invalid.
  void setSerializationStatus(StringRef path, serialization::Status status) {
    getOrInsertOutOfDateModule(path).serializationStatus = status;
  }

  /// Registers an out-of-date dependency at \c depPath for the module
  /// at \c modulePath.
  void addOutOfDateDependency(StringRef modulePath, StringRef depPath) {
    getOrInsertOutOfDateModule(modulePath)
        .outOfDateDependencies.push_back(depPath.str());
  }

  /// Registers a missing dependency at \c depPath for the module
  /// at \c modulePath.
  void addMissingDependency(StringRef modulePath, StringRef depPath) {
    getOrInsertOutOfDateModule(modulePath)
        .missingDependencies.push_back(depPath.str());
  }

  /// Determines if we saw the given module path and registered is as out of
  /// date.
  bool sawOutOfDateModule(StringRef modulePath) {
    for (auto &mod : outOfDateModules)
      if (mod.path == modulePath)
        return true;
    return false;
  }

  const char *invalidModuleReason(serialization::Status status) {
    using namespace serialization;
    switch (status) {
    case Status::FormatTooOld:
      return "compiled with an older version of the compiler";
    case Status::FormatTooNew:
      return "compiled with a newer version of the compiler";
    case Status::Malformed:
      return "malformed";
    case Status::TargetIncompatible:
      return "compiled for a different target platform";
    case Status::TargetTooNew:
      return "target platform newer than current platform";
    default: return nullptr;
    }
  }

  /// Emits a diagnostic for all out-of-date compiled or forwarding modules
  /// encountered while trying to load a module.
  void diagnose(ASTContext &ctx, SourceLoc loc, StringRef moduleName,
                 StringRef interfacePath) {
    ctx.Diags.diagnose(loc, diag::rebuilding_module_from_interface,
                       moduleName, interfacePath);

    // We may have found multiple failing modules, that failed for different
    // reasons. Emit a note for each of them.
    for (auto &mod : outOfDateModules) {
      ctx.Diags.diagnose(loc, diag::out_of_date_module_here,
                         (unsigned)mod.kind, mod.path);

      // Diagnose any out-of-date dependencies in this module.
      for (auto &dep : mod.outOfDateDependencies) {
        ctx.Diags.diagnose(loc, diag::module_interface_dependency_out_of_date,
                           dep);
      }

      // Diagnose any missing dependencies in this module.
      for (auto &dep : mod.missingDependencies) {
        ctx.Diags.diagnose(loc, diag::module_interface_dependency_missing, dep);
      }

      // If there was a compiled module that wasn't able to be read, diagnose
      // the reason we couldn't read it.
      if (auto status = mod.serializationStatus) {
        if (auto reason = invalidModuleReason(*status)) {
          ctx.Diags.diagnose(loc, diag::compiled_module_invalid_reason,
              mod.path, reason);
        } else {
          ctx.Diags.diagnose(loc, diag::compiled_module_invalid, mod.path);
        }
      }
    }
  }
};

/// Handles the details of loading module interfaces as modules, and will
/// do the necessary lookup to determine if we should be loading from the
/// normal cache, the prebuilt cache, a module adjacent to the interface, or
/// a module that we'll build from a module interface.
class ModuleInterfaceLoaderImpl {
  using AccessPathElem = Located<Identifier>;
  friend class swift::ModuleInterfaceLoader;
  ASTContext &ctx;
  llvm::vfs::FileSystem &fs;
  DiagnosticEngine &diags;
  ModuleRebuildInfo rebuildInfo;
  const StringRef modulePath;
  const std::string interfacePath;
  const StringRef moduleName;
  const StringRef prebuiltCacheDir;
  const StringRef cacheDir;
  const SourceLoc diagnosticLoc;
  DependencyTracker *const dependencyTracker;
  const ModuleLoadingMode loadMode;
  ModuleInterfaceLoaderOptions Opts;

  ModuleInterfaceLoaderImpl(
    ASTContext &ctx, StringRef modulePath, StringRef interfacePath,
    StringRef moduleName, StringRef cacheDir, StringRef prebuiltCacheDir,
    SourceLoc diagLoc, ModuleInterfaceLoaderOptions Opts,
    DependencyTracker *dependencyTracker = nullptr,
    ModuleLoadingMode loadMode = ModuleLoadingMode::PreferSerialized)
  : ctx(ctx), fs(*ctx.SourceMgr.getFileSystem()), diags(ctx.Diags),
    modulePath(modulePath), interfacePath(interfacePath),
    moduleName(moduleName), prebuiltCacheDir(prebuiltCacheDir),
    cacheDir(cacheDir), diagnosticLoc(diagLoc),
    dependencyTracker(dependencyTracker), loadMode(loadMode), Opts(Opts) {}

  /// Constructs the full path of the dependency \p dep by prepending the SDK
  /// path if necessary.
  StringRef getFullDependencyPath(const FileDependency &dep,
                                  SmallVectorImpl<char> &scratch) const {
    if (!dep.isSDKRelative())
      return dep.getPath();

    path::native(ctx.SearchPathOpts.SDKPath, scratch);
    llvm::sys::path::append(scratch, dep.getPath());
    return StringRef(scratch.data(), scratch.size());
  }

  enum class DependencyStatus {
    UpToDate,
    OutOfDate,
    Missing
  };

  // Checks that a dependency read from the cached module is up to date compared
  // to the interface file it represents.
  DependencyStatus checkDependency(StringRef modulePath,
                                   const FileDependency &dep,
                                   StringRef fullPath) {
    auto status = fs.status(fullPath);
    if (!status)
      return DependencyStatus::Missing;

    // If the sizes differ, then we know the file has changed.
    if (status->getSize() != dep.getSize())
      return DependencyStatus::OutOfDate;

    // Otherwise, if this dependency is verified by modification time, check
    // it vs. the modification time of the file.
    if (dep.isModificationTimeBased()) {
      uint64_t mtime =
        status->getLastModificationTime().time_since_epoch().count();
      return mtime == dep.getModificationTime() ?
          DependencyStatus::UpToDate :
          DependencyStatus::OutOfDate;
    }

    // Slow path: if the dependency is verified by content hash, check it vs.
    // the hash of the file.
    auto buf = fs.getBufferForFile(fullPath, /*FileSize=*/-1,
                                   /*RequiresNullTerminator=*/false);
    if (!buf)
      return DependencyStatus::Missing;

    return xxHash64(buf.get()->getBuffer()) == dep.getContentHash() ?
        DependencyStatus::UpToDate :
        DependencyStatus::OutOfDate;
  }

  // Check if all the provided file dependencies are up-to-date compared to
  // what's currently on disk.
  bool dependenciesAreUpToDate(StringRef modulePath,
                               ArrayRef<FileDependency> deps,
                               bool skipSystemDependencies) {
    SmallString<128> SDKRelativeBuffer;
    for (auto &in : deps) {
      if (skipSystemDependencies && in.isSDKRelative() &&
          in.isModificationTimeBased()) {
        continue;
      }
      StringRef fullPath = getFullDependencyPath(in, SDKRelativeBuffer);
      switch (checkDependency(modulePath, in, fullPath)) {
      case DependencyStatus::UpToDate:
        LLVM_DEBUG(llvm::dbgs() << "Dep " << fullPath << " is up to date\n");
        break;
      case DependencyStatus::OutOfDate:
        LLVM_DEBUG(llvm::dbgs() << "Dep " << fullPath << " is out of date\n");
        rebuildInfo.addOutOfDateDependency(modulePath, fullPath);
        return false;
      case DependencyStatus::Missing:
        LLVM_DEBUG(llvm::dbgs() << "Dep " << fullPath << " is missing\n");
        rebuildInfo.addMissingDependency(modulePath, fullPath);
        return false;
      }
    }
    return true;
  }

  // Check that the output .swiftmodule file is at least as new as all the
  // dependencies it read when it was built last time.
  bool serializedASTBufferIsUpToDate(
      StringRef path, const llvm::MemoryBuffer &buf,
      SmallVectorImpl<FileDependency> &allDeps) {

    // Clear the existing dependencies, because we're going to re-fill them
    // in validateSerializedAST.
    allDeps.clear();

    LLVM_DEBUG(llvm::dbgs() << "Validating deps of " << path << "\n");
    auto validationInfo = serialization::validateSerializedAST(
        buf.getBuffer(), /*ExtendedValidationInfo=*/nullptr, &allDeps);

    if (validationInfo.status != serialization::Status::Valid) {
      rebuildInfo.setSerializationStatus(path, validationInfo.status);
      return false;
    }

    bool skipCheckingSystemDependencies =
        ctx.SearchPathOpts.DisableModulesValidateSystemDependencies;
    return dependenciesAreUpToDate(path, allDeps,
                                   skipCheckingSystemDependencies);
  }

  // Check that the output .swiftmodule file is at least as new as all the
  // dependencies it read when it was built last time.
  bool swiftModuleIsUpToDate(
    StringRef modulePath, SmallVectorImpl<FileDependency> &AllDeps,
    std::unique_ptr<llvm::MemoryBuffer> &moduleBuffer) {
    auto OutBuf = fs.getBufferForFile(modulePath);
    if (!OutBuf)
      return false;
    moduleBuffer = std::move(*OutBuf);
    return serializedASTBufferIsUpToDate(modulePath, *moduleBuffer, AllDeps);
  }

  // Check that a "forwarding" .swiftmodule file is at least as new as all the
  // dependencies it read when it was built last time. Requires that the
  // forwarding module has been loaded from disk.
  bool forwardingModuleIsUpToDate(
      StringRef path, const ForwardingModule &fwd,
      SmallVectorImpl<FileDependency> &deps,
      std::unique_ptr<llvm::MemoryBuffer> &moduleBuffer) {

    // Clear the existing dependencies, because we're going to re-fill them
    // from the forwarding module.
    deps.clear();

    LLVM_DEBUG(llvm::dbgs() << "Validating deps of " << path << "\n");

    // First, make sure the underlying module path exists and is valid.
    auto modBuf = fs.getBufferForFile(fwd.underlyingModulePath);
    if (!modBuf || !serializedASTLooksValid(*modBuf.get()))
      return false;

    // Next, check the dependencies in the forwarding file.
    for (auto &dep : fwd.dependencies) {
      deps.push_back(
        FileDependency::modTimeBased(
          dep.path, dep.isSDKRelative, dep.size, dep.lastModificationTime));
    }

    bool skipCheckingSystemDependencies =
        ctx.SearchPathOpts.DisableModulesValidateSystemDependencies;
    if (!dependenciesAreUpToDate(path, deps, skipCheckingSystemDependencies))
      return false;

    moduleBuffer = std::move(*modBuf);
    return true;
  }

  Optional<StringRef>
  computePrebuiltModulePath(llvm::SmallString<256> &scratch) {
    namespace path = llvm::sys::path;
    StringRef sdkPath = ctx.SearchPathOpts.SDKPath;

    // Check if the interface file comes from the SDK
    if (sdkPath.empty() || !hasPrefix(path::begin(interfacePath),
                                      path::end(interfacePath),
                                      path::begin(sdkPath),
                                      path::end(sdkPath)))
      return None;

    // Assemble the expected path: $PREBUILT_CACHE/Foo.swiftmodule or
    // $PREBUILT_CACHE/Foo.swiftmodule/arch.swiftmodule. Note that there's no
    // cache key here.
    scratch = prebuiltCacheDir;

    // FIXME: Would it be possible to only have architecture-specific names
    // here? Then we could skip this check.
    StringRef inParentDirName =
      path::filename(path::parent_path(interfacePath));
    if (path::extension(inParentDirName) == ".swiftmodule") {
      assert(path::stem(inParentDirName) == moduleName);
      path::append(scratch, inParentDirName);
    }
    path::append(scratch, path::filename(modulePath));

    // If there isn't a file at this location, skip returning a path.
    if (!fs.exists(scratch))
      return None;

    return scratch.str();
  }

  /// Hack to deal with build systems (including the Swift standard library, at
  /// the time of this comment) that aren't yet using target-specific names for
  /// multi-target swiftmodules, in case the prebuilt cache is.
  Optional<StringRef>
  computeFallbackPrebuiltModulePath(llvm::SmallString<256> &scratch) {
    namespace path = llvm::sys::path;
    StringRef sdkPath = ctx.SearchPathOpts.SDKPath;

    // Check if the interface file comes from the SDK
    if (sdkPath.empty() || !hasPrefix(path::begin(interfacePath),
                                      path::end(interfacePath),
                                      path::begin(sdkPath),
                                      path::end(sdkPath)))
      return None;

    // If the module isn't target-specific, there's no fallback path.
    StringRef inParentDirName =
        path::filename(path::parent_path(interfacePath));
    if (path::extension(inParentDirName) != ".swiftmodule")
      return None;

    // If the interface is already using the target-specific name, there's
    // nothing else to try.
    auto normalizedTarget = getTargetSpecificModuleTriple(ctx.LangOpts.Target);
    if (path::stem(modulePath) == normalizedTarget.str())
      return None;

    // Assemble the expected path:
    // $PREBUILT_CACHE/Foo.swiftmodule/target.swiftmodule. Note that there's no
    // cache key here.
    scratch = prebuiltCacheDir;
    path::append(scratch, inParentDirName);
    path::append(scratch, normalizedTarget.str());
    scratch += ".swiftmodule";

    // If there isn't a file at this location, skip returning a path.
    if (!fs.exists(scratch))
      return None;

    return scratch.str();
  }

  bool isInResourceDir(StringRef path) {
    StringRef resourceDir = ctx.SearchPathOpts.RuntimeResourcePath;
    if (resourceDir.empty()) return false;
    return path.startswith(resourceDir);
  }

  std::pair<std::string, std::string> getCompiledModuleCandidates() {
    std::pair<std::string, std::string> result;
    // Keep track of whether we should attempt to load a .swiftmodule adjacent
    // to the .swiftinterface.
    bool shouldLoadAdjacentModule = true;

    switch (loadMode) {
    case ModuleLoadingMode::OnlyInterface:
      // Always skip both the caches and adjacent modules, and always build the
      // module interface.
      return {};
    case ModuleLoadingMode::PreferInterface:
      // If we're in the load mode that prefers .swiftinterfaces, specifically
      // skip the module adjacent to the interface, but use the caches if
      // they're present.
      shouldLoadAdjacentModule = false;
      break;
    case ModuleLoadingMode::PreferSerialized:
      // The rest of the function should be covered by this.
      break;
    case ModuleLoadingMode::OnlySerialized:
      llvm_unreachable("module interface loader should not have been created");
    }
    // [NOTE: ModuleInterfaceLoader-defer-to-ImplicitSerializedModuleLoader]
    // If there's a module adjacent to the .swiftinterface that we can
    // _likely_ load (it validates OK and is up to date), bail early with
    // errc::not_supported, so the next (serialized) loader in the chain will
    // load it.
    // Alternately, if there's a .swiftmodule present but we can't even
    // read it (for whatever reason), we should let the other module loader
    // diagnose it.

    if (shouldLoadAdjacentModule) {
      if (fs.exists(modulePath)) {
        result.first = modulePath.str();
      }
    }

    // If we have a prebuilt cache path, check that too if the interface comes
    // from the SDK.
    if (!prebuiltCacheDir.empty()) {
      llvm::SmallString<256> scratch;
      std::unique_ptr<llvm::MemoryBuffer> moduleBuffer;
      Optional<StringRef> path = computePrebuiltModulePath(scratch);
      if (!path) {
        // Hack: deal with prebuilds of modules that still use the target-based
        // names.
        path = computeFallbackPrebuiltModulePath(scratch);
      }
      if (path) {
        if (fs.exists(*path)) {
          result.second = path->str();
        }
      }
    }

    return result;
  }

  llvm::ErrorOr<DiscoveredModule>
  discoverUpToDateCompiledModuleForInterface(SmallVectorImpl<FileDependency> &deps,
                                             std::string &UsableModulePath) {
    std::string adjacentMod, prebuiltMod;
    std::tie(adjacentMod, prebuiltMod) = getCompiledModuleCandidates();
    if (!adjacentMod.empty()) {
      auto adjacentModuleBuffer = fs.getBufferForFile(adjacentMod);
      if (adjacentModuleBuffer) {
        if (serializedASTBufferIsUpToDate(adjacentMod, *adjacentModuleBuffer.get(),
                                          deps)) {
          LLVM_DEBUG(llvm::dbgs() << "Found up-to-date module at "
                                  << adjacentMod
                                  << "; deferring to serialized module loader\n");
          UsableModulePath = adjacentMod;
          return std::make_error_code(std::errc::not_supported);
        } else if (isInResourceDir(adjacentMod) &&
                   loadMode == ModuleLoadingMode::PreferSerialized) {
          // Special-case here: If we're loading a .swiftmodule from the resource
          // dir adjacent to the compiler, defer to the serialized loader instead
          // of falling back. This is mainly to support development of Swift,
          // where one might change the module format version but forget to
          // recompile the standard library. If that happens, don't fall back
          // and silently recompile the standard library -- instead, error like
          // we used to.
          LLVM_DEBUG(llvm::dbgs() << "Found out-of-date module in the "
                                     "resource-dir at "
                                  << adjacentMod
                                  << "; deferring to serialized module loader "
                                     "to diagnose\n");
          return std::make_error_code(std::errc::not_supported);
        } else {
          LLVM_DEBUG(llvm::dbgs() << "Found out-of-date module at "
                                  << adjacentMod << "\n");
          rebuildInfo.setModuleKind(adjacentMod,
                                    ModuleRebuildInfo::ModuleKind::Normal);
        }
      } else {
        LLVM_DEBUG(llvm::dbgs() << "Found unreadable module at "
                                << adjacentMod
                                << "; deferring to serialized module loader\n");
        return std::make_error_code(std::errc::not_supported);
      }
    }

    if(!prebuiltMod.empty()) {
      std::unique_ptr<llvm::MemoryBuffer> moduleBuffer;
      if (swiftModuleIsUpToDate(prebuiltMod, deps, moduleBuffer)) {
        LLVM_DEBUG(llvm::dbgs() << "Found up-to-date prebuilt module at "
                                << prebuiltMod << "\n");
        UsableModulePath = prebuiltMod;
        return DiscoveredModule::prebuilt(prebuiltMod, std::move(moduleBuffer));
      } else {
        LLVM_DEBUG(llvm::dbgs() << "Found out-of-date prebuilt module at "
                                << prebuiltMod << "\n");
        rebuildInfo.setModuleKind(prebuiltMod,
                                  ModuleRebuildInfo::ModuleKind::Prebuilt);
      }
    }
    // We cannot find any proper compiled module to use.
    return std::make_error_code(std::errc::no_such_file_or_directory);
  }

  /// Finds the most appropriate .swiftmodule, whose dependencies are up to
  /// date, that we can load for the provided .swiftinterface file.
  llvm::ErrorOr<DiscoveredModule> discoverUpToDateModuleForInterface(
    StringRef cachedOutputPath,
    SmallVectorImpl<FileDependency> &deps) {

    // First, check the cached module path. Whatever's in this cache represents
    // the most up-to-date knowledge we have about the module.
    if (auto cachedBufOrError = fs.getBufferForFile(cachedOutputPath)) {
      auto buf = std::move(*cachedBufOrError);

      // Check to see if the module is a serialized AST. If it's not, then we're
      // probably dealing with a Forwarding Module, which is a YAML file.
      bool isForwardingModule =
        !serialization::isSerializedAST(buf->getBuffer());

      // If it's a forwarding module, load the YAML file from disk and check
      // if it's up-to-date.
      if (isForwardingModule) {
        if (auto forwardingModule = ForwardingModule::load(*buf)) {
          std::unique_ptr<llvm::MemoryBuffer> moduleBuffer;
          if (forwardingModuleIsUpToDate(cachedOutputPath,
                                         *forwardingModule, deps,
                                         moduleBuffer)) {
            LLVM_DEBUG(llvm::dbgs() << "Found up-to-date forwarding module at "
                                    << cachedOutputPath << "\n");
            return DiscoveredModule::forwarded(
              forwardingModule->underlyingModulePath, std::move(moduleBuffer));
          }

          LLVM_DEBUG(llvm::dbgs() << "Found out-of-date forwarding module at "
                     << cachedOutputPath << "\n");
          rebuildInfo.setModuleKind(cachedOutputPath,
                                    ModuleRebuildInfo::ModuleKind::Forwarding);
        }
      // Otherwise, check if the AST buffer itself is up to date.
      } else if (serializedASTBufferIsUpToDate(cachedOutputPath, *buf, deps)) {
        LLVM_DEBUG(llvm::dbgs() << "Found up-to-date cached module at "
                                << cachedOutputPath << "\n");
        return DiscoveredModule::normal(cachedOutputPath, std::move(buf));
      } else {
        LLVM_DEBUG(llvm::dbgs() << "Found out-of-date cached module at "
                   << cachedOutputPath << "\n");
        rebuildInfo.setModuleKind(cachedOutputPath,
                                  ModuleRebuildInfo::ModuleKind::Cached);
      }
    }
    std::string usableModulePath;
    return discoverUpToDateCompiledModuleForInterface(deps, usableModulePath);
  }

  /// Writes the "forwarding module" that will forward to a module in the
  /// prebuilt cache.
  ///
  /// Since forwarding modules track dependencies separately from the module
  /// they point to, we'll need to grab the up-to-date file status while doing
  /// this. If the write was successful, it also updates the
  /// list of dependencies to match what was written to the forwarding file.
  bool writeForwardingModuleAndUpdateDeps(
      const DiscoveredModule &mod, StringRef outputPath,
      SmallVectorImpl<FileDependency> &deps) {
    assert(mod.isPrebuilt() &&
           "cannot write forwarding file for non-prebuilt module");
    ForwardingModule fwd(mod.path);

    SmallVector<FileDependency, 16> depsAdjustedToMTime;

    // FIXME: We need to avoid re-statting all these dependencies, otherwise
    //        we may record out-of-date information.
    SmallString<128> SDKRelativeBuffer;
    auto addDependency = [&](FileDependency dep) -> FileDependency {
      auto status = fs.status(getFullDependencyPath(dep, SDKRelativeBuffer));
      uint64_t mtime =
        status->getLastModificationTime().time_since_epoch().count();
      fwd.addDependency(dep.getPath(), dep.isSDKRelative(), status->getSize(),
                        mtime);

      // Construct new FileDependency matching what we've added to the
      // forwarding module.
      return FileDependency::modTimeBased(dep.getPath(), dep.isSDKRelative(),
                                          status->getSize(), mtime);
    };

    // Add the prebuilt module as a dependency of the forwarding module, but
    // don't add it to the outer dependency list.
    (void)addDependency(FileDependency::hashBased(fwd.underlyingModulePath,
                                                  /*SDKRelative*/false,
                                                  /*size*/0, /*hash*/0));

    // Add all the dependencies from the prebuilt module, and update our list
    // of dependencies to reflect what's recorded in the forwarding module.
    for (auto dep : deps) {
      auto adjustedDep = addDependency(dep);
      depsAdjustedToMTime.push_back(adjustedDep);
    }

    // Create the module cache if we haven't created it yet.
    StringRef parentDir = path::parent_path(outputPath);
    (void)llvm::sys::fs::create_directories(parentDir);

    auto hadError = withOutputFile(diags, outputPath,
      [&](llvm::raw_pwrite_stream &out) {
        llvm::yaml::Output yamlWriter(out);
        yamlWriter << fwd;
        return false;
      });

    if (hadError)
      return true;

    // If and only if we succeeded writing the forwarding file, update the
    // provided list of dependencies.
    deps = depsAdjustedToMTime;
    return false;
  }

  /// Looks up the best module to load for a given interface, and returns a
  /// buffer of the module's contents. Also reports the module's dependencies
  /// to the parent \c dependencyTracker if it came from the cache, or was built
  /// from the given interface. See the main comment in
  /// \c ModuleInterfaceLoader.h for an explanation of the module
  /// loading strategy.
  llvm::ErrorOr<std::unique_ptr<llvm::MemoryBuffer>>
  findOrBuildLoadableModule() {

    // Track system dependencies if the parent tracker is set to do so.
    bool trackSystemDependencies = false;
    if (dependencyTracker) {
      auto ClangDependencyTracker = dependencyTracker->getClangCollector();
      trackSystemDependencies = ClangDependencyTracker->needSystemDependencies();
    }
    InterfaceSubContextDelegateImpl astDelegate(ctx.SourceMgr, ctx.Diags,
                                                ctx.SearchPathOpts, ctx.LangOpts,
                                                ctx.ClangImporterOpts,
                                                Opts,
                                                /*buildModuleCacheDirIfAbsent*/true,
                                                cacheDir,
                                                prebuiltCacheDir,
                                                /*serializeDependencyHashes*/false,
                                                trackSystemDependencies);
    // Set up a builder if we need to build the module. It'll also set up
    // the genericSubInvocation we'll need to use to compute the cache paths.
    ModuleInterfaceBuilder builder(
      ctx.SourceMgr, ctx.Diags, astDelegate, interfacePath, moduleName, cacheDir,
      prebuiltCacheDir,
      Opts.disableInterfaceLock, diagnosticLoc,
      dependencyTracker);

    // Compute the output path if we're loading or emitting a cached module.
    llvm::SmallString<256> cachedOutputPath;
    StringRef CacheHash;
    astDelegate.computeCachedOutputPath(moduleName, interfacePath,
                                        cachedOutputPath, CacheHash);

    // Try to find the right module for this interface, either alongside it,
    // in the cache, or in the prebuilt cache.
    SmallVector<FileDependency, 16> allDeps;
    auto moduleOrErr =
      discoverUpToDateModuleForInterface(cachedOutputPath, allDeps);

    // If we errored with anything other than 'no such file or directory',
    // fail this load and let the other module loader diagnose it.
    if (!moduleOrErr &&
        moduleOrErr.getError() != std::errc::no_such_file_or_directory)
      return moduleOrErr.getError();

    // We discovered a module! Return that module's buffer so we can load it.
    if (moduleOrErr) {
      auto module = std::move(moduleOrErr.get());

      // If it's prebuilt, use this time to generate a forwarding module and
      // update the dependencies to use modification times.
      if (module.isPrebuilt())
        if (writeForwardingModuleAndUpdateDeps(module, cachedOutputPath,
                                               allDeps))
          return std::make_error_code(std::errc::not_supported);

      // Report the module's dependencies to the dependencyTracker
      if (dependencyTracker) {
        SmallString<128> SDKRelativeBuffer;
        for (auto &dep: allDeps) {
          StringRef fullPath = getFullDependencyPath(dep, SDKRelativeBuffer);
          dependencyTracker->addDependency(fullPath,
                                           /*IsSystem=*/dep.isSDKRelative());
        }
      }

      return std::move(module.moduleBuffer);
    }
    // If implicit module is disabled, we are done.
    if (Opts.disableImplicitSwiftModule) {
      return std::make_error_code(std::errc::not_supported);
    }

    std::unique_ptr<llvm::MemoryBuffer> moduleBuffer;

    // We didn't discover a module corresponding to this interface.
    // Diagnose that we didn't find a loadable module, if we were asked to.
    auto remarkRebuild = [&]() {
      rebuildInfo.diagnose(ctx, diagnosticLoc, moduleName,
                           interfacePath);
    };
    // If we found an out-of-date .swiftmodule, we still want to add it as
    // a dependency of the .swiftinterface. That way if it's updated, but
    // the .swiftinterface remains the same, we invalidate the cache and
    // check the new .swiftmodule, because it likely has more information
    // about the state of the world.
    if (rebuildInfo.sawOutOfDateModule(modulePath))
      builder.addExtraDependency(modulePath);

    if (builder.buildSwiftModule(cachedOutputPath, /*shouldSerializeDeps*/true,
                                 &moduleBuffer,
                                 Opts.remarkOnRebuildFromInterface ? remarkRebuild:
                                   llvm::function_ref<void()>()))
      return std::make_error_code(std::errc::invalid_argument);

    assert(moduleBuffer &&
           "failed to write module buffer but returned success?");
    return std::move(moduleBuffer);
  }
};

} // end anonymous namespace

bool ModuleInterfaceLoader::isCached(StringRef DepPath) {
  if (!CacheDir.empty() && DepPath.startswith(CacheDir))
    return true;
  return !PrebuiltCacheDir.empty() && DepPath.startswith(PrebuiltCacheDir);
}

/// Load a .swiftmodule associated with a .swiftinterface either from a
/// cache or by converting it in a subordinate \c CompilerInstance, caching
/// the results.
std::error_code ModuleInterfaceLoader::findModuleFilesInDirectory(
  AccessPathElem ModuleID,
  const SerializedModuleBaseName &BaseName,
  SmallVectorImpl<char> *ModuleInterfacePath,
  std::unique_ptr<llvm::MemoryBuffer> *ModuleBuffer,
  std::unique_ptr<llvm::MemoryBuffer> *ModuleDocBuffer,
  std::unique_ptr<llvm::MemoryBuffer> *ModuleSourceInfoBuffer,
  bool IsFramework) {

  // If running in OnlySerialized mode, ModuleInterfaceLoader
  // should not have been constructed at all.
  assert(LoadMode != ModuleLoadingMode::OnlySerialized);

  llvm::SmallString<256>
  ModPath{ BaseName.getName(file_types::TY_SwiftModuleFile) },
  InPath{  BaseName.getName(file_types::TY_SwiftModuleInterfaceFile) },
  PrivateInPath{BaseName.getName(file_types::TY_PrivateSwiftModuleInterfaceFile)};

  // First check to see if the .swiftinterface exists at all. Bail if not.
  auto &fs = *Ctx.SourceMgr.getFileSystem();
  if (!fs.exists(InPath)) {
    if (fs.exists(ModPath)) {
      LLVM_DEBUG(llvm::dbgs()
        << "No .swiftinterface file found adjacent to module file "
        << ModPath.str() << "\n");
      return std::make_error_code(std::errc::not_supported);
    }
    return std::make_error_code(std::errc::no_such_file_or_directory);
  }

  // If present, use the private interface instead of the public one.
  if (fs.exists(PrivateInPath)) {
    InPath = PrivateInPath;
  }

  // Create an instance of the Impl to do the heavy lifting.
  auto ModuleName = ModuleID.Item.str();
  ModuleInterfaceLoaderImpl Impl(
                Ctx, ModPath, InPath, ModuleName,
                CacheDir, PrebuiltCacheDir, ModuleID.Loc,
                Opts,
                dependencyTracker,
                llvm::is_contained(PreferInterfaceForModules,
                                   ModuleName) ?
                  ModuleLoadingMode::PreferInterface : LoadMode);

  // Ask the impl to find us a module that we can load or give us an error
  // telling us that we couldn't load it.
  auto ModuleBufferOrErr = Impl.findOrBuildLoadableModule();
  if (!ModuleBufferOrErr)
    return ModuleBufferOrErr.getError();

  if (ModuleBuffer) {
    *ModuleBuffer = std::move(*ModuleBufferOrErr);
    if (ModuleInterfacePath)
      *ModuleInterfacePath = InPath;
  }

  // Open .swiftsourceinfo file if it's present.
  if (auto SourceInfoError = openModuleSourceInfoFileIfPresent(ModuleID,
                                                               BaseName,
                                                       ModuleSourceInfoBuffer))
    return SourceInfoError;

  // Delegate back to the serialized module loader to load the module doc.
  if (auto DocLoadErr = openModuleDocFileIfPresent(ModuleID, BaseName,
                                                   ModuleDocBuffer))
    return DocLoadErr;

  return std::error_code();
}

std::vector<std::string>
ModuleInterfaceLoader::getCompiledModuleCandidatesForInterface(StringRef moduleName,
                                                               StringRef interfacePath) {
  // Derive .swiftmodule path from the .swiftinterface path.
  auto newExt = file_types::getExtension(file_types::TY_SwiftModuleFile);
  llvm::SmallString<32> modulePath = interfacePath;
  llvm::sys::path::replace_extension(modulePath, newExt);
  ModuleInterfaceLoaderImpl Impl(
                Ctx, modulePath, interfacePath, moduleName,
                CacheDir, PrebuiltCacheDir, SourceLoc(),
                Opts,
                dependencyTracker,
                llvm::is_contained(PreferInterfaceForModules, moduleName) ?
                  ModuleLoadingMode::PreferInterface : LoadMode);
  std::vector<std::string> results;
  auto pair = Impl.getCompiledModuleCandidates();
  // Add compiled module candidates only when they are non-empty.
  if (!pair.first.empty())
    results.push_back(pair.first);
  if (!pair.second.empty())
    results.push_back(pair.second);
  return results;
}

bool ModuleInterfaceLoader::tryEmitForwardingModule(StringRef moduleName,
                                                    StringRef interfacePath,
                                                    ArrayRef<std::string> candidates,
                                                    StringRef outputPath) {
  // Derive .swiftmodule path from the .swiftinterface path.
  auto newExt = file_types::getExtension(file_types::TY_SwiftModuleFile);
  llvm::SmallString<32> modulePath = interfacePath;
  llvm::sys::path::replace_extension(modulePath, newExt);
  ModuleInterfaceLoaderImpl Impl(
                Ctx, modulePath, interfacePath, moduleName,
                CacheDir, PrebuiltCacheDir, SourceLoc(),
                Opts,
                dependencyTracker,
                llvm::is_contained(PreferInterfaceForModules, moduleName) ?
                  ModuleLoadingMode::PreferInterface : LoadMode);
  SmallVector<FileDependency, 16> deps;
  std::unique_ptr<llvm::MemoryBuffer> moduleBuffer;
  for (auto mod: candidates) {
    // Check if the candidate compiled module is still up-to-date.
    if (Impl.swiftModuleIsUpToDate(mod, deps, moduleBuffer)) {
      // If so, emit a forwarding module to the candidate.
      ForwardingModule FM(mod);
      auto hadError = withOutputFile(Ctx.Diags, outputPath,
        [&](llvm::raw_pwrite_stream &out) {
          llvm::yaml::Output yamlWriter(out);
          yamlWriter << FM;
          return false;
        });
      if (!hadError)
        return true;
    }
  }
  return false;
}

bool ModuleInterfaceLoader::buildSwiftModuleFromSwiftInterface(
    SourceManager &SourceMgr, DiagnosticEngine &Diags,
    const SearchPathOptions &SearchPathOpts, const LangOptions &LangOpts,
    const ClangImporterOptions &ClangOpts,
    StringRef CacheDir, StringRef PrebuiltCacheDir,
    StringRef ModuleName, StringRef InPath, StringRef OutPath,
    bool SerializeDependencyHashes, bool TrackSystemDependencies,
    ModuleInterfaceLoaderOptions LoaderOpts) {
  InterfaceSubContextDelegateImpl astDelegate(SourceMgr, Diags,
                                              SearchPathOpts, LangOpts, ClangOpts,
                                              LoaderOpts,
                                              /*CreateCacheDirIfAbsent*/true,
                                              CacheDir, PrebuiltCacheDir,
                                              SerializeDependencyHashes,
                                              TrackSystemDependencies);
  ModuleInterfaceBuilder builder(SourceMgr, Diags, astDelegate, InPath,
                                 ModuleName, CacheDir, PrebuiltCacheDir,
                                 LoaderOpts.disableInterfaceLock);
  // FIXME: We really only want to serialize 'important' dependencies here, if
  //        we want to ship the built swiftmodules to another machine.
  return builder.buildSwiftModule(OutPath, /*shouldSerializeDeps*/true,
                                  /*ModuleBuffer*/nullptr, nullptr,
                                  SearchPathOpts.CandidateCompiledModules);
}

void ModuleInterfaceLoader::collectVisibleTopLevelModuleNames(
    SmallVectorImpl<Identifier> &names) const {
  collectVisibleTopLevelModuleNamesImpl(
      names,
      file_types::getExtension(file_types::TY_SwiftModuleInterfaceFile));
}

void InterfaceSubContextDelegateImpl::inheritOptionsForBuildingInterface(
    const SearchPathOptions &SearchPathOpts,
    const LangOptions &LangOpts) {
  GenericArgs.push_back("-frontend");
  // Start with a genericSubInvocation that copies various state from our
  // invoking ASTContext.
  GenericArgs.push_back("-compile-module-from-interface");
  genericSubInvocation.setTargetTriple(LangOpts.Target);

  auto triple = ArgSaver.save(genericSubInvocation.getTargetTriple());
  if (!triple.empty()) {
    GenericArgs.push_back("-target");
    GenericArgs.push_back(triple);
  }

  // Inherit the Swift language version
  genericSubInvocation.getLangOptions().EffectiveLanguageVersion =
    LangOpts.EffectiveLanguageVersion;
  GenericArgs.push_back("-swift-version");
  GenericArgs.push_back(ArgSaver.save(genericSubInvocation.getLangOptions()
    .EffectiveLanguageVersion.asAPINotesVersionString()));

  genericSubInvocation.setImportSearchPaths(SearchPathOpts.ImportSearchPaths);
  genericSubInvocation.setFrameworkSearchPaths(SearchPathOpts.FrameworkSearchPaths);
  if (!SearchPathOpts.SDKPath.empty()) {
    genericSubInvocation.setSDKPath(SearchPathOpts.SDKPath);
  }

  genericSubInvocation.setInputKind(InputFileKind::SwiftModuleInterface);
  if (!SearchPathOpts.RuntimeResourcePath.empty()) {
    genericSubInvocation.setRuntimeResourcePath(SearchPathOpts.RuntimeResourcePath);
  }

  // Inhibit warnings from the genericSubInvocation since we are assuming the user
  // is not in a position to fix them.
  genericSubInvocation.getDiagnosticOptions().SuppressWarnings = true;
  GenericArgs.push_back("-suppress-warnings");

  // Inherit this setting down so that it can affect error diagnostics (mostly
  // by making them non-fatal).
  genericSubInvocation.getLangOptions().DebuggerSupport = LangOpts.DebuggerSupport;
  if (LangOpts.DebuggerSupport) {
    GenericArgs.push_back("-debugger-support");
  }

  // Disable this; deinitializers always get printed with `@objc` even in
  // modules that don't import Foundation.
  genericSubInvocation.getLangOptions().EnableObjCAttrRequiresFoundation = false;
  GenericArgs.push_back("-disable-objc-attr-requires-foundation-module");
}

bool InterfaceSubContextDelegateImpl::extractSwiftInterfaceVersionAndArgs(
    CompilerInvocation &subInvocation,
    SmallVectorImpl<const char *> &SubArgs,
    std::string &CompilerVersion,
    StringRef interfacePath,
    SourceLoc diagnosticLoc) {
  llvm::vfs::FileSystem &fs = *SM.getFileSystem();
  auto FileOrError = swift::vfs::getFileOrSTDIN(fs, interfacePath);
  if (!FileOrError) {
    // Don't use this->diagnose() because it'll just try to re-open
    // interfacePath.
    Diags.diagnose(diagnosticLoc, diag::error_open_input_file,
                   interfacePath, FileOrError.getError().message());
    return true;
  }
  auto SB = FileOrError.get()->getBuffer();
  auto VersRe = getSwiftInterfaceFormatVersionRegex();
  auto CompRe = getSwiftInterfaceCompilerVersionRegex();
  auto FlagRe = getSwiftInterfaceModuleFlagsRegex();
  SmallVector<StringRef, 1> VersMatches, FlagMatches, CompMatches;

  if (!VersRe.match(SB, &VersMatches)) {
    diagnose(interfacePath, diagnosticLoc,
             diag::error_extracting_version_from_module_interface);
    return true;
  }
  if (!FlagRe.match(SB, &FlagMatches)) {
    diagnose(interfacePath, diagnosticLoc,
             diag::error_extracting_version_from_module_interface);
    return true;
  }
  assert(VersMatches.size() == 2);
  assert(FlagMatches.size() == 2);
  // FIXME We should diagnose this at a location that makes sense:
  auto Vers = swift::version::Version(VersMatches[1], SourceLoc(), &Diags);
  llvm::cl::TokenizeGNUCommandLine(FlagMatches[1], ArgSaver, SubArgs);

  if (CompRe.match(SB, &CompMatches)) {
    assert(CompMatches.size() == 2);
    CompilerVersion = ArgSaver.save(CompMatches[1]).str();
  }
  else {
    // Don't diagnose; handwritten module interfaces don't include this field.
    CompilerVersion = "(unspecified, file possibly handwritten)";
  }

  // For now: we support anything with the same "major version" and assume
  // minor versions might be interesting for debugging, or special-casing a
  // compatible field variant.
  if (Vers.asMajorVersion() != InterfaceFormatVersion.asMajorVersion()) {
    diagnose(interfacePath, diagnosticLoc,
             diag::unsupported_version_of_module_interface, interfacePath, Vers);
    return true;
  }

  SmallString<32> ExpectedModuleName = subInvocation.getModuleName();
  if (subInvocation.parseArgs(SubArgs, Diags)) {
    return true;
  }

  if (subInvocation.getModuleName() != ExpectedModuleName) {
    auto DiagKind = diag::serialization_name_mismatch;
    if (subInvocation.getLangOptions().DebuggerSupport)
      DiagKind = diag::serialization_name_mismatch_repl;
    diagnose(interfacePath, diagnosticLoc,
             DiagKind, subInvocation.getModuleName(), ExpectedModuleName);
    return true;
  }

  return false;
}

<<<<<<< HEAD
void InterfaceSubContextDelegateImpl::addExtraClangArg(StringRef arg) {
  genericSubInvocation.getClangImporterOptions().ExtraArgs.push_back(arg.str());
  GenericArgs.push_back("-Xcc");
  GenericArgs.push_back(ArgSaver.save(arg));
}

=======
>>>>>>> ed5edb89
InterfaceSubContextDelegateImpl::InterfaceSubContextDelegateImpl(
    SourceManager &SM,
    DiagnosticEngine &Diags,
    const SearchPathOptions &searchPathOpts,
    const LangOptions &langOpts,
    const ClangImporterOptions &clangImporterOpts,
    ModuleInterfaceLoaderOptions LoaderOpts,
    bool buildModuleCacheDirIfAbsent,
    StringRef moduleCachePath,
    StringRef prebuiltCachePath,
    bool serializeDependencyHashes,
    bool trackSystemDependencies): SM(SM), Diags(Diags), ArgSaver(Allocator) {
  genericSubInvocation.setMainExecutablePath(LoaderOpts.mainExecutablePath);
  inheritOptionsForBuildingInterface(searchPathOpts, langOpts);
  // Configure front-end input.
  auto &SubFEOpts = genericSubInvocation.getFrontendOptions();
  SubFEOpts.RequestedAction = LoaderOpts.requestedAction;
  if (!moduleCachePath.empty()) {
    genericSubInvocation.setClangModuleCachePath(moduleCachePath);
  }
  if (!prebuiltCachePath.empty()) {
    genericSubInvocation.getFrontendOptions().PrebuiltModuleCachePath =
      prebuiltCachePath.str();
  }
  if (trackSystemDependencies) {
    genericSubInvocation.getFrontendOptions().IntermoduleDependencyTracking =
        IntermoduleDepTrackingMode::IncludeSystem;
    GenericArgs.push_back("-track-system-dependencies");
  } else {
    // Always track at least the non-system dependencies for interface building.
    genericSubInvocation.getFrontendOptions().IntermoduleDependencyTracking =
        IntermoduleDepTrackingMode::ExcludeSystem;
  }
  if (LoaderOpts.disableImplicitSwiftModule) {
    genericSubInvocation.getFrontendOptions().DisableImplicitModules = true;
    GenericArgs.push_back("-disable-implicit-swift-modules");
  }
  genericSubInvocation.getSearchPathOptions().ExplicitSwiftModules =
    searchPathOpts.ExplicitSwiftModules;
  // Pass down -explicit-swift-module-map-file
  // FIXME: we shouldn't need this. Remove it?
  StringRef explictSwiftModuleMap = searchPathOpts.ExplicitSwiftModuleMap;
  genericSubInvocation.getSearchPathOptions().ExplicitSwiftModuleMap =
<<<<<<< HEAD
    explictSwiftModuleMap.str();
  if (clangImporter) {
    // We need to add these extra clang flags because explict module building
    // related flags are all there: -fno-implicit-modules, -fmodule-map-file=,
    // and -fmodule-file=.
    // If we don't add these flags, the interface will be built with implicit
    // PCMs.
    for (auto arg: static_cast<ClangImporter*>(clangImporter)->getExtraClangArgs()) {
      addExtraClangArg(arg);
    }
    // Respect the detailed-record preprocessor setting of the parent context.
    // This, and the "raw" clang module format it implicitly enables, are
    // required by sourcekitd.
    auto &Opts = clangImporter->getClangInstance().getPreprocessorOpts();
    if (Opts.DetailedRecord) {
      genericSubInvocation.getClangImporterOptions().DetailedPreprocessingRecord = true;
    }
=======
    explictSwiftModuleMap;
  auto &subClangImporterOpts = genericSubInvocation.getClangImporterOptions();
  // Respect the detailed-record preprocessor setting of the parent context.
  // This, and the "raw" clang module format it implicitly enables, are
  // required by sourcekitd.
  subClangImporterOpts.DetailedPreprocessingRecord =
    clangImporterOpts.DetailedPreprocessingRecord;
  // We need to add these extra clang flags because explict module building
  // related flags are all there: -fno-implicit-modules, -fmodule-map-file=,
  // and -fmodule-file=.
  // If we don't add these flags, the interface will be built with implicit
  // PCMs.
  subClangImporterOpts.ExtraArgs = clangImporterOpts.ExtraArgs;
  for (auto arg: subClangImporterOpts.ExtraArgs) {
    GenericArgs.push_back("-Xcc");
    GenericArgs.push_back(ArgSaver.save(arg));
>>>>>>> ed5edb89
  }

  // Tell the genericSubInvocation to serialize dependency hashes if asked to do so.
  auto &frontendOpts = genericSubInvocation.getFrontendOptions();
  frontendOpts.SerializeModuleInterfaceDependencyHashes =
    serializeDependencyHashes;
  if (serializeDependencyHashes) {
    GenericArgs.push_back("-serialize-module-interface-dependency-hashes");
  }

  // Tell the genericSubInvocation to remark on rebuilds from an interface if asked
  // to do so.
  frontendOpts.RemarkOnRebuildFromModuleInterface =
    LoaderOpts.remarkOnRebuildFromInterface;
  if (LoaderOpts.remarkOnRebuildFromInterface) {
    GenericArgs.push_back("-Rmodule-interface-rebuild");
  }

  // Note that we don't assume cachePath is the same as the Clang
  // module cache path at this point.
  if (buildModuleCacheDirIfAbsent && !moduleCachePath.empty())
    (void)llvm::sys::fs::create_directories(moduleCachePath);
}

/// Calculate an output filename in \p genericSubInvocation's cache path that
/// includes a hash of relevant key data.
StringRef InterfaceSubContextDelegateImpl::computeCachedOutputPath(
                             StringRef moduleName,
                             StringRef useInterfacePath,
                             llvm::SmallString<256> &OutPath,
                             StringRef &CacheHash) {
  OutPath = genericSubInvocation.getClangModuleCachePath();
  llvm::sys::path::append(OutPath, moduleName);
  OutPath.append("-");
  auto hashStart = OutPath.size();
  OutPath.append(getCacheHash(useInterfacePath));
  CacheHash = OutPath.str().substr(hashStart);
  OutPath.append(".");
  auto OutExt = file_types::getExtension(file_types::TY_SwiftModuleFile);
  OutPath.append(OutExt);
  return OutPath.str();
}

/// Construct a cache key for the .swiftmodule being generated. There is a
/// balance to be struck here between things that go in the cache key and
/// things that go in the "up to date" check of the cache entry. We want to
/// avoid fighting over a single cache entry too much when (say) running
/// different compiler versions on the same machine or different inputs
/// that happen to have the same short module name, so we will disambiguate
/// those in the key. But we want to invalidate and rebuild a cache entry
/// -- rather than making a new one and potentially filling up the cache
/// with dead entries -- when other factors change, such as the contents of
/// the .swiftinterface input or its dependencies.
std::string
InterfaceSubContextDelegateImpl::getCacheHash(StringRef useInterfacePath) {
  auto normalizedTargetTriple =
      getTargetSpecificModuleTriple(genericSubInvocation.getLangOptions().Target);

  llvm::hash_code H = hash_combine(
      // Start with the compiler version (which will be either tag names or
      // revs). Explicitly don't pass in the "effective" language version --
      // this would mean modules built in different -swift-version modes would
      // rebuild their dependencies.
      swift::version::getSwiftFullVersion(),

      // Simplest representation of input "identity" (not content) is just a
      // pathname, and probably all we can get from the VFS in this regard
      // anyways.
      useInterfacePath,

      // Include the normalized target triple. In practice, .swiftinterface
      // files will be in target-specific subdirectories and would have
      // target-specific pieces #if'd out. However, it doesn't hurt to include
      // it, and it guards against mistakenly reusing cached modules across
      // targets. Note that this normalization explicitly doesn't include the
      // minimum deployment target (e.g. the '12.0' in 'ios12.0').
      normalizedTargetTriple.str(),

      // The SDK path is going to affect how this module is imported, so
      // include it.
      genericSubInvocation.getSDKPath(),

      // Whether or not we're tracking system dependencies affects the
      // invalidation behavior of this cache item.
      genericSubInvocation.getFrontendOptions().shouldTrackSystemDependencies());

  return llvm::APInt(64, H).toString(36, /*Signed=*/false);
}

std::error_code
InterfaceSubContextDelegateImpl::runInSubContext(StringRef moduleName,
                                                 StringRef interfacePath,
                                                 StringRef outputPath,
                                                 SourceLoc diagLoc,
    llvm::function_ref<std::error_code(ASTContext&, ModuleDecl*, ArrayRef<StringRef>,
                            ArrayRef<StringRef>, StringRef)> action) {
  return runInSubCompilerInstance(moduleName, interfacePath, outputPath, diagLoc,
                                  [&](SubCompilerInstanceInfo &info){
    return action(info.Instance->getASTContext(),
                  info.Instance->getMainModule(),
                  info.BuildArguments,
                  info.ExtraPCMArgs,
                  info.Hash);
  });
}

std::error_code
InterfaceSubContextDelegateImpl::runInSubCompilerInstance(StringRef moduleName,
                                                          StringRef interfacePath,
                                                          StringRef outputPath,
                                                          SourceLoc diagLoc,
                  llvm::function_ref<std::error_code(SubCompilerInstanceInfo&)> action) {
  // We are about to mess up the compiler invocation by using the compiler
  // arguments in the textual interface file. So copy to use a new compiler
  // invocation.
  CompilerInvocation subInvocation = genericSubInvocation;
  std::vector<StringRef> BuildArgs(GenericArgs.begin(), GenericArgs.end());
  assert(BuildArgs.size() == GenericArgs.size());
  // Configure inputs
  subInvocation.getFrontendOptions().InputsAndOutputs
    .addInputFile(interfacePath);
  BuildArgs.push_back(interfacePath);
  subInvocation.setModuleName(moduleName);
  BuildArgs.push_back("-module-name");
  BuildArgs.push_back(moduleName);

  // Calculate output path of the module.
  llvm::SmallString<256> buffer;
  StringRef CacheHash;
  auto hashedOutput = computeCachedOutputPath(moduleName, interfacePath, buffer,
                                              CacheHash);
  // If no specific output path is given, use the hashed output path.
  if (outputPath.empty()) {
    outputPath = hashedOutput;
  }

  // Configure the outputs in front-end options. There must be an equal number of
  // inputs and outputs.
  std::vector<std::string> outputFiles{"/<unused>"};
  std::vector<SupplementaryOutputPaths> ModuleOutputPaths;
  ModuleOutputPaths.emplace_back();
  if (subInvocation.getFrontendOptions().RequestedAction ==
          FrontendOptions::ActionType::EmitModuleOnly) {
    ModuleOutputPaths.back().ModuleOutputPath = outputPath.str();
  }
  assert(subInvocation.getFrontendOptions().InputsAndOutputs.isWholeModule());
  subInvocation.getFrontendOptions().InputsAndOutputs
    .setMainAndSupplementaryOutputs(outputFiles, ModuleOutputPaths);

  SmallVector<const char *, 64> SubArgs;
  std::string CompilerVersion;
  // Extract compiler arguments from the interface file and use them to configure
  // the compiler invocation.
  if (extractSwiftInterfaceVersionAndArgs(subInvocation,
                                          SubArgs,
                                          CompilerVersion,
                                          interfacePath,
                                          diagLoc)) {
    return std::make_error_code(std::errc::not_supported);
  }
  // Insert arguments collected from the interface file.
  BuildArgs.insert(BuildArgs.end(), SubArgs.begin(), SubArgs.end());
  if (subInvocation.parseArgs(SubArgs, Diags)) {
    return std::make_error_code(std::errc::not_supported);
  }
  CompilerInstance subInstance;
  SubCompilerInstanceInfo info;
  info.Instance = &subInstance;
  info.CompilerVersion = CompilerVersion;

  subInstance.getSourceMgr().setFileSystem(SM.getFileSystem());

  ForwardingDiagnosticConsumer FDC(Diags);
  subInstance.addDiagnosticConsumer(&FDC);
  if (subInstance.setup(subInvocation)) {
    return std::make_error_code(std::errc::not_supported);
  }
  info.BuildArguments = BuildArgs;
  info.Hash = CacheHash;
  auto target =  *(std::find(BuildArgs.rbegin(), BuildArgs.rend(), "-target") - 1);
  auto langVersion = *(std::find(BuildArgs.rbegin(), BuildArgs.rend(),
                                 "-swift-version") - 1);
  std::array<StringRef, 6> ExtraPCMArgs = {
    // PCMs should use the target triple the interface will be using to build
    "-Xcc", "-target", "-Xcc", target,
    // PCMs should use the effective Swift language version for apinotes.
    "-Xcc", ArgSaver.save((llvm::Twine("-fapinotes-swift-version=") + langVersion).str())
  };
  info.ExtraPCMArgs = ExtraPCMArgs;
  // Run the action under the sub compiler instance.
  return action(info);
}

struct ExplicitSwiftModuleLoader::Implementation {
  ASTContext &Ctx;
  llvm::BumpPtrAllocator Allocator;
  llvm::StringMap<ExplicitModuleInfo> ExplicitModuleMap;
  Implementation(ASTContext &Ctx) : Ctx(Ctx) {}

  void parseSwiftExplicitModuleMap(StringRef fileName) {
    ExplicitModuleMapParser parser(Allocator);
    auto result =
        parser.parseSwiftExplicitModuleMap(fileName, ExplicitModuleMap);
    if (result == std::errc::invalid_argument)
      Ctx.Diags.diagnose(SourceLoc(), diag::explicit_swift_module_map_corrupted,
                         fileName);
    else if (result == std::errc::no_such_file_or_directory)
      Ctx.Diags.diagnose(SourceLoc(), diag::explicit_swift_module_map_missing,
                         fileName);
  }
};

ExplicitSwiftModuleLoader::ExplicitSwiftModuleLoader(
      ASTContext &ctx,
      DependencyTracker *tracker,
      ModuleLoadingMode loadMode,
      bool IgnoreSwiftSourceInfoFile):
        SerializedModuleLoaderBase(ctx, tracker, loadMode,
                                   IgnoreSwiftSourceInfoFile),
        Impl(*new Implementation(ctx)) {}

ExplicitSwiftModuleLoader::~ExplicitSwiftModuleLoader() { delete &Impl; }

bool ExplicitSwiftModuleLoader::findModule(AccessPathElem ModuleID,
           SmallVectorImpl<char> *ModuleInterfacePath,
           std::unique_ptr<llvm::MemoryBuffer> *ModuleBuffer,
           std::unique_ptr<llvm::MemoryBuffer> *ModuleDocBuffer,
           std::unique_ptr<llvm::MemoryBuffer> *ModuleSourceInfoBuffer,
           bool &IsFramework, bool &IsSystemModule) {
  StringRef moduleName = ModuleID.Item.str();
  auto it = Impl.ExplicitModuleMap.find(moduleName);
  // If no explicit module path is given matches the name, return with an
  // error code.
  if (it == Impl.ExplicitModuleMap.end()) {
    return false;
  }
  auto &moduleInfo = it->getValue();
  if (moduleInfo.moduleBuffer) {
    // We found an explicit module matches the given name, give the buffer
    // back to the caller side.
    *ModuleBuffer = std::move(moduleInfo.moduleBuffer);
    return true;
  }

  // Set IsFramework bit according to the moduleInfo
  IsFramework = moduleInfo.isFramework;

  auto &fs = *Ctx.SourceMgr.getFileSystem();
  // Open .swiftmodule file
  auto moduleBuf = fs.getBufferForFile(moduleInfo.modulePath);
  if (!moduleBuf) {
    // We cannot read the module content, diagnose.
    Ctx.Diags.diagnose(SourceLoc(), diag::error_opening_explicit_module_file,
                       moduleInfo.modulePath);
    return false;
  }

  assert(moduleBuf);
  const bool isForwardingModule = !serialization::isSerializedAST(moduleBuf
    .get()->getBuffer());
  // If the module is a forwarding module, read the actual content from the path
  // encoded in the forwarding module as the actual module content.
  if (isForwardingModule) {
    auto forwardingModule = ForwardingModule::load(*moduleBuf.get());
    if (forwardingModule) {
      moduleBuf = fs.getBufferForFile(forwardingModule->underlyingModulePath);
      if (!moduleBuf) {
        // We cannot read the module content, diagnose.
        Ctx.Diags.diagnose(SourceLoc(), diag::error_opening_explicit_module_file,
                           moduleInfo.modulePath);
        return false;
      }
    } else {
      // We cannot read the module content, diagnose.
      Ctx.Diags.diagnose(SourceLoc(), diag::error_opening_explicit_module_file,
                         moduleInfo.modulePath);
      return false;
    }
  }
  assert(moduleBuf);
  // Move the opened module buffer to the caller.
  *ModuleBuffer = std::move(moduleBuf.get());

  // Open .swiftdoc file
  if (!moduleInfo.moduleDocPath.empty()) {
    auto moduleDocBuf = fs.getBufferForFile(moduleInfo.moduleDocPath);
    if (moduleBuf)
      *ModuleDocBuffer = std::move(moduleDocBuf.get());
  }
  // Open .swiftsourceinfo file
  if (!moduleInfo.moduleSourceInfoPath.empty()) {
    auto moduleSourceInfoBuf = fs.getBufferForFile(moduleInfo.moduleSourceInfoPath);
    if (moduleSourceInfoBuf)
      *ModuleSourceInfoBuffer = std::move(moduleSourceInfoBuf.get());
  }
  return true;
}

std::error_code ExplicitSwiftModuleLoader::findModuleFilesInDirectory(
  AccessPathElem ModuleID,
  const SerializedModuleBaseName &BaseName,
  SmallVectorImpl<char> *ModuleInterfacePath,
  std::unique_ptr<llvm::MemoryBuffer> *ModuleBuffer,
  std::unique_ptr<llvm::MemoryBuffer> *ModuleDocBuffer,
  std::unique_ptr<llvm::MemoryBuffer> *ModuleSourceInfoBuffer,
  bool IsFramework) {
  llvm_unreachable("Not supported in the Explicit Swift Module Loader.");
  return std::make_error_code(std::errc::not_supported);
}

bool ExplicitSwiftModuleLoader::canImportModule(
    Located<Identifier> mID) {
  StringRef moduleName = mID.Item.str();
  auto it = Impl.ExplicitModuleMap.find(moduleName);
  // If no provided explicit module matches the name, then it cannot be imported.
  if (it == Impl.ExplicitModuleMap.end()) {
    return false;
  }
  return true;
}

void ExplicitSwiftModuleLoader::collectVisibleTopLevelModuleNames(
      SmallVectorImpl<Identifier> &names) const {
  for (auto &entry: Impl.ExplicitModuleMap) {
    names.push_back(Ctx.getIdentifier(entry.getKey()));
  }
}

std::unique_ptr<ExplicitSwiftModuleLoader>
ExplicitSwiftModuleLoader::create(ASTContext &ctx,
    DependencyTracker *tracker, ModuleLoadingMode loadMode,
    ArrayRef<std::string> ExplicitModulePaths,
    StringRef ExplicitSwiftModuleMap,
    bool IgnoreSwiftSourceInfoFile) {
  auto result = std::unique_ptr<ExplicitSwiftModuleLoader>(
    new ExplicitSwiftModuleLoader(ctx, tracker, loadMode,
                                  IgnoreSwiftSourceInfoFile));
  auto &Impl = result->Impl;
  // If the explicit module map is given, try parse it.
  if (!ExplicitSwiftModuleMap.empty()) {
    // Parse a JSON file to collect explicitly built modules.
    Impl.parseSwiftExplicitModuleMap(ExplicitSwiftModuleMap);
  }
  // Collect .swiftmodule paths from -swift-module-path
  // FIXME: remove these.
  for (auto path: ExplicitModulePaths) {
    std::string name;
    // Load the explicit module into a buffer and get its name.
    std::unique_ptr<llvm::MemoryBuffer> buffer = getModuleName(ctx, path, name);
    if (buffer) {
      // Register this module for future loading.
      auto &entry = Impl.ExplicitModuleMap[name];
      entry.modulePath = path;
      entry.moduleBuffer = std::move(buffer);
    } else {
      // We cannot read the module content, diagnose.
      ctx.Diags.diagnose(SourceLoc(),
                         diag::error_opening_explicit_module_file,
                         path);
    }
  }

  return result;
}<|MERGE_RESOLUTION|>--- conflicted
+++ resolved
@@ -1230,15 +1230,6 @@
   return false;
 }
 
-<<<<<<< HEAD
-void InterfaceSubContextDelegateImpl::addExtraClangArg(StringRef arg) {
-  genericSubInvocation.getClangImporterOptions().ExtraArgs.push_back(arg.str());
-  GenericArgs.push_back("-Xcc");
-  GenericArgs.push_back(ArgSaver.save(arg));
-}
-
-=======
->>>>>>> ed5edb89
 InterfaceSubContextDelegateImpl::InterfaceSubContextDelegateImpl(
     SourceManager &SM,
     DiagnosticEngine &Diags,
@@ -1282,26 +1273,7 @@
   // FIXME: we shouldn't need this. Remove it?
   StringRef explictSwiftModuleMap = searchPathOpts.ExplicitSwiftModuleMap;
   genericSubInvocation.getSearchPathOptions().ExplicitSwiftModuleMap =
-<<<<<<< HEAD
     explictSwiftModuleMap.str();
-  if (clangImporter) {
-    // We need to add these extra clang flags because explict module building
-    // related flags are all there: -fno-implicit-modules, -fmodule-map-file=,
-    // and -fmodule-file=.
-    // If we don't add these flags, the interface will be built with implicit
-    // PCMs.
-    for (auto arg: static_cast<ClangImporter*>(clangImporter)->getExtraClangArgs()) {
-      addExtraClangArg(arg);
-    }
-    // Respect the detailed-record preprocessor setting of the parent context.
-    // This, and the "raw" clang module format it implicitly enables, are
-    // required by sourcekitd.
-    auto &Opts = clangImporter->getClangInstance().getPreprocessorOpts();
-    if (Opts.DetailedRecord) {
-      genericSubInvocation.getClangImporterOptions().DetailedPreprocessingRecord = true;
-    }
-=======
-    explictSwiftModuleMap;
   auto &subClangImporterOpts = genericSubInvocation.getClangImporterOptions();
   // Respect the detailed-record preprocessor setting of the parent context.
   // This, and the "raw" clang module format it implicitly enables, are
@@ -1317,7 +1289,6 @@
   for (auto arg: subClangImporterOpts.ExtraArgs) {
     GenericArgs.push_back("-Xcc");
     GenericArgs.push_back(ArgSaver.save(arg));
->>>>>>> ed5edb89
   }
 
   // Tell the genericSubInvocation to serialize dependency hashes if asked to do so.

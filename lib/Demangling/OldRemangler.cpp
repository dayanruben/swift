//===--- OldRemangler.cpp - Old Swift Re-mangler --------------------------===//
//
// This source file is part of the Swift.org open source project
//
// Copyright (c) 2014 - 2017 Apple Inc. and the Swift project authors
// Licensed under Apache License v2.0 with Runtime Library Exception
//
// See https://swift.org/LICENSE.txt for license information
// See https://swift.org/CONTRIBUTORS.txt for the list of Swift project authors
//
//===----------------------------------------------------------------------===//
//
//  This file implements the remangler, which turns a demangling parse
//  tree back into a mangled string.  This is useful for tools which
//  want to extract subtrees from mangled strings.
//
//===----------------------------------------------------------------------===//

#include "swift/Demangling/Demangler.h"
#include "swift/Demangling/Punycode.h"
#include "swift/Demangling/ManglingUtils.h"
#include "swift/AST/Ownership.h"
#include "swift/Strings.h"
#include "RemanglerBase.h"
#include <cstdio>
#include <cstdlib>

using namespace swift;
using namespace Demangle;

[[noreturn]]
static void unreachable(const char *Message) {
  fprintf(stderr, "fatal error: %s\n", Message);
  std::abort();
}

namespace {
  class Remangler : public RemanglerBase {
  public:
    Remangler(NodeFactory &Factory) : RemanglerBase(Factory) { }

    class EntityContext {
      bool AsContext = false;
      std::string AnonymousContextDiscriminator;
    public:
      bool isAsContext() const {
        return AsContext;
      }
      
      void setAnonymousContextDiscriminator(StringRef discriminator) {
        AnonymousContextDiscriminator = discriminator;
      }
      
      std::string takeAnonymousContextDiscriminator() {
        auto r = std::move(AnonymousContextDiscriminator);
        AnonymousContextDiscriminator.clear();
        return r;
      }

      class ManglingContextRAII {
        EntityContext &Ctx;
        bool SavedValue;
      public:
        ManglingContextRAII(EntityContext &ctx)
          : Ctx(ctx), SavedValue(ctx.AsContext) {
          ctx.AsContext = true;
        }

        ~ManglingContextRAII() {
          Ctx.AsContext = SavedValue;
        }
      };
    };

    void mangle(Node *node) {
      switch (node->getKind()) {
#define NODE(ID) case Node::Kind::ID: return mangle##ID(node);
#include "swift/Demangling/DemangleNodes.def"
      }
      unreachable("bad demangling tree node");
    }

    void mangleGenericArgs(Node *node, EntityContext &ctx);
    void mangleAnyNominalType(Node *node, EntityContext &ctx);

#define NODE(ID)                                                        \
    void mangle##ID(Node *node);
#define CONTEXT_NODE(ID)                                                \
    void mangle##ID(Node *node);                                        \
    void mangle##ID(Node *node, EntityContext &ctx);
#include "swift/Demangling/DemangleNodes.def"

    void mangleIndex(Node::IndexType index);
    void mangleIdentifier(StringRef name, OperatorKind operatorKind);
    void mangleAccessor(Node *storageNode, StringRef accessorCode,
                        EntityContext &ctx);

    void mangleChildNodes(Node *node) { mangleNodes(node->begin(), node->end()); }
    void mangleNodes(Node::iterator i, Node::iterator e) {
      for (; i != e; ++i) {
        mangle(*i);
      }
    }
    void mangleSingleChildNode(Node *node) {
      assert(node->getNumChildren() == 1);
      mangle(*node->begin());
    }
    void mangleChildNode(Node *node, unsigned index) {
      assert(index < node->getNumChildren());
      mangle(node->begin()[index]);
    }

    void mangleSimpleEntity(Node *node, char basicKind, StringRef entityKind,
                            EntityContext &ctx);
    void mangleNamedEntity(Node *node, char basicKind, StringRef entityKind,
                          EntityContext &ctx,
                          StringRef ArtificialPrivateDiscriminator = {});
    void mangleTypedEntity(Node *node, char basicKind, StringRef entityKind,
                           EntityContext &ctx);
    void mangleNamedAndTypedEntity(Node *node, char basicKind,
                                   StringRef entityKind,
                                   EntityContext &ctx);
    void mangleNominalType(Node *node, char basicKind, EntityContext &ctx,
                          StringRef ArtificialPrivateDiscriminator = {});

    void mangleProtocolWithoutPrefix(Node *node);
    void mangleProtocolListWithoutPrefix(Node *node,
                                         Node *additionalProto = nullptr);

    void mangleEntityContext(Node *node, EntityContext &ctx);
    void mangleEntityType(Node *node, EntityContext &ctx);
    void mangleEntityGenericType(Node *node, EntityContext &ctx);

    bool trySubstitution(Node *node, SubstitutionEntry &entry);
    bool mangleStandardSubstitution(Node *node);

    void mangleDependentGenericParamIndex(Node *node);
    void mangleConstrainedType(Node *node);
  };
} // end anonymous namespace

#define NODE(ID)
#define CONTEXT_NODE(ID)                        \
void Remangler::mangle##ID(Node *node) {        \
  EntityContext ctx;                            \
  mangle##ID(node, ctx);                        \
}
#include "swift/Demangling/DemangleNodes.def"

/// Re-apply labels from the function to its parameter type
/// to preserve old mangling style.
///
/// \param LabelList The list of labels to apply.
/// \param OrigType  The function parameter type to apply labels to.
/// \param Factory   The node factory to use to allocate new nodes.
static NodePointer applyParamLabels(NodePointer LabelList, NodePointer OrigType,
                                    NodeFactory &Factory) {
  if (LabelList->getNumChildren() == 0)
    return OrigType;

  auto applyParamLabels = [&](NodePointer ArgTuple) -> NodePointer {
    assert(ArgTuple->getKind() == Node::Kind::ArgumentTuple);

    auto ParamsType = Factory.createNode(Node::Kind::ArgumentTuple);
    auto Tuple = Factory.createNode(Node::Kind::Tuple);

    auto OrigTuple = ArgTuple->getFirstChild()->getFirstChild();
    assert(OrigTuple->getKind() == Node::Kind::Tuple);

    for (unsigned i = 0, n = OrigTuple->getNumChildren(); i != n; ++i) {
      const auto Label = LabelList->getChild(i);
      if (Label->getKind() == Node::Kind::FirstElementMarker) {
        Tuple->addChild(OrigTuple->getChild(i), Factory);
        continue;
      }

      auto OrigElt = OrigTuple->getChild(i);
      auto NewElt = Factory.createNode(Node::Kind::TupleElement);

      NewElt->addChild(Factory.createNodeWithAllocatedText(
                           Node::Kind::TupleElementName, Label->getText()),
                       Factory);

      for (auto &Child : *OrigElt)
        NewElt->addChild(Child, Factory);

      Tuple->addChild(NewElt, Factory);
    }

    auto Type = Factory.createNode(Node::Kind::Type);
    Type->addChild(Tuple, Factory);
    ParamsType->addChild(Type, Factory);
    return ParamsType;
  };

  auto visitTypeChild = [&](NodePointer Child) -> NodePointer {
    if (Child->getKind() != Node::Kind::FunctionType &&
        Child->getKind() != Node::Kind::NoEscapeFunctionType)
      return Child;

    auto FuncType = Factory.createNode(Node::Kind::FunctionType);
    for (unsigned i = 0, n = Child->getNumChildren(); i != n; ++i) {
      NodePointer FuncChild = Child->getChild(i);
      if (FuncChild->getKind() == Node::Kind::ArgumentTuple)
        FuncChild = applyParamLabels(FuncChild);
      FuncType->addChild(FuncChild, Factory);
    }
    return FuncType;
  };

  auto Type = Factory.createNode(OrigType->getKind());
  for (auto &Child : *OrigType)
    Type->addChild(visitTypeChild(Child), Factory);

  return Type;
}

bool Remangler::trySubstitution(Node *node, SubstitutionEntry &entry) {
  if (mangleStandardSubstitution(node))
    return true;

  // Go ahead and initialize the substitution entry.
  entry.setNode(node, /*treatAsIdentifier=*/ false);

  int Idx = findSubstitution(entry);
  if (Idx < 0)
    return false;

  Buffer << 'S';
  mangleIndex(Idx);
  return true;
}

static bool isInSwiftModule(Node *node) {
  Node *context = node->getFirstChild();
  return (context->getKind() == Node::Kind::Module &&
          context->getText() == STDLIB_NAME &&
          // Check for private declarations in Swift
          node->getChild(1)->getKind() == Node::Kind::Identifier);
};

bool Remangler::mangleStandardSubstitution(Node *node) {
  // Look for known substitutions.
  switch (node->getKind()) {
#define SUCCESS_IF_IS(VALUE, EXPECTED, SUBSTITUTION)            \
    do {                                                        \
      if ((VALUE) == (EXPECTED)) {                              \
        Buffer << SUBSTITUTION;                                    \
        return true;                                            \
      }                                                         \
    } while (0)
#define SUCCESS_IF_TEXT_IS(EXPECTED, SUBSTITUTION)              \
    SUCCESS_IF_IS(node->getText(), EXPECTED, SUBSTITUTION)
#define SUCCESS_IF_DECLNAME_IS(EXPECTED, SUBSTITUTION)          \
    SUCCESS_IF_IS(node->getChild(1)->getText(), EXPECTED, SUBSTITUTION)

    case Node::Kind::Module:
      SUCCESS_IF_TEXT_IS(STDLIB_NAME, "s");
      SUCCESS_IF_TEXT_IS(MANGLING_MODULE_OBJC, "So");
      SUCCESS_IF_TEXT_IS(MANGLING_MODULE_CLANG_IMPORTER, "SC");
      break;
    case Node::Kind::Structure:
      if (isInSwiftModule(node)) {
        SUCCESS_IF_DECLNAME_IS("Array", "Sa");
        SUCCESS_IF_DECLNAME_IS("Bool", "Sb");
        SUCCESS_IF_DECLNAME_IS("UnicodeScalar", "Sc");
        SUCCESS_IF_DECLNAME_IS("Double", "Sd");
        SUCCESS_IF_DECLNAME_IS("Float", "Sf");
        SUCCESS_IF_DECLNAME_IS("Int", "Si");
        SUCCESS_IF_DECLNAME_IS("UnsafeRawPointer", "SV");
        SUCCESS_IF_DECLNAME_IS("UnsafeMutableRawPointer", "Sv");
        SUCCESS_IF_DECLNAME_IS("UnsafePointer", "SP");
        SUCCESS_IF_DECLNAME_IS("UnsafeMutablePointer", "Sp");
        SUCCESS_IF_DECLNAME_IS("UnsafeBufferPointer", "SR");
        SUCCESS_IF_DECLNAME_IS("UnsafeMutableBufferPointer", "Sr");
        SUCCESS_IF_DECLNAME_IS("String", "SS");
        SUCCESS_IF_DECLNAME_IS("UInt", "Su");
      }
      break;
    case Node::Kind::Enum:
      if (isInSwiftModule(node)) {
        SUCCESS_IF_DECLNAME_IS("Optional", "Sq");
        SUCCESS_IF_DECLNAME_IS("ImplicitlyUnwrappedOptional", "SQ");
      }
      break;

    default:
      break;

#undef SUCCESS_IF_DECLNAME_IS
#undef SUCCESS_IF_TEXT_IS
#undef SUCCESS_IF_IS
  }
  return false;
}

void Remangler::mangleIdentifier(Node *node) {
  mangleIdentifier(node->getText(), OperatorKind::NotOperator);
}
void Remangler::manglePrefixOperator(Node *node) {
  mangleIdentifier(node->getText(), OperatorKind::Prefix);
}
void Remangler::manglePostfixOperator(Node *node) {
  mangleIdentifier(node->getText(), OperatorKind::Postfix);
}
void Remangler::mangleInfixOperator(Node *node) {
  mangleIdentifier(node->getText(), OperatorKind::Infix);
}
void Remangler::mangleIdentifier(StringRef ident, OperatorKind operatorKind) {
  // Mangle normal identifiers as
  //   count identifier-char+
  // where the count is the number of characters in the identifier,
  // and where individual identifier characters represent themselves.
  if (operatorKind == OperatorKind::NotOperator) {
    Buffer << ident.size() << ident;
    return;
  }

  // Mangle operator identifiers as
  //   operator ::= 'o' operator-fixity count operator-char+
  //   operator-fixity ::= 'p' // prefix
  //   operator-fixity ::= 'P' // postfix
  //   operator-fixity ::= 'i' // infix
  // where the count is the number of characters in the operator,
  // and where the individual operator characters are translated.
  Buffer << 'o';
  switch (operatorKind) {
    case OperatorKind::NotOperator: unreachable("invalid");
    case OperatorKind::Infix: Buffer << 'i'; break;
    case OperatorKind::Prefix: Buffer << 'p'; break;
    case OperatorKind::Postfix: Buffer << 'P'; break;
  }

  // Mangle ASCII operators directly.
  Buffer << ident.size();
  for (char ch : ident) {
    Buffer << Mangle::translateOperatorChar(ch);
  }
}

void Remangler::mangleNumber(Node *node) {
  mangleIndex(node->getIndex());
}
void Remangler::mangleIndex(Node::IndexType value) {
  if (value == 0) {
    Buffer << '_';
  } else {
    Buffer << (value - 1) << '_';
  }
}

void Remangler::mangleGlobal(Node *node) {
  Buffer << "_T";
  mangleChildNodes(node);
}

void Remangler::mangleSuffix(Node *node) {
  // Just add the suffix back on.
  Buffer << node->getText();
}

void Remangler::mangleGenericSpecialization(Node *node) {
  unreachable("unsupported");
}

void Remangler::mangleGenericSpecializationNotReAbstracted(Node *node) {
  unreachable("unsupported");
}

void Remangler::mangleInlinedGenericFunction(Node *node) {
  unreachable("unsupported");
}

void Remangler::mangleGenericPartialSpecialization(Node *node) {
  unreachable("unsupported");
}

void Remangler::mangleGenericPartialSpecializationNotReAbstracted(Node *node) {
  unreachable("unsupported");
}

void Remangler::mangleGenericSpecializationParam(Node *node) {
  unreachable("unsupported");
}

void Remangler::mangleFunctionSignatureSpecialization(Node *node) {
  unreachable("unsupported");
}

void Remangler::mangleSpecializationPassID(Node *node) {
  unreachable("unsupported");
}

void Remangler::mangleIsSerialized(Node *node) {
  Buffer << "q";
}

void Remangler::mangleFunctionSignatureSpecializationReturn(Node *node) {
  unreachable("unsupported");
}

void Remangler::mangleFunctionSignatureSpecializationParam(Node *node) {
  unreachable("unsupported");
}

void Remangler::mangleFunctionSignatureSpecializationParamPayload(Node *node) {
  // This should never be called since mangling parameter payloads require
  // knowing what the parameter kind is.
  unreachable("This should never be called");
}

void Remangler::mangleFunctionSignatureSpecializationParamKind(Node *node) {
  // This should never be called since mangling parameter kinds have influence
  // on the payloads.
  unreachable("This should never be called");
}

void Remangler::mangleRetroactiveConformance(Node *node) {
  unreachable("Retroactive conformances aren't in the old mangling");
}

void Remangler::mangleProtocolConformanceRefInTypeModule(Node *node) {
  unreachable("Protocol conformance references aren't in the old mangling");
}

void Remangler::mangleProtocolConformanceRefInProtocolModule(Node *node) {
  unreachable("Protocol conformance references aren't in the old mangling");
}

void Remangler::mangleProtocolConformanceRefInOtherModule(Node *node) {
  unreachable("Protocol conformance references aren't in the old mangling");
}

void Remangler::mangleConcreteProtocolConformance(Node *node) {
  unreachable("Concrete conformances aren't in the old mangling");
}

void Remangler::mangleAnyProtocolConformanceList(Node *node) {
  unreachable("Conformance lists aren't in the old mangling");
}

void Remangler::mangleDependentAssociatedConformance(Node *node) {
  unreachable("Dependent associated conformances aren't in the old mangling");
}

void Remangler::mangleDependentProtocolConformanceRoot(Node *node) {
  unreachable("Dependent conformances aren't in the old mangling");
}

void Remangler::mangleDependentProtocolConformanceInherited(Node *node) {
  unreachable("Dependent conformances aren't in the old mangling");
}

void Remangler::mangleDependentProtocolConformanceAssociated(Node *node) {
  unreachable("Dependent conformances aren't in the old mangling");
}

void Remangler::mangleProtocolConformance(Node *node) {
  // type, protocol name, context
  assert(node->getNumChildren() == 3);
  mangleChildNode(node, 0);
  mangleProtocolWithoutPrefix(node->begin()[1]);
  mangleChildNode(node, 2);
}

void Remangler::mangleObjCAttribute(Node *node) {
  Buffer << "To";
}

void Remangler::mangleNonObjCAttribute(Node *node) {
  Buffer << "TO";
}

void Remangler::mangleDirectMethodReferenceAttribute(Node *node) {
  Buffer << "Td";
}

void Remangler::mangleDynamicAttribute(Node *node) {
  Buffer << "TD";
}

void Remangler::mangleVTableAttribute(Node *node) {
  Buffer << "TV";
}

void Remangler::mangleGenericTypeMetadataPattern(Node *node) {
  Buffer << "MP";
  mangleSingleChildNode(node); // type
}

void Remangler::mangleTypeMetadataAccessFunction(Node *node) {
  Buffer << "Ma";
  mangleSingleChildNode(node); // type
}

void Remangler::mangleTypeMetadataInstantiationCache(Node *node) {
  Buffer << "MI";
  mangleSingleChildNode(node); // type
}

void Remangler::mangleTypeMetadataInstantiationFunction(Node *node) {
  Buffer << "Mi";
  mangleSingleChildNode(node); // type
}

void Remangler::mangleTypeMetadataSingletonInitializationCache(Node *node) {
  Buffer << "Ml";
  mangleSingleChildNode(node); // type
}

void Remangler::mangleTypeMetadataCompletionFunction(Node *node) {
  Buffer << "Mr";
  mangleSingleChildNode(node); // type
}

void Remangler::mangleTypeMetadataDemanglingCache(Node *node) {
  unreachable("not supported");
}

void Remangler::mangleTypeMetadataLazyCache(Node *node) {
  Buffer << "ML";
  mangleSingleChildNode(node); // type
}

void Remangler::mangleMetaclass(Node *node) {
  Buffer << "Mm";
  mangleSingleChildNode(node); // type
}

void Remangler::mangleClassMetadataBaseOffset(Node *node) {
  Buffer << "Mo";
  mangleSingleChildNode(node); // type
}

void Remangler::mangleNominalTypeDescriptor(Node *node) {
  Buffer << "Mn";
  mangleSingleChildNode(node); // type
}

void Remangler::manglePropertyDescriptor(Node *node) {
  unreachable("not supported");
}

void Remangler::mangleTypeMetadata(Node *node) {
  Buffer << "M";
  mangleSingleChildNode(node); // type
}

void Remangler::mangleFullTypeMetadata(Node *node) {
  Buffer << "Mf";
  mangleChildNodes(node); // type
}

void Remangler::mangleProtocolDescriptor(Node *node) {
  Buffer << "Mp";
  mangleProtocolWithoutPrefix(node->begin()[0]);
}

void Remangler::mangleProtocolRequirementsBaseDescriptor(Node *node) {
  Buffer << "<protocol-requirements-base-descriptor>";
}

void Remangler::mangleProtocolWitnessTablePattern(Node *node) {
  unreachable("todo");
}

void Remangler::mangleProtocolConformanceDescriptor(Node *node) {
  Buffer << "Mc";
  mangleProtocolConformance(node->begin()[0]);
}

void Remangler::mangleProtocolSelfConformanceDescriptor(Node *node) {
  Buffer << "MS";
  mangleProtocol(node->begin()[0]);
}

void Remangler::manglePartialApplyForwarder(Node *node) {
  Buffer << "PA__T";
  mangleSingleChildNode(node); // global
}

void Remangler::manglePartialApplyObjCForwarder(Node *node) {
  Buffer << "PAo__T";
  mangleSingleChildNode(node); // global
}

void Remangler::mangleMergedFunction(Node *node) {
  Buffer << "Tm";
}

void Remangler::mangleDynamicallyReplaceableFunctionImpl(Node *node) {
  Buffer << "TI";
}

void Remangler::mangleDynamicallyReplaceableFunctionKey(Node *node) {
  Buffer << "Tx";
}

void Remangler::mangleDynamicallyReplaceableFunctionVar(Node *node) {
  Buffer << "TX";
}

void Remangler::mangleDirectness(Node *node) {
  auto getChar = [](Directness d) -> char {
    switch (d) {
    case Directness::Direct: return 'd';
    case Directness::Indirect: return 'i';
    }
    unreachable("bad directness kind");
  };
  Buffer << getChar(Directness(node->getIndex()));
}

void Remangler::mangleValueWitness(Node *node) {
  const char *Code = nullptr;
  switch (ValueWitnessKind(node->getFirstChild()->getIndex())) {
#define VALUE_WITNESS(MANGLING, NAME) \
    case ValueWitnessKind::NAME: Code = #MANGLING; break;
#include "swift/Demangling/ValueWitnessMangling.def"
  }
  Buffer << 'w' << Code;
  mangleChildNode(node, 1); // type
}

void Remangler::mangleValueWitnessTable(Node *node) {
  Buffer << "WV";
  mangleSingleChildNode(node); // type
}

void Remangler::mangleThrowsAnnotation(Node *node) {
  Buffer << "z";
}

void Remangler::mangleFieldOffset(Node *node) {
  Buffer << "Wv";
  mangleChildNodes(node); // directness, entity
}

void Remangler::mangleEnumCase(Node *node) {
  Buffer << "WC";
  mangleSingleChildNode(node); // enum case
}

void Remangler::mangleProtocolSelfConformanceWitnessTable(Node *node) {
  Buffer << "WS";
  mangleSingleChildNode(node); // protocol
}

void Remangler::mangleProtocolWitnessTable(Node *node) {
  Buffer << "WP";
  mangleSingleChildNode(node); // protocol conformance
}

void Remangler::mangleGenericProtocolWitnessTable(Node *node) {
  Buffer << "WG";
  mangleSingleChildNode(node); // protocol conformance
}

void Remangler::mangleResilientProtocolWitnessTable(Node *node) {
  unreachable("todo");
}

void Remangler::mangleGenericProtocolWitnessTableInstantiationFunction(
                                                                  Node *node) {
  Buffer << "WI";
  mangleSingleChildNode(node); // protocol conformance
}

void Remangler::mangleProtocolWitnessTableAccessor(Node *node) {
  Buffer << "Wa";
  mangleSingleChildNode(node); // protocol conformance
}

void Remangler::mangleLazyProtocolWitnessTableAccessor(Node *node) {
  Buffer << "Wl";
  mangleChildNodes(node); // type, protocol conformance
}

void Remangler::mangleLazyProtocolWitnessTableCacheVariable(Node *node) {
  Buffer << "WL";
  mangleChildNodes(node); // type, protocol conformance
}

void Remangler::mangleAssociatedTypeDescriptor(Node *node) {
  Buffer << "<associated-type-descriptor>";
}

void Remangler::mangleAssociatedConformanceDescriptor(Node *node) {
  Buffer << "<associated-conformance-descriptor>";
}

void Remangler::mangleDefaultAssociatedConformanceAccessor(Node *node) {
  Buffer << "<default-associated-conformance-descriptor>";
}

void Remangler::mangleBaseConformanceDescriptor(Node *node) {
  Buffer << "<base-conformance-descriptor>";
}

void Remangler::mangleAssociatedTypeMetadataAccessor(Node *node) {
  Buffer << "Wt";
  mangleChildNodes(node); // protocol conformance, identifier
}

void Remangler::mangleDefaultAssociatedTypeMetadataAccessor(Node *node) {
  Buffer << "<default-associated-type-metadata-accessor>";
}

void Remangler::mangleAssociatedTypeWitnessTableAccessor(Node *node) {
  Buffer << "WT";
  assert(node->getNumChildren() == 3);
  mangleChildNode(node, 0); // protocol conformance
  mangleChildNode(node, 1); // type
  mangleProtocolWithoutPrefix(node->begin()[2]); // type
}

void Remangler::mangleBaseWitnessTableAccessor(Node *node) {
  Buffer << "<base-witness-table-accessor>";
}

void Remangler::mangleReabstractionThunkHelper(Node *node) {
  Buffer << "<reabstraction-thunk-helper>";
}

void Remangler::mangleReabstractionThunkHelperWithSelf(Node *node) {
  Buffer << "<reabstraction-thunk-helper-with-self>";
}

void Remangler::mangleReabstractionThunk(Node *node) {
  Buffer << "<reabstraction-thunk>";
}

void Remangler::mangleProtocolSelfConformanceWitness(Node *node) {
  Buffer << "TS";
  mangleSingleChildNode(node); // entity
}

void Remangler::mangleProtocolWitness(Node *node) {
  Buffer << "TW";
  mangleChildNodes(node); // protocol conformance, entity
}

void Remangler::mangleFunction(Node *node, EntityContext &ctx) {
  mangleNamedAndTypedEntity(node, 'F', "", ctx);
}

void Remangler::mangleVariable(Node *node, EntityContext &ctx) {
  mangleNamedAndTypedEntity(node, 'v', "", ctx);
}

void Remangler::mangleSubscript(Node *node, EntityContext &ctx) {
  mangleNamedAndTypedEntity(node, 'i', "", ctx);
}

void Remangler::mangleAccessor(Node *storageNode, StringRef accessorCode,
                               EntityContext &ctx) {
  Buffer << 'F';
  mangleEntityContext(storageNode->getChild(0), ctx);
  Buffer << accessorCode;

  auto mangleAccessorType = [&](unsigned TypeIndex) {
    auto LabelList = storageNode->getChild(TypeIndex);
    if (LabelList->getKind() == Node::Kind::LabelList) {
      auto Type = storageNode->getChild(TypeIndex + 1);
      mangleEntityType(applyParamLabels(LabelList, Type, Factory), ctx);
    } else {
      mangleEntityType(storageNode->getChild(TypeIndex), ctx);
    }
  };

  switch (storageNode->getKind()) {
  case Demangle::Node::Kind::Variable: {
    mangleChildNode(storageNode, 1);
    mangleAccessorType(2);
    break;
  }

  case Demangle::Node::Kind::Subscript: {
    auto NumChildren = storageNode->getNumChildren();
    assert(NumChildren <= 4);

    auto PrivateName = storageNode->getChild(NumChildren - 1);
    if (PrivateName->getKind() == Node::Kind::PrivateDeclName)
      mangle(PrivateName);

    mangleIdentifier("subscript", OperatorKind::NotOperator);
    mangleAccessorType(1);
    break;
  }
  default:
      unreachable("Not a storage node");
  }
}

void Remangler::mangleInitializer(Node *node, EntityContext &ctx) {
  mangleSimpleEntity(node, 'I', "i", ctx);
}

void Remangler::manglePropertyWrapperBackingInitializer(Node *node,
                                                        EntityContext &ctx) {
  mangleSimpleEntity(node, 'I', "P", ctx);
}

void Remangler::mangleDefaultArgumentInitializer(Node *node,
                                                 EntityContext &ctx) {
  mangleNamedEntity(node, 'I', "A", ctx);
}

void Remangler::mangleDeallocator(Node *node, EntityContext &ctx) {
  mangleSimpleEntity(node, 'F', "D", ctx);
}

void Remangler::mangleDestructor(Node *node, EntityContext &ctx) {
  mangleSimpleEntity(node, 'F', "d", ctx);
}

void Remangler::mangleAllocator(Node *node, EntityContext &ctx) {
  mangleTypedEntity(node, 'F', "C", ctx);
}

void Remangler::mangleConstructor(Node *node, EntityContext &ctx) {
  mangleTypedEntity(node, 'F', "c", ctx);
}

void Remangler::mangleIVarInitializer(Node *node, EntityContext &ctx) {
  mangleSimpleEntity(node, 'F', "e", ctx);
}

void Remangler::mangleIVarDestroyer(Node *node, EntityContext &ctx) {
  mangleSimpleEntity(node, 'F', "E", ctx);
}

void Remangler::mangleGetter(Node *node, EntityContext &ctx) {
  mangleAccessor(node->getFirstChild(), "g", ctx);
}

void Remangler::mangleGlobalGetter(Node *node, EntityContext &ctx) {
  mangleAccessor(node->getFirstChild(), "G", ctx);
}

void Remangler::mangleSetter(Node *node, EntityContext &ctx) {
  mangleAccessor(node->getFirstChild(), "s", ctx);
}

void Remangler::mangleMaterializeForSet(Node *node, EntityContext &ctx) {
  mangleAccessor(node->getFirstChild(), "m", ctx);
}

void Remangler::mangleWillSet(Node *node, EntityContext &ctx) {
  mangleAccessor(node->getFirstChild(), "w", ctx);
}

void Remangler::mangleDidSet(Node *node, EntityContext &ctx) {
  mangleAccessor(node->getFirstChild(), "W", ctx);
}

void Remangler::mangleOwningMutableAddressor(Node *node, EntityContext &ctx) {
  mangleAccessor(node->getFirstChild(), "aO", ctx);
}

void Remangler::mangleNativeOwningMutableAddressor(Node *node,
                                                   EntityContext &ctx) {
  mangleAccessor(node->getFirstChild(), "ao", ctx);
}

void Remangler::mangleNativePinningMutableAddressor(Node *node,
                                                    EntityContext &ctx) {
  mangleAccessor(node->getFirstChild(), "ap", ctx);
}

void Remangler::mangleUnsafeMutableAddressor(Node *node, EntityContext &ctx) {
  mangleAccessor(node->getFirstChild(), "au", ctx);
}

void Remangler::mangleOwningAddressor(Node *node, EntityContext &ctx) {
  mangleAccessor(node->getFirstChild(), "lO", ctx);
}

void Remangler::mangleNativeOwningAddressor(Node *node, EntityContext &ctx) {
  mangleAccessor(node->getFirstChild(), "lo", ctx);
}

void Remangler::mangleNativePinningAddressor(Node *node, EntityContext &ctx) {
  mangleAccessor(node->getFirstChild(), "lp", ctx);
}

void Remangler::mangleUnsafeAddressor(Node *node, EntityContext &ctx) {
  mangleAccessor(node->getFirstChild(), "lu", ctx);
}

void Remangler::mangleReadAccessor(Node *node, EntityContext &ctx) {
  mangleAccessor(node->getFirstChild(), "r", ctx);
}

void Remangler::mangleModifyAccessor(Node *node, EntityContext &ctx) {
  mangleAccessor(node->getFirstChild(), "M", ctx);
}

void Remangler::mangleExplicitClosure(Node *node, EntityContext &ctx) {
  mangleNamedAndTypedEntity(node, 'F', "U", ctx); // name is index
}

void Remangler::mangleImplicitClosure(Node *node, EntityContext &ctx) {
  mangleNamedAndTypedEntity(node, 'F', "u", ctx); // name is index
}

void Remangler::mangleStatic(Node *node, EntityContext &ctx) {
  Buffer << 'Z';
  mangleEntityContext(node->getChild(0), ctx);
}

void Remangler::mangleSimpleEntity(Node *node, char basicKind,
                                   StringRef entityKind,
                                   EntityContext &ctx) {
  assert(node->getNumChildren() == 1);
  Buffer << basicKind;
  mangleEntityContext(node->begin()[0], ctx);
  Buffer << entityKind;
}

void Remangler::mangleNamedEntity(Node *node, char basicKind,
                                  StringRef entityKind,
                                  EntityContext &ctx,
                                  StringRef artificialPrivateDiscriminator) {
  assert(node->getNumChildren() == 2);
  if (basicKind != '\0') Buffer << basicKind;
  mangleEntityContext(node->begin()[0], ctx);
  Buffer << entityKind;
  
  auto privateDiscriminator = ctx.takeAnonymousContextDiscriminator();
  if (!privateDiscriminator.empty() && isdigit(privateDiscriminator[0]))
    privateDiscriminator = "_" + privateDiscriminator;
  if (!artificialPrivateDiscriminator.empty())
    privateDiscriminator.append(artificialPrivateDiscriminator.data(),
                                artificialPrivateDiscriminator.size());
  
  // Include the artificial private discriminator if one was given.
  auto name = node->getChild(1);
  if (!privateDiscriminator.empty()
      && name->getKind() == Node::Kind::Identifier) {
    Buffer << 'P';
    mangleIdentifier(privateDiscriminator, OperatorKind::NotOperator);
  }
  mangle(name);
}

void Remangler::mangleTypedEntity(Node *node, char basicKind,
                                  StringRef entityKind,
                                  EntityContext &ctx) {
  assert(node->getNumChildren() == 2 || node->getNumChildren() == 3);
  Buffer << basicKind;
  mangleEntityContext(node->begin()[0], ctx);
  Buffer << entityKind;

  if (node->begin()[1]->getKind() == Node::Kind::LabelList) {
    auto LabelList = node->begin()[1];
    auto Type = node->begin()[2];
    mangleEntityType(applyParamLabels(LabelList, Type, Factory), ctx);
  } else {
    mangleEntityType(node->begin()[1], ctx);
  }
}

void Remangler::mangleNamedAndTypedEntity(Node *node, char basicKind,
                                          StringRef entityKind,
                                          EntityContext &ctx) {
  assert(node->getNumChildren() == 3 || node->getNumChildren() == 4);
  Buffer << basicKind;
  mangleEntityContext(node->begin()[0], ctx);
  Buffer << entityKind;
  mangleChildNode(node, 1); // decl name / index

  if (node->begin()[2]->getKind() == Node::Kind::LabelList) {
    auto LabelList = node->begin()[2];
    auto Type = node->begin()[3];
    mangleEntityType(applyParamLabels(LabelList, Type, Factory), ctx);
  } else {
    mangleEntityType(node->begin()[2], ctx);
  }
}

void Remangler::mangleEntityContext(Node *node, EntityContext &ctx) {
  // Remember that we're mangling a context.
  EntityContext::ManglingContextRAII raii(ctx);

  // Deal with bound generic types.
  switch (node->getKind()) {
    case Node::Kind::BoundGenericStructure:
    case Node::Kind::BoundGenericEnum:
    case Node::Kind::BoundGenericClass:
    case Node::Kind::BoundGenericOtherNominalType:
    case Node::Kind::BoundGenericTypeAlias:
      mangleAnyNominalType(node, ctx);
      return;

    default:
      break;
  }

  switch (node->getKind()) {
#define NODE(ID)                                \
  case Node::Kind::ID:
#define CONTEXT_NODE(ID)
#include "swift/Demangling/DemangleNodes.def"
    unreachable("not a context node");

#define NODE(ID)
#define CONTEXT_NODE(ID)                        \
  case Node::Kind::ID:                          \
    return mangle##ID(node, ctx);
#include "swift/Demangling/DemangleNodes.def"
  }
  unreachable("bad node kind");
}

void Remangler::mangleEntityType(Node *node, EntityContext &ctx) {
  assert(node->getKind() == Node::Kind::Type);
  assert(node->getNumChildren() == 1);
  node = node->begin()[0];

  // Expand certain kinds of type within the entity context.
  switch (node->getKind()) {
  case Node::Kind::NoEscapeFunctionType:
  case Node::Kind::FunctionType:
  case Node::Kind::UncurriedFunctionType: {
    Buffer << ((node->getKind() == Node::Kind::FunctionType ||
             node->getKind() == Node::Kind::NoEscapeFunctionType)
                ? 'F'
                : 'f');
    unsigned inputIndex = node->getNumChildren() - 2;
    assert(inputIndex <= 1);
    for (unsigned i = 0; i <= inputIndex; ++i)
      mangle(node->begin()[i]);
    auto returnType = node->begin()[inputIndex+1];
    assert(returnType->getKind() == Node::Kind::ReturnType);
    assert(returnType->getNumChildren() == 1);
    mangleEntityType(returnType->begin()[0], ctx);
    return;
  }
  default:
    mangle(node);
    return;
  }
}

void Remangler::mangleLocalDeclName(Node *node) {
  Buffer << 'L';
  mangleChildNodes(node); // index, identifier
}

void Remangler::manglePrivateDeclName(Node *node) {
  Buffer << 'P';
  mangleChildNodes(node); // identifier, identifier
}

void Remangler::mangleRelatedEntityDeclName(Node *node) {
  // Non-round-trip mangling: pretend we have a private discriminator "$A" for a
  // related entity "A".
  NodePointer kindNode = node->getFirstChild();
  Buffer << 'P' << (kindNode->getText().size() + 1) << '$' << kindNode->getText();
  mangleChildNode(node, 1);
}

void Remangler::mangleTypeMangling(Node *node) {
  Buffer << 't';
  mangleSingleChildNode(node); // type
}

void Remangler::mangleType(Node *node) {
  mangleSingleChildNode(node);
}

template <size_t N> 
static bool stripPrefix(StringRef &string, const char (&data)[N]) {
  constexpr size_t prefixLength = N - 1;
  if (!string.startswith(StringRef(data, prefixLength)))
    return false;
  string = string.drop_front(prefixLength);
  return true;
}

void Remangler::mangleBuiltinTypeName(Node *node) {
  Buffer << 'B';
  StringRef text = node->getText();

  if (text == "Builtin.BridgeObject") {
    Buffer << 'b';
  } else if (text == "Builtin.UnsafeValueBuffer") {
    Buffer << 'B';
  } else if (text == "Builtin.UnknownObject") {
    Buffer << 'O';
  } else if (text == "Builtin.NativeObject") {
    Buffer << 'o';
  } else if (text == "Builtin.RawPointer") {
    Buffer << 'p';
  } else if (text == "Builtin.Word") {
    Buffer << 'w';
  } else if (stripPrefix(text, "Builtin.Int")) {
    Buffer << 'i' << text << '_';
  } else if (stripPrefix(text, "Builtin.FPIEEE")) {
    Buffer << 'f' << text << '_';
  } else if (stripPrefix(text, "Builtin.Vec")) {
    // Avoid using StringRef::split because its definition is not
    // provided in the header so that it requires linking with libSupport.a.
    size_t splitIdx = text.find('x');
    Buffer << 'v' << text.substr(0, splitIdx) << 'B';
    auto element = text.substr(splitIdx).substr(1);
    if (element == "RawPointer") {
      Buffer << 'p';
    } else if (stripPrefix(element, "Float")) {
      Buffer << 'f' << element << '_';
    } else if (stripPrefix(element, "Int")) {
      Buffer << 'i' << element << '_';
    } else {
      unreachable("unexpected builtin vector type");
    }
  } else {
    unreachable("unexpected builtin type");
  }
}

void Remangler::mangleTypeAlias(Node *node, EntityContext &ctx) {
  mangleAnyNominalType(node, ctx);
}

void Remangler::mangleFunctionType(Node *node) {
  Buffer << 'F';
  mangleChildNodes(node); // argument tuple, result type
}

void Remangler::mangleUncurriedFunctionType(Node *node) {
  Buffer << 'f';
  mangleChildNodes(node); // argument tuple, result type
}

void Remangler::mangleObjCBlock(Node *node) {
  Buffer << 'b';
  mangleChildNodes(node); // argument tuple, result type
}

void Remangler::mangleEscapingObjCBlock(Node *node) {
  // We shouldn't ever be remangling anything with a DWARF-only mangling.
  Buffer << "<escaping block type>";
}

void Remangler::mangleCFunctionPointer(Node *node) {
  Buffer << 'c';
  mangleChildNodes(node); // argument tuple, result type
}

void Remangler::mangleAutoClosureType(Node *node) {
  Buffer << 'K';
  mangleChildNodes(node); // argument tuple, result type
}

void Remangler::mangleNoEscapeFunctionType(Node *node) {
  Buffer << 'F';
  mangleChildNodes(node); // argument tuple, result type
}

void Remangler::mangleEscapingAutoClosureType(Node *node) {
  Buffer << 'K';
  mangleChildNodes(node); // argument tuple, result type
}

void Remangler::mangleThinFunctionType(Node *node) {
  Buffer << "Xf";
  mangleChildNodes(node); // argument tuple, result type
}

// SWIFT_ENABLE_TENSORFLOW
void Remangler::mangleDifferentiableFunctionType(Node *node) {
  Buffer << "XF";
  mangleChildNodes(node); // argument tuple, result type
}

// SWIFT_ENABLE_TENSORFLOW
void Remangler::mangleEscapingDifferentiableFunctionType(Node *node) {
  Buffer << "XG";
  mangleChildNodes(node); // argument tuple, result type
}

// SWIFT_ENABLE_TENSORFLOW
void Remangler::mangleLinearFunctionType(Node *node) {
  Buffer << "XH";
  mangleChildNodes(node); // argument tuple, result type
}

// SWIFT_ENABLE_TENSORFLOW
void Remangler::mangleEscapingLinearFunctionType(Node *node) {
  Buffer << "XI";
  mangleChildNodes(node); // argument tuple, result type
}

void Remangler::mangleArgumentTuple(Node *node) {
  mangleSingleChildNode(node);
}

void Remangler::mangleReturnType(Node *node) {
  mangleSingleChildNode(node);
}

void Remangler::mangleImplFunctionType(Node *node) {
  Buffer << "XF";
  auto i = node->begin(), e = node->end();
  if (i != e && (*i)->getKind() == Node::Kind::ImplConvention) {
    StringRef text = (*i)->getText();
    i++;
    if (text == "@callee_unowned") {
      Buffer << 'd';
    } else if (text == "@callee_guaranteed") {
      Buffer << 'g';
    } else if (text == "@callee_owned") {
      Buffer << 'o';
    } else {
      unreachable("bad callee convention");
    }
  } else {
    Buffer << 't';
  }
  for (; i != e &&
         (*i)->getKind() == Node::Kind::ImplFunctionAttribute; ++i) {
    mangle(*i); // impl function attribute
  }
  if (i != e &&
      ((*i)->getKind() == Node::Kind::DependentGenericSignature ||
       (*i)->getKind() == Node::Kind::DependentPseudogenericSignature)) {
    Buffer << ((*i)->getKind() == Node::Kind::DependentGenericSignature
              ? 'G' : 'g');
    mangleDependentGenericSignature((*i));
    i++;
  }
  Buffer << '_';
  for (; i != e && (*i)->getKind() == Node::Kind::ImplParameter; ++i) {
    mangleImplParameter(*i);
  }
  Buffer << '_';
  mangleNodes(i, e); // impl results
  Buffer << '_';
}

void Remangler::mangleImplFunctionAttribute(Node *node) {
  StringRef text = node->getText();
  if (text == "@convention(block)") {
    Buffer << "Cb";
  } else if (text == "@convention(c)") {
    Buffer << "Cc";
  } else if (text == "@convention(method)") {
    Buffer << "Cm";
  } else if (text == "@convention(objc_method)") {
    Buffer << "CO";
  } else if (text == "@convention(witness_method)") {
    Buffer << "Cw";
  } else if (text == "@yield_once") {
    Buffer << "A";
  } else if (text == "@yield_many") {
    Buffer << "G";
  } else {
    unreachable("bad impl-function-attribute");
  }
}

void Remangler::mangleImplParameter(Node *node) {
  assert(node->getNumChildren() == 2);
  mangleChildNodes(node); // impl convention, type
}

void Remangler::mangleImplErrorResult(Node *node) {
  assert(node->getNumChildren() == 2);
  Buffer << 'z';
  mangleChildNodes(node); // impl convention, type
}

void Remangler::mangleImplResult(Node *node) {
  assert(node->getNumChildren() == 2);
  mangleChildNodes(node); // impl convention, type
}

<<<<<<< HEAD
// SWIFT_ENABLE_TENSORFLOW
void Remangler::mangleImplDifferentiable(Node *node) {
  // TODO(TF-750): Check if this code path actually triggers and add a test.
  Buffer << 'd';
}

void Remangler::mangleImplLinear(Node *node) {
  // TODO(TF-750): Check if this code path actually triggers and add a test.
  Buffer << 'l';
}
// SWIFT_ENABLE_TENSORFLOW END

=======
void Remangler::mangleImplYield(Node *node) {
  assert(node->getNumChildren() == 2);
  Buffer << 'Y';
  mangleChildNodes(node); // impl convention, type
}

>>>>>>> 685d35b7
void Remangler::mangleImplEscaping(Node *node) {
  // The old mangler does not encode escaping.
}

void Remangler::mangleImplPatternSubstitutions(Node *node) {
  // The old mangler does not encode substituted function types.
}

void Remangler::mangleImplInvocationSubstitutions(Node *node) {
  // The old mangler does not encode substituted function types.
}

void Remangler::mangleImplConvention(Node *node) {
  assert(node->getKind() == Node::Kind::ImplConvention);
  StringRef text = node->getText();
  if (text == "@autoreleased") {
    Buffer << 'a';
  } else if (text == "@unowned") {
    Buffer << 'd';
  } else if (text == "@unowned_inner_pointer") {
    Buffer << 'D'; // only in results
  } else if (text == "@guaranteed") {
    Buffer << 'g';
  } else if (text == "@deallocating") {
    Buffer << 'e';
  } else if (text == "@in") {
    Buffer << 'i'; // only in parameters
  } else if (text == "@out") {
    Buffer << 'i'; // only in results
  } else if (text == "@inout") {
    Buffer << 'l';
  } else if (text == "@owned") {
    Buffer << 'o';
  } else {
    unreachable("invalid impl convention");
  }
}

void Remangler::mangleDynamicSelf(Node *node) {
  Buffer << 'D';
  mangleSingleChildNode(node); // type
}

void Remangler::mangleErrorType(Node *node) {
  Buffer << "ERR";
}

void Remangler::mangleSILBoxType(Node *node) {
  Buffer << 'X' << 'b';
  mangleSingleChildNode(node);
}

void Remangler::mangleMetatype(Node *node) {
  if (node->getNumChildren() == 1) {
    Buffer << 'M';
    mangleSingleChildNode(node); // type
  } else {
    assert(node->getNumChildren() == 2);
    Buffer << "XM";
    mangleChildNodes(node); // metatype representation, type
  }
}

void Remangler::mangleExistentialMetatype(Node *node) {
  if (node->getNumChildren() == 1) {
    Buffer << "PM";
    mangleSingleChildNode(node); // type
  } else {
    assert(node->getNumChildren() == 2);
    Buffer << "XPM";
    mangleChildNodes(node); // metatype representation, type
  }
}

void Remangler::mangleMetatypeRepresentation(Node *node) {
  StringRef text = node->getText();
  if (text == "@thin") {
    Buffer << 't';
  } else if (text == "@thick") {
    Buffer << 'T';
  } else if (text == "@objc_metatype") {
    Buffer << 'o';
  } else {
    unreachable("bad metatype representation");
  }
}

void Remangler::mangleProtocolList(Node *node) {
  // In its usual use as a type, this gets a prefix 'P'.
  Buffer << 'P';
  mangleProtocolListWithoutPrefix(node);
}

void Remangler::mangleProtocolListWithoutPrefix(Node *node,
                                                Node *additionalProto) {
  assert(node->getKind() == Node::Kind::ProtocolList);
  assert(node->getNumChildren() == 1);
  auto typeList = node->begin()[0];
  assert(typeList->getKind() == Node::Kind::TypeList);
  for (auto &child : *typeList) {
    mangleProtocolWithoutPrefix(child);
  }
  if (additionalProto) {
    mangleProtocolWithoutPrefix(additionalProto);
  }
  Buffer << '_';
}

#define REF_STORAGE(Name, ...) \
  void Remangler::mangle##Name(Node *node) { \
    Buffer << manglingOf(ReferenceOwnership::Name); \
    mangleSingleChildNode(node); /* type */ \
  }
#include "swift/AST/ReferenceStorage.def"

void Remangler::mangleShared(Node *node) {
  Buffer << 'h';
  mangleSingleChildNode(node); // type
}

void Remangler::mangleOwned(Node *node) {
  Buffer << 'n';
  mangleSingleChildNode(node); // type
}

void Remangler::mangleInOut(Node *node) {
  Buffer << 'R';
  mangleSingleChildNode(node); // type
}

void Remangler::mangleTuple(Node *node) {
  size_t NumElems = node->getNumChildren();
  if (NumElems > 0 &&
      node->getChild(NumElems - 1)->getFirstChild()->getKind() ==
      Node::Kind::VariadicMarker) {
    Buffer << 't';
  } else {
    Buffer << 'T';
  }
  mangleChildNodes(node); // tuple elements
  Buffer << '_';
}

void Remangler::mangleTupleElement(Node *node) {
  mangleChildNodes(node); // tuple element name?, type
}

void Remangler::mangleTupleElementName(Node *node) {
  mangleIdentifier(node->getText(), OperatorKind::NotOperator);
}

void Remangler::mangleDependentGenericType(Node *node) {
  Buffer << 'u';
  mangleChildNodes(node); // generic signature, type
}

void Remangler::mangleDependentPseudogenericSignature(Node *node) {
  mangleDependentGenericSignature(node);
}

void Remangler::mangleDependentGenericSignature(Node *node) {
  auto i = node->begin(), e = node->end();
  
  // If there's only one generic param, mangle nothing.
  if (node->getNumChildren() >= 1
      && node->getChild(0)->getKind() == Node::Kind::DependentGenericParamCount
      && node->getChild(0)->getIndex() == 1
      && (node->getNumChildren() == 1
          || node->getChild(1)->getKind() != Node::Kind::DependentGenericParamCount))
  {
    ++i;
    goto mangle_requirements;
  }
  
  // Remangle generic params.
  for (; i != e &&
         (*i)->getKind() == Node::Kind::DependentGenericParamCount; ++i) {
    auto count = *i;
    if (count->getIndex() > 0)
      mangleIndex(count->getIndex() - 1);
    else
      Buffer << 'z';
  }
  
mangle_requirements:
  if (i == e) { // no generic requirements
    Buffer << 'r';
    return;
  }
  
  Buffer << 'R';
  mangleNodes(i, e); // generic requirements
  Buffer << 'r';
}

void Remangler::mangleDependentGenericParamCount(Node *node) {
  unreachable("handled inline in DependentGenericSignature");
}

void Remangler::mangleDependentGenericConformanceRequirement(Node *node) {
  mangleConstrainedType(node->getChild(0));
  // If the constraint represents a protocol, use the shorter mangling.
  if (node->getNumChildren() == 2
      && node->getChild(1)->getKind() == Node::Kind::Type
      && node->getChild(1)->getNumChildren() == 1
      && node->getChild(1)->getChild(0)->getKind() == Node::Kind::Protocol) {
    mangleProtocolWithoutPrefix(node->getChild(1)->getChild(0));
    return;
  }

  mangle(node->getChild(1));
}

void Remangler::mangleDependentGenericSameTypeRequirement(Node *node) {
  mangleConstrainedType(node->getChild(0));
  Buffer << 'z';
  mangle(node->getChild(1));
}

void Remangler::mangleDependentGenericLayoutRequirement(Node *node) {
  mangleConstrainedType(node->getChild(0));
  Buffer << 'l';
  auto id =  node->getChild(1)->getText();
  auto size = -1;
  if (node->getNumChildren() > 2) {
    size = node->getChild(2)->getIndex();
  }
  int alignment = -1;
  if (node->getNumChildren() > 3) {
    alignment = node->getChild(3)->getIndex();
  }
  Buffer << id;
  if (size >= 0)
    Buffer << size;
  if (alignment >= 0) {
    Buffer << "_" << alignment;
  }
}

void Remangler::mangleConstrainedType(Node *node) {
  if (node->getFirstChild()->getKind()
        == Node::Kind::DependentGenericParamType) {
    // Can be mangled without an introducer.
    mangleDependentGenericParamIndex(node->getFirstChild());
  } else {
    mangle(node);
  }
}

void Remangler::mangleAssociatedType(Node *node) {
  if (node->hasChildren()) {
    assert(node->getNumChildren() == 1);
    mangleProtocolListWithoutPrefix(*node->begin());
  } else {
    Buffer << '_';
  }
}

void Remangler::mangleDeclContext(Node *node) {
  mangleSingleChildNode(node);
}

void Remangler::mangleExtension(Node *node, EntityContext &ctx) {
  assert(node->getNumChildren() == 2 || node->getNumChildren() == 3);
  if (node->getNumChildren() == 3) {
    Buffer << 'e';
  } else {
    Buffer << 'E';
  }
  mangleEntityContext(node->begin()[0], ctx); // module
  if (node->getNumChildren() == 3) {
    mangleDependentGenericSignature(node->begin()[2]); // generic sig
  }

  mangleEntityContext(node->begin()[1], ctx); // context
}

void Remangler::mangleAnonymousContext(Node *node, EntityContext &ctx) {
  mangleEntityContext(node->getChild(1), ctx);

  // Since we can't change the old mangling, mangle an anonymous context by
  // introducing a private discriminator onto its child contexts.
  ctx.setAnonymousContextDiscriminator(node->getChild(0)->getText());
}

void Remangler::mangleModule(Node *node, EntityContext &ctx) {
  SubstitutionEntry entry;
  if (trySubstitution(node, entry)) return;

  // Module types get an M prefix, but module contexts don't.
  if (!ctx.isAsContext()) Buffer << 'M';
  mangleIdentifier(node->getText(), OperatorKind::NotOperator);
  addSubstitution(entry);
}

void Remangler::mangleAssociatedTypeRef(Node *node) {
  SubstitutionEntry entry;
  if (trySubstitution(node, entry)) return;
  Buffer << "Q";
  mangleChildNodes(node); // type, identifier
  addSubstitution(entry);
}

void Remangler::mangleDependentMemberType(Node *node) {
  Vector<Node *> members;
  Node *base = node;
  do {
    members.push_back(base, Factory);
    base = base->getFirstChild()->getFirstChild();
  } while (base->getKind() == Node::Kind::DependentMemberType);

  assert(base->getKind() == Node::Kind::DependentGenericParamType
         && "dependent members not based on a generic param are non-canonical"
            " and shouldn't need remangling");
  assert(members.size() >= 1);
  if (members.size() == 1) {
    Buffer << 'w';
    mangleDependentGenericParamIndex(base);
    mangle(members[0]->getChild(1));
  } else {
    Buffer << 'W';
    mangleDependentGenericParamIndex(base);

    for (unsigned i = 1, n = members.size(); i <= n; ++i) {
      Node *member = members[n - i];
      mangle(member->getChild(1));
    }
    Buffer << '_';
  }
}

void Remangler::mangleDependentAssociatedTypeRef(Node *node) {
  SubstitutionEntry entry;
  if (trySubstitution(node, entry)) return;

  if (node->getNumChildren() > 1) {
    Buffer << 'P';
    mangleProtocolWithoutPrefix(node->getChild(1));
  }
  mangleIdentifier(node->getFirstChild());

  addSubstitution(entry);
}

void Remangler::mangleDependentGenericParamIndex(Node *node) {
  auto depth = node->getChild(0)->getIndex();
  auto index = node->getChild(1)->getIndex();

  if (depth != 0) {
    Buffer << 'd';
    mangleIndex(depth - 1);
    mangleIndex(index);
    return;
  }
  if (index != 0) {
    mangleIndex(index - 1);
    return;
  }

  // depth == index == 0
  Buffer << 'x';
}

void Remangler::mangleDependentGenericParamType(Node *node) {
  if (node->getChild(0)->getIndex() == 0
      && node->getChild(1)->getIndex() == 0) {
    Buffer << 'x';
    return;
  }

  Buffer << 'q';
  mangleDependentGenericParamIndex(node);
}

void Remangler::mangleIndex(Node *node) {
  mangleIndex(node->getIndex());
}

void Remangler::mangleUnknownIndex(Node *node) {
  unreachable("should not be reached in an arbitrary context");
}

void Remangler::mangleProtocol(Node *node, EntityContext &ctx) {
  mangleNominalType(node, 'P', ctx);
}

void Remangler::mangleProtocolWithoutPrefix(Node *node) {
  if (mangleStandardSubstitution(node))
    return;

  if (node->getKind() == Node::Kind::Type) {
    assert(node->getNumChildren() == 1);
    node = node->begin()[0];
  }

  assert(node->getKind() == Node::Kind::Protocol);
  EntityContext ctx;
  mangleNominalType(node, '\0', ctx);
}

void Remangler::mangleGenericArgs(Node *node, EntityContext &ctx) {
  switch (node->getKind()) {
  case Node::Kind::Structure:
  case Node::Kind::Enum:
  case Node::Kind::Class: {
    NodePointer parentOrModule = node->getChild(0);
    mangleGenericArgs(parentOrModule, ctx);

    // No generic arguments at this level
    Buffer << '_';
    break;
  }

  case Node::Kind::BoundGenericStructure:
  case Node::Kind::BoundGenericEnum:
  case Node::Kind::BoundGenericClass: {
    NodePointer unboundType = node->getChild(0);
    assert(unboundType->getKind() == Node::Kind::Type);
    NodePointer nominalType = unboundType->getChild(0);
    NodePointer parentOrModule = nominalType->getChild(0);
    mangleGenericArgs(parentOrModule, ctx);

    mangleTypeList(node->getChild(1));
    break;
  }

  case Node::Kind::AnonymousContext:
  case Node::Kind::Extension: {
    mangleGenericArgs(node->getChild(1), ctx);
    break;
  }

  default:
    break;
  }
}

void Remangler::mangleAnyNominalType(Node *node, EntityContext &ctx) {
  if (isSpecialized(node)) {
    Buffer << 'G';

    NodePointer unboundType = getUnspecialized(node, Factory);

    mangleAnyNominalType(unboundType, ctx);
    mangleGenericArgs(node, ctx);
    return;
  }

  switch (node->getKind()) {
  case Node::Kind::OtherNominalType:
    // Mangle unknown type kinds as structures since we can't change the old
    // mangling. Give the mangling an artificial "private discriminator" so that
    // clients who understand the old mangling know this is an unstable
    // mangled name.
    mangleNominalType(node, 'V', ctx, "_UnknownTypeKind");
    break;
  case Node::Kind::Structure:
    mangleNominalType(node, 'V', ctx);
    break;
  case Node::Kind::Enum:
    mangleNominalType(node, 'O', ctx);
    break;
  case Node::Kind::Class:
    mangleNominalType(node, 'C', ctx);
    break;
  case Node::Kind::TypeAlias:
    mangleNominalType(node, 'a', ctx);
    break;
  default:
    unreachable("bad nominal type kind");
  }
}

void Remangler::mangleStructure(Node *node, EntityContext &ctx) {
  mangleAnyNominalType(node, ctx);
}

void Remangler::mangleEnum(Node *node, EntityContext &ctx) {
  mangleAnyNominalType(node, ctx);
}

void Remangler::mangleClass(Node *node, EntityContext &ctx) {
  mangleAnyNominalType(node, ctx);
}

void Remangler::mangleOtherNominalType(Node *node, EntityContext &ctx) {
  mangleAnyNominalType(node, ctx);
}

void Remangler::mangleNominalType(Node *node, char kind, EntityContext &ctx,
                                  StringRef artificialPrivateDiscriminator) {
  SubstitutionEntry entry;
  if (trySubstitution(node, entry)) return;
  mangleNamedEntity(node, kind, "", ctx, artificialPrivateDiscriminator);
  addSubstitution(entry);
}

void Remangler::mangleBoundGenericClass(Node *node) {
  EntityContext ctx;
  mangleAnyNominalType(node, ctx);
}

void Remangler::mangleBoundGenericStructure(Node *node) {
  EntityContext ctx;
  mangleAnyNominalType(node, ctx);
}

void Remangler::mangleBoundGenericEnum(Node *node) {
  EntityContext ctx;
  mangleAnyNominalType(node, ctx);
}

void Remangler::mangleBoundGenericOtherNominalType(Node *node) {
  EntityContext ctx;
  mangleAnyNominalType(node, ctx);
}

void Remangler::mangleBoundGenericProtocol(Node *node) {
  EntityContext ctx;
  mangleAnyNominalType(node, ctx);
}

void Remangler::mangleBoundGenericTypeAlias(Node *node) {
  EntityContext ctx;
  mangleAnyNominalType(node, ctx);
}

void Remangler::mangleBoundGenericFunction(Node *node) {
  EntityContext ctx;
  // Not really a nominal type, but it works for functions, too.
  mangleAnyNominalType(node, ctx);
}

void Remangler::mangleTypeList(Node *node) {
  mangleChildNodes(node); // all types
  Buffer << '_';
}

void Remangler::mangleLabelList(Node *node) {
  if (node->getNumChildren() == 0)
    Buffer << 'y';
  else
    mangleChildNodes(node);
}

void Remangler::mangleReflectionMetadataBuiltinDescriptor(Node *node) {
  Buffer << "MRb";
}

void Remangler::mangleReflectionMetadataFieldDescriptor(Node *node) {
  Buffer << "MRf";
}

void Remangler::mangleReflectionMetadataAssocTypeDescriptor(Node *node) {
  Buffer << "MRa";
}

void Remangler::mangleReflectionMetadataSuperclassDescriptor(Node *node) {
  Buffer << "MRc";
}

void Remangler::mangleGenericTypeParamDecl(Node *node) {
  unreachable("todo");
}

void Remangler::mangleCurryThunk(Node *node) {
  Buffer << "<curry-thunk>";
}

void Remangler::mangleDispatchThunk(Node *node) {
  Buffer << "<dispatch-thunk>";
}

void Remangler::mangleMethodDescriptor(Node *node) {
  Buffer << "<method-descriptor>";
}

void Remangler::mangleMethodLookupFunction(Node *node) {
  Buffer << "<method-lookup-function>";
}

void Remangler::mangleObjCMetadataUpdateFunction(Node *node) {
  Buffer << "<objc-metadata-update-function>";
}

void Remangler::mangleObjCResilientClassStub(Node *node) {
  Buffer << "<objc-resilient-class-stub>";
}

void Remangler::mangleFullObjCResilientClassStub(Node *node) {
  Buffer << "<full-objc-resilient-class-stub>";
}

void Remangler::mangleEmptyList(Node *node) {
  Buffer << "<empty>";
}

void Remangler::mangleFirstElementMarker(Node *node) {
  Buffer << "<first>";
}

void Remangler::mangleVariadicMarker(Node *node) {
  // Handled in mangleTuple
}

void Remangler::mangleOutlinedCopy(Node *node) {
  Buffer << "Wy";
  mangleChildNodes(node);
}

void Remangler::mangleOutlinedConsume(Node *node) {
  Buffer << "We";
  mangleChildNodes(node);
}

void Remangler::mangleOutlinedRetain(Node *node) {
  Buffer << "Wr";
  mangleSingleChildNode(node);
}

void Remangler::mangleOutlinedRelease(Node *node) {
  Buffer << "Ws";
  mangleSingleChildNode(node);
}

void Remangler::mangleOutlinedInitializeWithTake(Node *node) {
  Buffer << "Wb";
  mangleSingleChildNode(node);
}

void Remangler::mangleOutlinedInitializeWithCopy(Node *node) {
  Buffer << "Wc";
  mangleSingleChildNode(node);
}

void Remangler::mangleOutlinedAssignWithTake(Node *node) {
  Buffer << "Wd";
  mangleSingleChildNode(node);
}

void Remangler::mangleOutlinedAssignWithCopy(Node *node) {
  Buffer << "Wf";
  mangleSingleChildNode(node);
}

void Remangler::mangleOutlinedDestroy(Node *node) {
  Buffer << "Wh";
  mangleSingleChildNode(node);
}

void Remangler::mangleOutlinedVariable(Node *node) {
  Buffer << "Tv" << node->getIndex();
  mangleSingleChildNode(node);
}

void Remangler::mangleOutlinedBridgedMethod(Node *node) {
  Buffer << "Te" << node->getText();
  mangleSingleChildNode(node);
}

void Remangler::mangleCoroutineContinuationPrototype(Node *node) {
  Buffer << "TC";
  mangleChildNodes(node);
}

void Remangler::mangleKeyPathGetterThunkHelper(Node *node) {
  Buffer << "TK";
  mangleChildNodes(node);
}

void Remangler::mangleKeyPathSetterThunkHelper(Node *node) {
  Buffer << "Tk";
  mangleChildNodes(node);
}

void Remangler::mangleKeyPathEqualsThunkHelper(Node *node) {
  Buffer << "TH";
  mangleChildNodes(node);
}

void Remangler::mangleKeyPathHashThunkHelper(Node *node) {
  Buffer << "Th";
  mangleChildNodes(node);
}

void Remangler::mangleProtocolListWithClass(Node *node) {
  Buffer << "Xc";
  mangleChildNode(node, 1);
  mangleProtocolListWithoutPrefix(node->getChild(0));
}

void Remangler::mangleProtocolListWithAnyObject(Node *node) {
  Node *P = Factory.createNode(Node::Kind::Protocol);
  P->addChild(Factory.createNode(Node::Kind::Module, "Swift"), Factory);
  P->addChild(Factory.createNode(Node::Kind::Identifier, "AnyObject"), Factory);
  Buffer << "P";
  mangleProtocolListWithoutPrefix(node->getChild(0), /*additionalProto*/ P);
}

void Remangler::mangleVTableThunk(Node *node) {
  Buffer << "TV";
  mangleChildNodes(node);
}

void Remangler::mangleSILBoxTypeWithLayout(Node *node) {
  assert(node->getKind() == Node::Kind::SILBoxTypeWithLayout);
  assert(node->getNumChildren() == 1 || node->getNumChildren() == 3);
  Buffer << "XB";
  auto layout = node->getChild(0);
  assert(layout->getKind() == Node::Kind::SILBoxLayout);
  NodePointer genericArgs = nullptr;
  if (node->getNumChildren() == 3) {
    NodePointer signature = node->getChild(1);
    assert(signature->getKind() == Node::Kind::DependentGenericSignature);
    genericArgs = node->getChild(2);
    assert(genericArgs->getKind() == Node::Kind::TypeList);
    
    Buffer << 'G';
    mangleDependentGenericSignature(signature);
  }
  mangleSILBoxLayout(layout);
  if (genericArgs) {
    for (unsigned i = 0; i < genericArgs->getNumChildren(); ++i) {
      auto type = genericArgs->getChild(i);
      assert(genericArgs->getKind() == Node::Kind::Type);
      mangleType(type);
    }
    Buffer << '_';
  }
}

void Remangler::mangleSILBoxLayout(Node *node) {
  assert(node->getKind() == Node::Kind::SILBoxLayout);
  for (unsigned i = 0; i < node->getNumChildren(); ++i) {
    assert(node->getKind() == Node::Kind::SILBoxImmutableField
           || node->getKind() == Node::Kind::SILBoxMutableField);
    mangle(node->getChild(i));
    
  }
  Buffer << '_';
}

void Remangler::mangleSILBoxMutableField(Node *node) {
  Buffer << 'm';
  assert(node->getNumChildren() == 1
         && node->getChild(0)->getKind() == Node::Kind::Type);
  mangleType(node->getChild(0));
}

void Remangler::mangleSILBoxImmutableField(Node *node) {
  Buffer << 'i';
  assert(node->getNumChildren() == 1
         && node->getChild(0)->getKind() == Node::Kind::Type);
  mangleType(node->getChild(0));
}

void Remangler::mangleAssocTypePath(Node *node) {
  unreachable("unsupported");
}

void Remangler::mangleModuleDescriptor(Node *node) {
  unreachable("unsupported");
}

void Remangler::mangleExtensionDescriptor(Node *node) {
  unreachable("unsupported");
}

void Remangler::mangleAnonymousDescriptor(Node *node) {
  unreachable("unsupported");
}

void Remangler::mangleAssociatedTypeGenericParamRef(Node *node) {
  unreachable("unsupported");
}

void Remangler::mangleTypeSymbolicReference(Node *node, EntityContext&) {
  unreachable("unsupported");
}

void Remangler::mangleProtocolSymbolicReference(Node *node, EntityContext&) {
  unreachable("unsupported");
}

void Remangler::mangleOpaqueTypeDescriptorSymbolicReference(Node *node) {
  unreachable("unsupported");
}

void Remangler::mangleSugaredOptional(Node *node) {
  unreachable("unsupported");
}

void Remangler::mangleSugaredArray(Node *node) {
  unreachable("unsupported");
}

void Remangler::mangleSugaredDictionary(Node *node) {
  unreachable("unsupported");
}

void Remangler::mangleSugaredParen(Node *node) {
  unreachable("unsupported");
}

void Remangler::mangleOpaqueReturnType(Node *node) {
  unreachable("unsupported");
}
void Remangler::mangleOpaqueReturnTypeOf(Node *node, EntityContext &ctx) {
  unreachable("unsupported");
}
void Remangler::mangleOpaqueType(Node *node) {
  unreachable("unsupported");
}
void Remangler::mangleOpaqueTypeDescriptor(Node *node) {
  unreachable("unsupported");
}
void Remangler::mangleOpaqueTypeDescriptorAccessor(Node *node) {
  unreachable("unsupported");
}
void Remangler::mangleOpaqueTypeDescriptorAccessorImpl(Node *node) {
  unreachable("unsupported");
}
void Remangler::mangleOpaqueTypeDescriptorAccessorKey(Node *node) {
  unreachable("unsupported");
}
void Remangler::mangleOpaqueTypeDescriptorAccessorVar(Node *node) {
  unreachable("unsupported");
}
void Remangler::mangleAccessorFunctionReference(Node *node) {
  unreachable("can't remangle");
}

/// The top-level interface to the remangler.
std::string Demangle::mangleNodeOld(NodePointer node) {
  if (!node) return "";

  NodeFactory Factory;
  Remangler remangler(Factory);
  remangler.mangle(node);

  return remangler.str();
}

llvm::StringRef Demangle::mangleNodeOld(NodePointer node, NodeFactory &Factory) {
  if (!node) return "";

  Remangler remangler(Factory);
  remangler.mangle(node);

  return remangler.getBufferStr();
}

const char *Demangle::mangleNodeAsObjcCString(NodePointer node,
                                              NodeFactory &Factory) {
  assert(node);

  Remangler remangler(Factory);
  remangler.append("_Tt");
  remangler.mangle(node);
  remangler.append(StringRef("_", 2)); // Include the trailing 0 char.

  return remangler.getBufferStr().data();
}<|MERGE_RESOLUTION|>--- conflicted
+++ resolved
@@ -1276,7 +1276,12 @@
   mangleChildNodes(node); // impl convention, type
 }
 
-<<<<<<< HEAD
+void Remangler::mangleImplYield(Node *node) {
+  assert(node->getNumChildren() == 2);
+  Buffer << 'Y';
+  mangleChildNodes(node); // impl convention, type
+}
+
 // SWIFT_ENABLE_TENSORFLOW
 void Remangler::mangleImplDifferentiable(Node *node) {
   // TODO(TF-750): Check if this code path actually triggers and add a test.
@@ -1289,14 +1294,6 @@
 }
 // SWIFT_ENABLE_TENSORFLOW END
 
-=======
-void Remangler::mangleImplYield(Node *node) {
-  assert(node->getNumChildren() == 2);
-  Buffer << 'Y';
-  mangleChildNodes(node); // impl convention, type
-}
-
->>>>>>> 685d35b7
 void Remangler::mangleImplEscaping(Node *node) {
   // The old mangler does not encode escaping.
 }

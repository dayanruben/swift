//===--- Requests.cpp -----------------------------------------------------===//
//
// This source file is part of the Swift.org open source project
//
// Copyright (c) 2014 - 2017 Apple Inc. and the Swift project authors
// Licensed under Apache License v2.0 with Runtime Library Exception
//
// See https://swift.org/LICENSE.txt for license information
// See https://swift.org/CONTRIBUTORS.txt for the list of Swift project authors
//
//===----------------------------------------------------------------------===//

#include "DictionaryKeys.h"
#include "sourcekitd/CodeCompletionResultsArray.h"
#include "sourcekitd/DocStructureArray.h"
#include "sourcekitd/DocSupportAnnotationArray.h"
#include "sourcekitd/TokenAnnotationsArray.h"
#include "sourcekitd/ExpressionTypeArray.h"

#include "SourceKit/Core/Context.h"
#include "SourceKit/Core/LangSupport.h"
#include "SourceKit/Core/NotificationCenter.h"
#include "SourceKit/Support/Concurrency.h"
#include "SourceKit/Support/FileSystemProvider.h"
#include "SourceKit/Support/Logging.h"
#include "SourceKit/Support/Statistic.h"
#include "SourceKit/Support/Tracing.h"
#include "SourceKit/Support/UIdent.h"
#include "SourceKit/SwiftLang/Factory.h"

#include "swift/Basic/ExponentialGrowthAppendingBinaryByteStream.h"
#include "swift/Basic/Mangler.h"
#include "swift/Basic/Version.h"
#include "swift/Demangling/Demangler.h"
#include "swift/Demangling/ManglingMacros.h"
#include "swift/Syntax/Serialization/SyntaxSerialization.h"
#include "swift/Syntax/SyntaxNodes.h"

#include "llvm/ADT/ArrayRef.h"
#include "llvm/ADT/IntrusiveRefCntPtr.h"
#include "llvm/ADT/SmallString.h"
#include "llvm/ADT/StringRef.h"
#include "llvm/ADT/STLExtras.h"
#include "llvm/Support/BinaryByteStream.h"
#include "llvm/Support/MemoryBuffer.h"
#include "llvm/Support/NativeFormatting.h"
#include "llvm/Support/Path.h"
#include "llvm/Support/PrettyStackTrace.h"
#include "llvm/Support/VirtualFileSystem.h"
#include "llvm/Support/raw_ostream.h"
#include <mutex>

// FIXME: Portability.
#include <dispatch/dispatch.h>

using namespace sourcekitd;
using namespace SourceKit;

namespace {
class LazySKDUID {
  const char *Name;
  mutable std::atomic<sourcekitd_uid_t> UID { nullptr };
public:
  LazySKDUID(const char *Name) : Name(Name) { }

  sourcekitd_uid_t get() const {
    sourcekitd_uid_t UIDValue = UID;
    if (!UIDValue)
      UID = SKDUIDFromUIdent(UIdent(Name));
    return UID;
  }

  operator sourcekitd_uid_t() const {
    return get();
  }

  StringRef str() const {
    return StringRef(Name);
  }
};

struct SKEditorConsumerOptions {
  bool EnableSyntaxMap = false;
  bool EnableStructure = false;
  bool EnableDiagnostics = false;
  SyntaxTreeTransferMode SyntaxTransferMode = SyntaxTreeTransferMode::Off;
  SyntaxTreeSerializationFormat SyntaxSerializationFormat =
      SyntaxTreeSerializationFormat::JSON;
  bool SyntacticOnly = false;
};

} // anonymous namespace

#define REQUEST(NAME, CONTENT) static LazySKDUID Request##NAME(CONTENT);
#define KIND(NAME, CONTENT) static LazySKDUID Kind##NAME(CONTENT);
#include "SourceKit/Core/ProtocolUIDs.def"

#define REFACTORING(KIND, NAME, ID) static LazySKDUID Kind##Refactoring##KIND("source.refactoring.kind."#ID);
#include "swift/IDE/RefactoringKinds.def"

static void onDocumentUpdateNotification(StringRef DocumentName) {
  static UIdent DocumentUpdateNotificationUID(
      "source.notification.editor.documentupdate");

  ResponseBuilder RespBuilder;
  auto Dict = RespBuilder.getDictionary();
  Dict.set(KeyNotification, DocumentUpdateNotificationUID);
  Dict.set(KeyName, DocumentName);

  sourcekitd::postNotification(RespBuilder.createResponse());
}

static SourceKit::Context *GlobalCtx = nullptr;

void sourcekitd::initialize() {
  llvm::EnablePrettyStackTrace();
  GlobalCtx = new SourceKit::Context(sourcekitd::getRuntimeLibPath(),
                                     SourceKit::createSwiftLangSupport);
  GlobalCtx->getNotificationCenter()->addDocumentUpdateNotificationReceiver(
    onDocumentUpdateNotification);
}
void sourcekitd::shutdown() {
  delete GlobalCtx;
  GlobalCtx = nullptr;
}

static SourceKit::Context &getGlobalContext() {
  assert(GlobalCtx);
  return *GlobalCtx;
}

namespace SourceKit {
void setGlobalFileSystemProvider(StringRef Name,
                                 FileSystemProvider *FileSystemProvider) {
  assert(FileSystemProvider);
  getGlobalContext().setFileSystemProvider(Name, FileSystemProvider);
}
} // namespace SourceKit

static sourcekitd_response_t demangleNames(ArrayRef<const char *> MangledNames,
                                           bool Simplified);

static sourcekitd_response_t
mangleSimpleClassNames(ArrayRef<std::pair<StringRef, StringRef>> ModuleClassPairs);

static sourcekitd_response_t indexSource(StringRef Filename,
                                         ArrayRef<const char *> Args,
                                         StringRef KnownHash);

static sourcekitd_response_t reportDocInfo(llvm::MemoryBuffer *InputBuf,
                                           StringRef ModuleName,
                                           ArrayRef<const char *> Args);

static void reportCursorInfo(const RequestResult<CursorInfoData> &Result, ResponseReceiver Rec);

static void reportExpressionTypeInfo(const RequestResult<ExpressionTypesInFile> &Result,
                                     ResponseReceiver Rec);

static void reportRangeInfo(const RequestResult<RangeInfo> &Result, ResponseReceiver Rec);

static void reportNameInfo(const RequestResult<NameTranslatingInfo> &Result, ResponseReceiver Rec);

static void findRelatedIdents(StringRef Filename,
                              int64_t Offset,
                              bool CancelOnSubsequentRequest,
                              ArrayRef<const char *> Args,
                              ResponseReceiver Rec);

static sourcekitd_response_t
codeComplete(llvm::MemoryBuffer *InputBuf, int64_t Offset,
             ArrayRef<const char *> Args,
             llvm::IntrusiveRefCntPtr<llvm::vfs::FileSystem> FileSystem);

static sourcekitd_response_t codeCompleteOpen(StringRef name,
                                              llvm::MemoryBuffer *InputBuf,
                                              int64_t Offset,
                                              Optional<RequestDict> optionsDict,
                                              ArrayRef<const char *> Args);

static sourcekitd_response_t
codeCompleteUpdate(StringRef name, int64_t Offset,
                   Optional<RequestDict> optionsDict);

static sourcekitd_response_t codeCompleteClose(StringRef name, int64_t Offset);

static sourcekitd_response_t typeContextInfo(llvm::MemoryBuffer *InputBuf,
                                             int64_t Offset,
                                             ArrayRef<const char *> Args);

static sourcekitd_response_t
conformingMethodList(llvm::MemoryBuffer *InputBuf, int64_t Offset,
                     ArrayRef<const char *> Args,
                     ArrayRef<const char *> ExpectedTypes);

static sourcekitd_response_t
editorOpen(StringRef Name, llvm::MemoryBuffer *Buf,
           SKEditorConsumerOptions Opts, ArrayRef<const char *> Args,
           llvm::IntrusiveRefCntPtr<llvm::vfs::FileSystem> FileSystem);

static sourcekitd_response_t
editorOpenInterface(StringRef Name, StringRef ModuleName,
                    Optional<StringRef> Group, ArrayRef<const char *> Args,
                    bool SynthesizedExtensions,
                    Optional<StringRef> InterestedUSR);

static sourcekitd_response_t
editorOpenHeaderInterface(StringRef Name, StringRef HeaderName,
                          ArrayRef<const char *> Args,
                          bool UsingSwiftArgs,
                          bool SynthesizedExtensions,
                          StringRef swiftVersion);

static void
editorOpenSwiftSourceInterface(StringRef Name, StringRef SourceName,
                               ArrayRef<const char *> Args,
                               ResponseReceiver Rec);

static void
editorOpenSwiftTypeInterface(StringRef TypeUsr, ArrayRef<const char *> Args,
                             ResponseReceiver Rec);

static sourcekitd_response_t editorExtractTextFromComment(StringRef Source);

static sourcekitd_response_t editorConvertMarkupToXML(StringRef Source);

static sourcekitd_response_t
editorClose(StringRef Name, bool RemoveCache);

static sourcekitd_response_t
editorReplaceText(StringRef Name, llvm::MemoryBuffer *Buf, unsigned Offset,
                  unsigned Length, SKEditorConsumerOptions Opts);

static void
editorApplyFormatOptions(StringRef Name, RequestDict &FmtOptions);

static sourcekitd_response_t
editorFormatText(StringRef Name, unsigned Line, unsigned Length);

static sourcekitd_response_t
editorExpandPlaceholder(StringRef Name, unsigned Offset, unsigned Length);

static sourcekitd_response_t
editorFindUSR(StringRef DocumentName, StringRef USR);

static sourcekitd_response_t
editorFindInterfaceDoc(StringRef ModuleName, ArrayRef<const char *> Args);

static sourcekitd_response_t
editorFindModuleGroups(StringRef ModuleName, ArrayRef<const char *> Args);

static bool
buildRenameLocationsFromDict(RequestDict &Req, bool UseNewName,
                             std::vector<RenameLocations> &RenameLocations,
                             llvm::SmallString<64> &Error);

static sourcekitd_response_t
createCategorizedEditsResponse(
    const RequestResult<ArrayRef<CategorizedEdits>> &Result);

static sourcekitd_response_t
syntacticRename(llvm::MemoryBuffer *InputBuf,
                ArrayRef<RenameLocations> RenameLocations,
                ArrayRef<const char*> Args);

static sourcekitd_response_t
createCategorizedRenameRangesResponse(
    const RequestResult<ArrayRef<CategorizedRenameRanges>> &Result);

static sourcekitd_response_t
findRenameRanges(llvm::MemoryBuffer *InputBuf,
                 ArrayRef<RenameLocations> RenameLocations,
                 ArrayRef<const char *> Args);

static bool isSemanticEditorDisabled();

static void fillDictionaryForDiagnosticInfo(
    ResponseBuilder::Dictionary Elem, const DiagnosticEntryInfo &Info);

static void enableCompileNotifications(bool value);

static SyntaxTreeTransferMode syntaxTransferModeFromUID(sourcekitd_uid_t UID) {
  if (UID == nullptr) {
    // Default is no syntax tree
    return SyntaxTreeTransferMode::Off;
  } else if (UID == KindSyntaxTreeOff) {
    return SyntaxTreeTransferMode::Off;
  } else if (UID == KindSyntaxTreeIncremental) {
    return SyntaxTreeTransferMode::Incremental;
  } else if (UID == KindSyntaxTreeFull) {
    return SyntaxTreeTransferMode::Full;
  } else {
    llvm_unreachable("Unexpected syntax tree transfer mode");
  }
}

static llvm::Optional<SyntaxTreeSerializationFormat>
syntaxSerializationFormatFromUID(sourcekitd_uid_t UID) {
  if (UID == nullptr) {
    // Default is JSON
    return SyntaxTreeSerializationFormat::JSON;
  } else if (UID == KindSyntaxTreeSerializationJSON) {
    return SyntaxTreeSerializationFormat::JSON;
  } else if (UID == KindSyntaxTreeSerializationByteTree) {
    return SyntaxTreeSerializationFormat::ByteTree;
  } else {
    return llvm::None;
  }
}

static void handleRequestImpl(sourcekitd_object_t Req,
                              ResponseReceiver Receiver);

void sourcekitd::handleRequest(sourcekitd_object_t Req,
                               ResponseReceiver Receiver) {
  LOG_SECTION("handleRequest-before", InfoHighPrio) {
    sourcekitd::printRequestObject(Req, Log->getOS());
  }

  handleRequestImpl(Req, [Receiver](sourcekitd_response_t Resp) {
    LOG_SECTION("handleRequest-after", InfoHighPrio) {
      // Responses are big, print them out with info medium priority.
      if (Logger::isLoggingEnabledForLevel(Logger::Level::InfoMediumPrio))
        sourcekitd::printResponse(Resp, Log->getOS());
    }

    Receiver(Resp);
  });
}

static std::unique_ptr<llvm::MemoryBuffer> getInputBufForRequest(
    Optional<StringRef> SourceFile, Optional<StringRef> SourceText,
    llvm::IntrusiveRefCntPtr<llvm::vfs::FileSystem> FileSystem,
    llvm::SmallString<64> &ErrBuf) {
  assert(FileSystem);

  std::unique_ptr<llvm::MemoryBuffer> InputBuf;

  if (SourceText.hasValue()) {
    StringRef BufName;
    if (SourceFile.hasValue())
      BufName = *SourceFile;
    else
      BufName = "<input>";
    InputBuf = llvm::MemoryBuffer::getMemBuffer(*SourceText, BufName);

  } else if (SourceFile.hasValue()) {
    llvm::ErrorOr<std::unique_ptr<llvm::MemoryBuffer>> FileBufOrErr =
        FileSystem->getBufferForFile(*SourceFile);
    if (FileBufOrErr) {
      InputBuf = std::move(FileBufOrErr.get());
    } else {
      llvm::raw_svector_ostream OSErr(ErrBuf);
      OSErr << "error opening input file '" << *SourceFile << "' ("
            << FileBufOrErr.getError().message() << ')';
      return nullptr;
    }
  } else {
    InputBuf = llvm::WritableMemoryBuffer::getNewMemBuffer(0, "<input>");
  }

  return InputBuf;
}

static void handleSemanticRequest(
    RequestDict Req, ResponseReceiver Receiver, sourcekitd_uid_t ReqUID,
    Optional<StringRef> SourceFile, Optional<StringRef> SourceText,
    ArrayRef<const char *> Args,
    llvm::IntrusiveRefCntPtr<llvm::vfs::FileSystem> FileSystem);

void handleRequestImpl(sourcekitd_object_t ReqObj, ResponseReceiver Rec) {
  // NOTE: if we had a connection context, these stats should move into it.
  static Statistic numRequests(UIdentFromSKDUID(KindStatNumRequests), "# of requests (total)");
  static Statistic numSemaRequests(UIdentFromSKDUID(KindStatNumSemaRequests), "# of semantic requests");
  ++numRequests;

  RequestDict Req(ReqObj);
  sourcekitd_uid_t ReqUID = Req.getUID(KeyRequest);
  if (!ReqUID)
    return Rec(createErrorRequestInvalid("missing 'key.request' with UID value"));

  if (ReqUID == RequestProtocolVersion) {
    ResponseBuilder RB;
    auto dict = RB.getDictionary();
    dict.set(KeyVersionMajor, ProtocolMajorVersion);
    dict.set(KeyVersionMinor, static_cast<int64_t>(ProtocolMinorVersion));
    return Rec(RB.createResponse());
  }

  if (ReqUID == RequestCompilerVersion) {
    ResponseBuilder RB;
    auto dict = RB.getDictionary();
    auto thisVersion = swift::version::Version::getCurrentLanguageVersion();
    dict.set(KeyVersionMajor, static_cast<int64_t>(thisVersion[0]));
    dict.set(KeyVersionMinor, static_cast<int64_t>(thisVersion[1]));
    if (thisVersion.size() > 2)
      dict.set(KeyVersionPatch, static_cast<int64_t>(thisVersion[2]));
    else
      dict.set(KeyVersionPatch, static_cast<int64_t>(0));
    return Rec(RB.createResponse());
  }

  if (ReqUID == RequestCrashWithExit) {
    // 'exit' has the same effect as crashing but without the crash log.
    ::exit(1);
  }

  if (ReqUID == RequestTestNotification) {
    static UIdent TestNotification("source.notification.test");
    ResponseBuilder RespBuilder;
    auto Dict = RespBuilder.getDictionary();
    Dict.set(KeyNotification, TestNotification);
    sourcekitd::postNotification(RespBuilder.createResponse());
    return Rec(ResponseBuilder().createResponse());
  }

  if (ReqUID == RequestDemangle) {
    SmallVector<const char *, 8> MangledNames;
    bool Failed = Req.getStringArray(KeyNames, MangledNames, /*isOptional=*/true);
    if (Failed) {
      return Rec(createErrorRequestInvalid(
                                        "'key.names' not an array of strings"));
    }
    int64_t Simplified = false;
    Req.getInt64(KeySimplified, Simplified, /*isOptional=*/true);
    return Rec(demangleNames(MangledNames, Simplified));
  }

  if (ReqUID == RequestMangleSimpleClass) {
    SmallVector<std::pair<StringRef, StringRef>, 16> ModuleClassPairs;
    sourcekitd_response_t err = nullptr;
    bool failed = Req.dictionaryArrayApply(KeyNames, [&](RequestDict dict) {
      Optional<StringRef> ModuleName = dict.getString(KeyModuleName);
      if (!ModuleName.hasValue()) {
        err = createErrorRequestInvalid("missing 'key.modulename'");
        return true;
      }
      Optional<StringRef> ClassName = dict.getString(KeyName);
      if (!ClassName.hasValue()) {
        err = createErrorRequestInvalid("missing 'key.name'");
        return true;
      }
      ModuleClassPairs.push_back(std::make_pair(*ModuleName, *ClassName));
      return false;
    });

    if (failed) {
      if (!err)
        err = createErrorRequestInvalid("missing 'key.names'");
      return Rec(err);
    }

    return Rec(mangleSimpleClassNames(ModuleClassPairs));
  }

  if (ReqUID == RequestEnableCompileNotifications) {
    int64_t value = true;
    if (Req.getInt64(KeyValue, value, /*isOptional=*/false)) {
      return Rec(createErrorRequestInvalid("missing 'key.value'"));
    }
    enableCompileNotifications(value);
    return Rec(ResponseBuilder().createResponse());
  }

  // Just accept 'source.request.buildsettings.register' for now, don't do
  // anything else.
  // FIXME: Heavy WIP here.
  if (ReqUID == RequestBuildSettingsRegister) {
    return Rec(ResponseBuilder().createResponse());
  }

  Optional<StringRef> SourceFile = Req.getString(KeySourceFile);
  Optional<StringRef> SourceText = Req.getString(KeySourceText);

  llvm::SmallString<64> ErrBuf;

  auto FileSystem = llvm::vfs::getRealFileSystem();
  if (Optional<StringRef> VFSName = Req.getString(KeyVFSName)) {
    if (ReqUID != RequestEditorOpen && ReqUID != RequestCodeComplete &&
        ReqUID != RequestCursorInfo) {
      return Rec(createErrorRequestInvalid(
          "This request does not support custom filesystems"));
    }

    FileSystemProvider *Provider =
        getGlobalContext().getFileSystemProvider(*VFSName);
    if (!Provider) {
      return Rec(createErrorRequestInvalid(
          "'key.vfs.name' refers to a filesystem that hasn't been "
          "registered"));
    }

    SmallVector<const char *, 8> VFSArgs;
    bool Failed = Req.getStringArray(KeyVFSArgs, VFSArgs, /*isOptional=*/true);
    if (Failed) {
      return Rec(
          createErrorRequestInvalid("'key.vfs.args' not an array of strings"));
    }

    FileSystem = Provider->getFileSystem(VFSArgs, ErrBuf);
    if (!FileSystem) {
      return Rec(createErrorRequestInvalid(ErrBuf.c_str()));
    }
  }

  SmallVector<const char *, 8> Args;
  bool Failed = Req.getStringArray(KeyCompilerArgs, Args, /*isOptional=*/true);
  if (Failed) {
    return Rec(createErrorRequestInvalid(
        "'key.compilerargs' not an array of strings"));
  }

  if (ReqUID == RequestDocInfo) {
    std::unique_ptr<llvm::MemoryBuffer> InputBuf = getInputBufForRequest(
        SourceFile, SourceText, FileSystem, ErrBuf);
    if (!InputBuf)
      return Rec(createErrorRequestFailed(ErrBuf.c_str()));
    StringRef ModuleName;
    Optional<StringRef> ModuleNameOpt = Req.getString(KeyModuleName);
    if (ModuleNameOpt.hasValue()) ModuleName = *ModuleNameOpt;
    return Rec(reportDocInfo(InputBuf.get(), ModuleName, Args));
  }

  if (ReqUID == RequestEditorOpen) {
    Optional<StringRef> Name = Req.getString(KeyName);
    if (!Name.hasValue())
      return Rec(createErrorRequestInvalid("missing 'key.name'"));
    std::unique_ptr<llvm::MemoryBuffer> InputBuf =
        getInputBufForRequest(SourceFile, SourceText, FileSystem, ErrBuf);
    if (!InputBuf)
      return Rec(createErrorRequestFailed(ErrBuf.c_str()));
    int64_t EnableSyntaxMap = true;
    Req.getInt64(KeyEnableSyntaxMap, EnableSyntaxMap, /*isOptional=*/true);
    int64_t EnableStructure = true;
    Req.getInt64(KeyEnableStructure, EnableStructure, /*isOptional=*/true);
    int64_t EnableDiagnostics = true;
    Req.getInt64(KeyEnableDiagnostics, EnableDiagnostics, /*isOptional=*/true);
    auto TransferModeUID = Req.getUID(KeySyntaxTreeTransferMode);
    auto SerializationFormatUID = Req.getUID(KeySyntaxTreeSerializationFormat);
    int64_t SyntacticOnly = false;
    Req.getInt64(KeySyntacticOnly, SyntacticOnly, /*isOptional=*/true);

    SKEditorConsumerOptions Opts;
    Opts.EnableSyntaxMap = EnableSyntaxMap;
    Opts.EnableStructure = EnableStructure;
    Opts.EnableDiagnostics = EnableDiagnostics;
    Opts.SyntaxTransferMode = syntaxTransferModeFromUID(TransferModeUID);
    auto SyntaxSerializationFormat =
        syntaxSerializationFormatFromUID(SerializationFormatUID);
    if (!SyntaxSerializationFormat)
      return Rec(createErrorRequestFailed("Invalid serialization format"));
    Opts.SyntaxSerializationFormat = SyntaxSerializationFormat.getValue();
    Opts.SyntacticOnly = SyntacticOnly;
    return Rec(editorOpen(*Name, InputBuf.get(), Opts, Args, FileSystem));
  }
  if (ReqUID == RequestEditorClose) {
    Optional<StringRef> Name = Req.getString(KeyName);
    if (!Name.hasValue())
      return Rec(createErrorRequestInvalid("missing 'key.name'"));

    // Whether we remove the cached AST from libcache, by default, false.
    int64_t RemoveCache = false;
    Req.getInt64(KeyRemoveCache, RemoveCache, /*isOptional=*/true);
    return Rec(editorClose(*Name, RemoveCache));
  }
  if (ReqUID == RequestEditorReplaceText) {
    Optional<StringRef> Name = Req.getString(KeyName);
    if (!Name.hasValue())
      return Rec(createErrorRequestInvalid("missing 'key.name'"));
    std::unique_ptr<llvm::MemoryBuffer> InputBuf = getInputBufForRequest(
        SourceFile, SourceText, FileSystem, ErrBuf);
    if (!InputBuf)
      return Rec(createErrorRequestFailed(ErrBuf.c_str()));
    int64_t Offset = 0;
    Req.getInt64(KeyOffset, Offset, /*isOptional=*/true);
    int64_t Length = 0;
    Req.getInt64(KeyLength, Length, /*isOptional=*/true);
    int64_t EnableSyntaxMap = true;
    Req.getInt64(KeyEnableSyntaxMap, EnableSyntaxMap, /*isOptional=*/true);
    int64_t EnableStructure = true;
    Req.getInt64(KeyEnableStructure, EnableStructure, /*isOptional=*/true);
    int64_t EnableDiagnostics = true;
    Req.getInt64(KeyEnableDiagnostics, EnableDiagnostics, /*isOptional=*/true);
    int64_t SyntacticOnly = false;
    Req.getInt64(KeySyntacticOnly, SyntacticOnly, /*isOptional=*/true);
    auto TransferModeUID = Req.getUID(KeySyntaxTreeTransferMode);
    auto SerializationFormatUID = Req.getUID(KeySyntaxTreeSerializationFormat);

    SKEditorConsumerOptions Opts;
    Opts.EnableSyntaxMap = EnableSyntaxMap;
    Opts.EnableStructure = EnableStructure;
    Opts.EnableDiagnostics = EnableDiagnostics;
    Opts.SyntaxTransferMode = syntaxTransferModeFromUID(TransferModeUID);
    auto SyntaxSerializationFormat =
        syntaxSerializationFormatFromUID(SerializationFormatUID);
    if (!SyntaxSerializationFormat)
      return Rec(createErrorRequestFailed("Invalid serialization format"));
    Opts.SyntaxSerializationFormat = SyntaxSerializationFormat.getValue();
    Opts.SyntacticOnly = SyntacticOnly;

    return Rec(editorReplaceText(*Name, InputBuf.get(), Offset, Length, Opts));
  }
  if (ReqUID == RequestEditorFormatText) {
    Optional<StringRef> Name = Req.getString(KeyName);
    if (!Name.hasValue())
      return Rec(createErrorRequestInvalid("missing 'key.name'"));
    Optional<RequestDict> FmtOptions = Req.getDictionary(KeyFormatOptions);
    if (FmtOptions.hasValue())
      editorApplyFormatOptions(*Name, *FmtOptions);
    int64_t Line = 0;
    Req.getInt64(KeyLine, Line, /*isOptional=*/false);
    int64_t Length = 0;
    Req.getInt64(KeyLength, Length, /*isOptional=*/true);
    return Rec(editorFormatText(*Name, Line, Length));
  }
  if (ReqUID == RequestEditorExpandPlaceholder) {
    Optional<StringRef> Name = Req.getString(KeyName);
    if (!Name.hasValue())
      return Rec(createErrorRequestInvalid("missing 'key.name'"));
    int64_t Offset = 0;
    Req.getInt64(KeyOffset, Offset, /*isOptional=*/false);
    int64_t Length = 0;
    Req.getInt64(KeyLength, Length, /*isOptional=*/false);
    return Rec(editorExpandPlaceholder(*Name, Offset, Length));
  }

  if (ReqUID == RequestEditorOpenInterface) {
    Optional<StringRef> Name = Req.getString(KeyName);
    if (!Name.hasValue())
      return Rec(createErrorRequestInvalid("missing 'key.name'"));
    Optional<StringRef> ModuleName = Req.getString(KeyModuleName);
    if (!ModuleName.hasValue())
      return Rec(createErrorRequestInvalid("missing 'key.modulename'"));
    Optional<StringRef> GroupName = Req.getString(KeyGroupName);
    int64_t SynthesizedExtension = false;
    Req.getInt64(KeySynthesizedExtension, SynthesizedExtension,
                 /*isOptional=*/true);
    Optional<StringRef> InterestedUSR = Req.getString(KeyInterestedUSR);
    return Rec(editorOpenInterface(*Name, *ModuleName, GroupName, Args,
                                   SynthesizedExtension, InterestedUSR));
  }

  if (ReqUID == RequestEditorOpenHeaderInterface) {
    Optional<StringRef> Name = Req.getString(KeyName);
    if (!Name.hasValue())
      return Rec(createErrorRequestInvalid("missing 'key.name'"));
    Optional<StringRef> HeaderName = Req.getString(KeyFilePath);
    if (!HeaderName.hasValue())
      return Rec(createErrorRequestInvalid("missing 'key.filepath'"));
    int64_t SynthesizedExtension = false;
    Req.getInt64(KeySynthesizedExtension, SynthesizedExtension,
                 /*isOptional=*/true);
    Optional<int64_t> UsingSwiftArgs = Req.getOptionalInt64(KeyUsingSwiftArgs);
    std::string swiftVer;
    Optional<StringRef> swiftVerValStr = Req.getString(KeySwiftVersion);
    if (swiftVerValStr.hasValue()) {
      swiftVer = swiftVerValStr.getValue();
    } else {
      Optional<int64_t> swiftVerVal = Req.getOptionalInt64(KeySwiftVersion);
      if (swiftVerVal.hasValue())
        swiftVer = std::to_string(*swiftVerVal);
    }
    return Rec(editorOpenHeaderInterface(*Name, *HeaderName, Args,
                                         UsingSwiftArgs.getValueOr(false),
                                         SynthesizedExtension, swiftVer));
  }

  if (ReqUID == RequestEditorOpenSwiftSourceInterface) {
    Optional<StringRef> Name = Req.getString(KeyName);
    if (!Name.hasValue())
      return Rec(createErrorRequestInvalid("missing 'key.name'"));
    Optional<StringRef> FileName = Req.getString(KeySourceFile);
    if (!FileName.hasValue())
      return Rec(createErrorRequestInvalid("missing 'key.sourcefile'"));
    return editorOpenSwiftSourceInterface(*Name, *FileName, Args, Rec);
  }

  if (ReqUID == RequestEditorOpenSwiftTypeInterface) {
    Optional<StringRef> Usr = Req.getString(KeyUSR);
    if (!Usr.hasValue())
      return Rec(createErrorRequestInvalid("missing 'key.usr'"));
    return editorOpenSwiftTypeInterface(*Usr, Args, Rec);
  }

  if (ReqUID == RequestEditorExtractTextFromComment) {
    Optional<StringRef> Source = Req.getString(KeySourceText);
    if (!Source.hasValue())
      return Rec(createErrorRequestInvalid("missing 'key.sourcetext'"));
    return Rec(editorExtractTextFromComment(Source.getValue()));
  }

  if (ReqUID == RequestMarkupToXML) {
    Optional<StringRef> Source = Req.getString(KeySourceText);
    if (!Source.hasValue())
      return Rec(createErrorRequestInvalid("missing 'key.sourcetext'"));
    return Rec(editorConvertMarkupToXML(Source.getValue()));
  }

  if (ReqUID == RequestEditorFindUSR) {
    Optional<StringRef> Name = Req.getString(KeySourceFile);
    if (!Name.hasValue())
      return Rec(createErrorRequestInvalid("missing 'key.sourcefile'"));
    Optional<StringRef> USR = Req.getString(KeyUSR);
    if (!USR.hasValue())
      return Rec(createErrorRequestInvalid("missing 'key.usr'"));
    return Rec(editorFindUSR(*Name, *USR));
  }

  if (ReqUID == RequestEditorFindInterfaceDoc) {
    Optional<StringRef> ModuleName = Req.getString(KeyModuleName);
    if (!ModuleName.hasValue())
      return Rec(createErrorRequestInvalid("missing 'key.modulename'"));
    return Rec(editorFindInterfaceDoc(*ModuleName, Args));
  }

  if (ReqUID == RequestModuleGroups) {
    Optional<StringRef> ModuleName = Req.getString(KeyModuleName);
    if (!ModuleName.hasValue())
      return Rec(createErrorRequestInvalid("missing 'key.modulename'"));
    return Rec(editorFindModuleGroups(*ModuleName, Args));
  }

  if (ReqUID == RequestSyntacticRename) {
    std::unique_ptr<llvm::MemoryBuffer> InputBuf = getInputBufForRequest(
        SourceFile, SourceText, FileSystem, ErrBuf);
    if (!InputBuf)
      return Rec(createErrorRequestFailed(ErrBuf.c_str()));

    std::vector<RenameLocations> RenameLocations;
    if (buildRenameLocationsFromDict(Req, true, RenameLocations, ErrBuf))
      return Rec(createErrorRequestFailed(ErrBuf.c_str()));
    return Rec(syntacticRename(InputBuf.get(), RenameLocations, Args));
  }

  if (ReqUID == RequestFindRenameRanges) {
    std::unique_ptr<llvm::MemoryBuffer> InputBuf = getInputBufForRequest(
        SourceFile, SourceText, FileSystem, ErrBuf);
    if (!InputBuf)
      return Rec(createErrorRequestFailed(ErrBuf.c_str()));

    std::vector<RenameLocations> RenameLocations;
    if (buildRenameLocationsFromDict(Req, false, RenameLocations, ErrBuf))
      return Rec(createErrorRequestFailed(ErrBuf.c_str()));
    return Rec(findRenameRanges(InputBuf.get(), RenameLocations, Args));
  }

  if (ReqUID == RequestCodeCompleteClose) {
    // Unlike opening code completion, this is not a semantic request.
    Optional<StringRef> Name = Req.getString(KeyName);
    if (!Name.hasValue())
      return Rec(createErrorRequestInvalid("missing 'key.name'"));
    int64_t Offset;
    if (Req.getInt64(KeyOffset, Offset, /*isOptional=*/false))
      return Rec(createErrorRequestInvalid("missing 'key.offset'"));
    return Rec(codeCompleteClose(*Name, Offset));
  }

  if (ReqUID == RequestCodeCompleteCacheOnDisk) {
    Optional<StringRef> Name = Req.getString(KeyName);
    if (!Name.hasValue())
      return Rec(createErrorRequestInvalid("missing 'key.name'"));
    LangSupport &Lang = getGlobalContext().getSwiftLangSupport();
    Lang.codeCompleteCacheOnDisk(*Name);
    ResponseBuilder b;
    return Rec(b.createResponse());
  }

  if (ReqUID == RequestCodeCompleteSetPopularAPI) {
    llvm::SmallVector<const char *, 0> popular;
    llvm::SmallVector<const char *, 0> unpopular;
    Req.getStringArray(KeyPopular, popular, /*isOptional=*/false);
    Req.getStringArray(KeyUnpopular, unpopular, /*isOptional=*/false);
    LangSupport &Lang = getGlobalContext().getSwiftLangSupport();
    Lang.codeCompleteSetPopularAPI(popular, unpopular);
    ResponseBuilder b;
    return Rec(b.createResponse());
  }

  if (ReqUID == RequestCodeCompleteSetCustom) {
    SmallVector<CustomCompletionInfo, 16> customCompletions;
    sourcekitd_response_t err = nullptr;
    bool failed = Req.dictionaryArrayApply(KeyResults, [&](RequestDict dict) {
      CustomCompletionInfo CCInfo;
      Optional<StringRef> Name = dict.getString(KeyName);
      if (!Name.hasValue()) {
        err = createErrorRequestInvalid("missing 'key.name'");
        return true;
      }
      CCInfo.Name = *Name;

      sourcekitd_uid_t Kind = dict.getUID(KeyKind);
      if (!Kind) {
        err = createErrorRequestInvalid("missing 'key.kind'");
        return true;
      }
      CCInfo.Kind = Kind;

      SmallVector<sourcekitd_uid_t, 3> contexts;
      if (dict.getUIDArray(KeyContext, contexts, false)) {
        err = createErrorRequestInvalid("missing 'key.context'");
        return true;
      }

      for (auto context : contexts) {
        if (context == KindExpr) {
          CCInfo.Contexts |= CustomCompletionInfo::Expr;
        } else if (context == KindStmt) {
          CCInfo.Contexts |= CustomCompletionInfo::Stmt;
        } else if (context == KindType) {
          CCInfo.Contexts |= CustomCompletionInfo::Type;
        } else if (context == KindForEachSequence) {
          CCInfo.Contexts |= CustomCompletionInfo::ForEachSequence;
        } else {
          err = createErrorRequestInvalid("invalid value for 'key.context'");
          return true;
        }
      }

      customCompletions.push_back(std::move(CCInfo));
      return false;
    });

    if (failed) {
      if (!err)
        err = createErrorRequestInvalid("missing 'key.results'");
      return Rec(err);
    }

    LangSupport &Lang = getGlobalContext().getSwiftLangSupport();
    Lang.codeCompleteSetCustom(customCompletions);
    return Rec(ResponseBuilder().createResponse());
  }

  if (ReqUID == RequestStatistics) {
    LangSupport &Lang = getGlobalContext().getSwiftLangSupport();
    Lang.getStatistics([Rec](ArrayRef<Statistic *> stats) {
      ResponseBuilder builder;
      auto results = builder.getDictionary().setArray(KeyResults);
      auto addStat = [&results](Statistic *stat) {
        auto dict = results.appendDictionary();
        dict.set(KeyKind, stat->name);
        dict.set(KeyDescription, stat->description);
        dict.set(KeyValue, stat->value);
      };

      addStat(&numRequests);
      addStat(&numSemaRequests);
      std::for_each(stats.begin(), stats.end(), addStat);

      Rec(builder.createResponse());
    });
    return;
  }

  if (!SourceFile.hasValue() && !SourceText.hasValue() &&
      ReqUID != RequestCodeCompleteUpdate)
    return Rec(createErrorRequestInvalid(
        "missing 'key.sourcefile' or 'key.sourcetext'"));

  // Requests that need semantic typechecking.

  // Typechecking arrays can blow up the stack currently.
  // Run them under a malloc'ed stack.

  static WorkQueue SemaQueue{ WorkQueue::Dequeuing::Concurrent,
                              "sourcekit.request.semantic" };
  sourcekitd_request_retain(ReqObj);
  ++numSemaRequests;
  SemaQueue.dispatch(
      [ReqObj, Rec, ReqUID, SourceFile, SourceText, Args, FileSystem] {
        RequestDict Req(ReqObj);
        handleSemanticRequest(Req, Rec, ReqUID, SourceFile, SourceText, Args,
                              FileSystem);
        sourcekitd_request_release(ReqObj);
      },
      /*isStackDeep=*/true);
}

static void handleSemanticRequest(
    RequestDict Req, ResponseReceiver Rec, sourcekitd_uid_t ReqUID,
    Optional<StringRef> SourceFile, Optional<StringRef> SourceText,
    ArrayRef<const char *> Args,
    llvm::IntrusiveRefCntPtr<llvm::vfs::FileSystem> FileSystem) {
  assert(FileSystem);

  llvm::SmallString<64> ErrBuf;

  if (isSemanticEditorDisabled())
      return Rec(createErrorRequestFailed("semantic editor is disabled"));

  if (ReqUID == RequestCodeComplete) {
    std::unique_ptr<llvm::MemoryBuffer> InputBuf =
        getInputBufForRequest(SourceFile, SourceText, FileSystem, ErrBuf);
    if (!InputBuf)
      return Rec(createErrorRequestFailed(ErrBuf.c_str()));
    int64_t Offset;
    if (Req.getInt64(KeyOffset, Offset, /*isOptional=*/false))
      return Rec(createErrorRequestInvalid("missing 'key.offset'"));
    return Rec(codeComplete(InputBuf.get(), Offset, Args, FileSystem));
  }

  if (ReqUID == RequestCodeCompleteOpen) {
    std::unique_ptr<llvm::MemoryBuffer> InputBuf = getInputBufForRequest(
        SourceFile, SourceText, FileSystem, ErrBuf);
    if (!InputBuf)
      return Rec(createErrorRequestFailed(ErrBuf.c_str()));
    Optional<StringRef> Name = Req.getString(KeyName);
    if (!Name.hasValue())
      return Rec(createErrorRequestInvalid("missing 'key.name'"));
    int64_t Offset;
    if (Req.getInt64(KeyOffset, Offset, /*isOptional=*/false))
      return Rec(createErrorRequestInvalid("missing 'key.offset'"));
    Optional<RequestDict> options = Req.getDictionary(KeyCodeCompleteOptions);
    return Rec(codeCompleteOpen(*Name, InputBuf.get(), Offset, options, Args));
  }

  if (ReqUID == RequestCodeCompleteUpdate) {
    Optional<StringRef> Name = Req.getString(KeyName);
    if (!Name.hasValue())
      return Rec(createErrorRequestInvalid("missing 'key.name'"));
    int64_t Offset;
    if (Req.getInt64(KeyOffset, Offset, /*isOptional=*/false))
      return Rec(createErrorRequestInvalid("missing 'key.offset'"));
    Optional<RequestDict> options = Req.getDictionary(KeyCodeCompleteOptions);
    return Rec(codeCompleteUpdate(*Name, Offset, options));
  }

  if (ReqUID == RequestTypeContextInfo) {
    std::unique_ptr<llvm::MemoryBuffer> InputBuf = getInputBufForRequest(
        SourceFile, SourceText, FileSystem, ErrBuf);
    if (!InputBuf)
      return Rec(createErrorRequestFailed(ErrBuf.c_str()));
    int64_t Offset;
    if (Req.getInt64(KeyOffset, Offset, /*isOptional=*/false))
      return Rec(createErrorRequestInvalid("missing 'key.offset'"));
    return Rec(typeContextInfo(InputBuf.get(), Offset, Args));
  }

  if (ReqUID == RequestConformingMethodList) {
    std::unique_ptr<llvm::MemoryBuffer> InputBuf = getInputBufForRequest(
        SourceFile, SourceText, FileSystem, ErrBuf);
    if (!InputBuf)
      return Rec(createErrorRequestFailed(ErrBuf.c_str()));
    int64_t Offset;
    if (Req.getInt64(KeyOffset, Offset, /*isOptional=*/false))
      return Rec(createErrorRequestInvalid("missing 'key.offset'"));
    SmallVector<const char *, 8> ExpectedTypeNames;
    if (Req.getStringArray(KeyExpectedTypes, ExpectedTypeNames, true))
      return Rec(createErrorRequestInvalid("invalid 'key.expectedtypes'"));
    return Rec(
        conformingMethodList(InputBuf.get(), Offset, Args, ExpectedTypeNames));
  }

  if (!SourceFile.hasValue())
    return Rec(createErrorRequestInvalid("missing 'key.sourcefile'"));

  if (ReqUID == RequestIndex) {
    StringRef Hash;
    Optional<StringRef> HashOpt = Req.getString(KeyHash);
    if (HashOpt.hasValue()) Hash = *HashOpt;
    return Rec(indexSource(*SourceFile, Args, Hash));
  }

  if (ReqUID == RequestCursorInfo) {
    LangSupport &Lang = getGlobalContext().getSwiftLangSupport();

    // For backwards compatibility, the default is 1.
    int64_t CancelOnSubsequentRequest = 1;
    Req.getInt64(KeyCancelOnSubsequentRequest, CancelOnSubsequentRequest,
                 /*isOptional=*/true);

    int64_t Offset;
    if (!Req.getInt64(KeyOffset, Offset, /*isOptional=*/false)) {
      int64_t Length = 0;
      Req.getInt64(KeyLength, Length, /*isOptional=*/true);
      int64_t Actionables = false;
      Req.getInt64(KeyRetrieveRefactorActions, Actionables, /*isOptional=*/true);
      return Lang.getCursorInfo(
          *SourceFile, Offset, Length, Actionables, CancelOnSubsequentRequest,
<<<<<<< HEAD
          Args, [Rec](const RequestResult<CursorInfoData> &Result) {
            reportCursorInfo(Result, Rec);
          });
    }
    if (auto USR = Req.getString(KeyUSR)) {
      return Lang.getCursorInfoFromUSR(
          *SourceFile, *USR, CancelOnSubsequentRequest, Args,
          [Rec](const RequestResult<CursorInfoData> &Result) {
            reportCursorInfo(Result, Rec);
          });
=======
          Args, FileSystem,
          [Rec](const CursorInfoData &Info) { reportCursorInfo(Info, Rec); });
    }
    if (auto USR = Req.getString(KeyUSR)) {
      return Lang.getCursorInfoFromUSR(
          *SourceFile, *USR, CancelOnSubsequentRequest, Args, FileSystem,
          [Rec](const CursorInfoData &Info) { reportCursorInfo(Info, Rec); });
>>>>>>> cec88da4
    }

    return Rec(createErrorRequestInvalid(
        "either 'key.offset' or 'key.usr' is required"));
  }

  if (ReqUID == RequestRangeInfo) {
    LangSupport &Lang = getGlobalContext().getSwiftLangSupport();
    int64_t Offset;
    int64_t Length;
    // For backwards compatibility, the default is 1.
    int64_t CancelOnSubsequentRequest = 1;
    Req.getInt64(KeyCancelOnSubsequentRequest, CancelOnSubsequentRequest,
                 /*isOptional=*/true);
    if (!Req.getInt64(KeyOffset, Offset, /*isOptional=*/false)) {
      if (!Req.getInt64(KeyLength, Length, /*isOptional=*/false)) {
        return Lang.getRangeInfo(*SourceFile, Offset, Length,
                                 CancelOnSubsequentRequest, Args,
          [Rec](const RequestResult<RangeInfo> &Result) {
            reportRangeInfo(Result, Rec);
          });
      }
    }

    return Rec(createErrorRequestInvalid(
      "'key.offset' or 'key.length' is required"));
  }

  if (ReqUID == RequestSemanticRefactoring) {
    int64_t Line = 0;
    int64_t Column = 0;
    int64_t Length = 0;
    auto KA = Req.getUID(KeyActionUID);
    if (!KA) {
      return Rec(createErrorRequestInvalid("'key.actionuid' is required"));
    }
    SemanticRefactoringInfo Info;
    Info.Kind = SemanticRefactoringKind::None;

#define SEMANTIC_REFACTORING(KIND, NAME, ID)                                   \
  if (KA == KindRefactoring##KIND) Info.Kind = SemanticRefactoringKind::KIND;
#include "swift/IDE/RefactoringKinds.def"

    if (Info.Kind == SemanticRefactoringKind::None)
      return Rec(createErrorRequestInvalid("'key.actionuid' isn't recognized"));

    if (!Req.getInt64(KeyLine, Line, /*isOptional=*/false)) {
      if (!Req.getInt64(KeyColumn, Column, /*isOptional=*/false)) {
        Req.getInt64(KeyLength, Length, /*isOptional=*/true);
        if (auto N = Req.getString(KeyName))
          Info.PreferredName = *N;
        LangSupport &Lang = getGlobalContext().getSwiftLangSupport();
        Info.Line = Line;
        Info.Column = Column;
        Info.Length = Length;
        return Lang.semanticRefactoring(*SourceFile, Info, Args,
          [Rec](const RequestResult<ArrayRef<CategorizedEdits>> &Result) {
            Rec(createCategorizedEditsResponse(Result));
        });
      }
    }
    return Rec(createErrorRequestInvalid("'key.line' or 'key.column' are required"));
  }

  if (ReqUID == RequestCollectExpressionType) {
    LangSupport &Lang = getGlobalContext().getSwiftLangSupport();

    SmallVector<const char *, 8> ExpectedProtocols;
    if (Req.getStringArray(KeyExpectedTypes, ExpectedProtocols, true))
      return Rec(createErrorRequestInvalid("invalid 'key.interested_protocols'"));
    return Lang.collectExpressionTypes(*SourceFile, Args, ExpectedProtocols,
      [Rec](const RequestResult<ExpressionTypesInFile> &Result) {
        reportExpressionTypeInfo(Result, Rec);
      });
  }

  if (ReqUID == RequestFindLocalRenameRanges) {
    int64_t Line = 0, Column = 0, Length = 0;
    if (Req.getInt64(KeyLine, Line, /*isOptional=*/false))
      return Rec(createErrorRequestInvalid("'key.line' is required"));
    if (Req.getInt64(KeyColumn, Column, /*isOptional=*/false))
      return Rec(createErrorRequestInvalid("'key.column' is required"));
    Req.getInt64(KeyLength, Length, /*isOptional=*/true);

    LangSupport &Lang = getGlobalContext().getSwiftLangSupport();
    return Lang.findLocalRenameRanges(
        *SourceFile, Line, Column, Length, Args,
        [Rec](const RequestResult<ArrayRef<CategorizedRenameRanges>> &Result) {
          Rec(createCategorizedRenameRangesResponse(Result));
        });
  }

  if (ReqUID == RequestNameTranslation) {
    LangSupport &Lang = getGlobalContext().getSwiftLangSupport();
    int64_t Offset;
    if (Req.getInt64(KeyOffset, Offset, /*isOptional=*/false)) {
      return Rec(createErrorRequestInvalid("'key.offset' is required"));
    }
    NameTranslatingInfo Input;
    auto NK = Req.getUID(KeyNameKind);
    if (!NK) {
      return Rec(createErrorRequestInvalid("'key.namekind' is required"));
    }

    static UIdent UIDKindNameSwift(KindNameSwift.str());
    static UIdent UIDKindNameObjc(KindNameObjc.str());

    if (NK == KindNameSwift.get())
      Input.NameKind = UIDKindNameSwift;
    else if (NK == KindNameObjc.get())
      Input.NameKind = UIDKindNameObjc;
    else
      return Rec(createErrorRequestInvalid("'key.namekind' is unrecognizable"));
    if (auto Base = Req.getString(KeyBaseName)) {
      Input.BaseName = Base.getValue();
    }
    llvm::SmallVector<const char*, 4> ArgParts;
    llvm::SmallVector<const char*, 4> Selectors;
    Req.getStringArray(KeyArgNames, ArgParts, true);
    Req.getStringArray(KeySelectorPieces, Selectors, true);
    if (!ArgParts.empty() && !Selectors.empty()) {
      return Rec(createErrorRequestInvalid("cannot specify 'key.selectorpieces' "
                                           "and 'key.argnames' at the same time"));
    }
    std::transform(ArgParts.begin(), ArgParts.end(),
                   std::back_inserter(Input.ArgNames),
                   [](const char *C) { return StringRef(C); });
    std::transform(Selectors.begin(), Selectors.end(),
                   std::back_inserter(Input.ArgNames),
                   [](const char *C) { return StringRef(C); });
    return Lang.getNameInfo(*SourceFile, Offset, Input, Args,
      [Rec](const RequestResult<NameTranslatingInfo> &Result) {
        reportNameInfo(Result, Rec);
      });
  }

  if (ReqUID == RequestRelatedIdents) {
    int64_t Offset;
    if (Req.getInt64(KeyOffset, Offset, /*isOptional=*/false))
      return Rec(createErrorRequestInvalid("missing 'key.offset'"));

    // For backwards compatibility, the default is 1.
    int64_t CancelOnSubsequentRequest = 1;
    Req.getInt64(KeyCancelOnSubsequentRequest, CancelOnSubsequentRequest,
                 /*isOptional=*/true);

    return findRelatedIdents(*SourceFile, Offset, CancelOnSubsequentRequest,
                             Args, Rec);
  }

  {
    llvm::raw_svector_ostream OSErr(ErrBuf);
    OSErr << "unknown request: " << UIdentFromSKDUID(ReqUID).getName();
  }
  return Rec(createErrorRequestInvalid(ErrBuf.c_str()));
}

//===----------------------------------------------------------------------===//
// Index
//===----------------------------------------------------------------------===//

namespace {
class SKIndexingConsumer : public IndexingConsumer {
  struct Entity {
    UIdent Kind;
    ResponseBuilder::Dictionary Data;
    ResponseBuilder::Array Entities;
    ResponseBuilder::Array Related;
  };
  SmallVector<Entity, 6> EntitiesStack;

  struct Dependency {
    UIdent Kind;
    ResponseBuilder::Dictionary Data;
    ResponseBuilder::Array Dependencies;
  };
  SmallVector<Dependency, 6> DependenciesStack;

  ResponseBuilder::Dictionary TopDict;
  bool Cancelled = false;

public:
  std::string ErrorDescription;

  explicit SKIndexingConsumer(ResponseBuilder &RespBuilder) {
    TopDict = RespBuilder.getDictionary();

    // First in stack is the top-level "key.entities" container.
    EntitiesStack.push_back(
        { UIdent(),
          TopDict,
          ResponseBuilder::Array(),
          ResponseBuilder::Array() });

    DependenciesStack.push_back({UIdent(), TopDict, ResponseBuilder::Array() });
  }
  ~SKIndexingConsumer() override {
    assert(Cancelled ||
           (EntitiesStack.size() == 1 && DependenciesStack.size() == 1));
    (void) Cancelled;
  }

  void failed(StringRef ErrDescription) override;

  bool recordHash(StringRef Hash, bool isKnown) override;

  bool startDependency(UIdent Kind,
                       StringRef Name,
                       StringRef Path,
                       bool IsSystem,
                       StringRef Hash) override;

  bool finishDependency(UIdent Kind) override;

  bool startSourceEntity(const EntityInfo &Info) override;

  bool recordRelatedEntity(const EntityInfo &Info) override;

  bool finishSourceEntity(UIdent Kind) override;
};
} // end anonymous namespace

static sourcekitd_response_t indexSource(StringRef Filename,
                                         ArrayRef<const char *> Args,
                                         StringRef KnownHash) {
  ResponseBuilder RespBuilder;
  SKIndexingConsumer IdxConsumer(RespBuilder);
  LangSupport &Lang = getGlobalContext().getSwiftLangSupport();
  Lang.indexSource(Filename, IdxConsumer, Args, KnownHash);

  if (!IdxConsumer.ErrorDescription.empty())
    return createErrorRequestFailed(IdxConsumer.ErrorDescription.c_str());

  return RespBuilder.createResponse();
}

void SKIndexingConsumer::failed(StringRef ErrDescription) {
  ErrorDescription = ErrDescription;
}

bool SKIndexingConsumer::recordHash(StringRef Hash, bool isKnown) {
  assert(!Hash.empty());
  TopDict.set(KeyHash, Hash);
  if (!isKnown) {
    // If the hash is known key.entities should be missing otherwise it should
    // exist, even as an empty array, so create it here.
    assert(EntitiesStack.size() == 1);
    Entity &Top = EntitiesStack.back();
    ResponseBuilder::Array &Arr = Top.Entities;
    assert(Arr.isNull());
    Arr = Top.Data.setArray(KeyEntities);
  }
  return true;
}

bool SKIndexingConsumer::startDependency(UIdent Kind,
                                         StringRef Name,
                                         StringRef Path,
                                         bool IsSystem,
                                         StringRef Hash) {
  Dependency &Parent = DependenciesStack.back();
  ResponseBuilder::Array &Arr = Parent.Dependencies;
  if (Arr.isNull())
    Arr = Parent.Data.setArray(KeyDependencies);

  auto Elem = Arr.appendDictionary();
  Elem.set(KeyKind, Kind);
  Elem.set(KeyName, Name);
  Elem.set(KeyFilePath, Path);
  if (IsSystem)
    Elem.setBool(KeyIsSystem, IsSystem);
  if (!Hash.empty())
    Elem.set(KeyHash, Hash);

  DependenciesStack.push_back({ Kind, Elem, ResponseBuilder::Array() });
  return true;
}

bool SKIndexingConsumer::finishDependency(UIdent Kind) {
  assert(DependenciesStack.back().Kind == Kind);
  DependenciesStack.pop_back();
  return true;
}

bool SKIndexingConsumer::startSourceEntity(const EntityInfo &Info) {
  Entity &Parent = EntitiesStack.back();
  ResponseBuilder::Array &Arr = Parent.Entities;
  if (Arr.isNull())
    Arr = Parent.Data.setArray(KeyEntities);

  auto Elem = Arr.appendDictionary();
  Elem.set(KeyKind, Info.Kind);
  if (!Info.Name.empty())
    Elem.set(KeyName, Info.Name);
  if (!Info.USR.empty())
    Elem.set(KeyUSR, Info.USR);
  if (Info.Line != 0) {
    assert(Info.Column != 0);
    Elem.set(KeyLine, Info.Line);
    Elem.set(KeyColumn, Info.Column);
  }
  if (!Info.Group.empty())
    Elem.set(KeyGroupName, Info.Group);

  if (!Info.ReceiverUSR.empty())
    Elem.set(KeyReceiverUSR, Info.ReceiverUSR);
  if (Info.IsDynamic)
    Elem.setBool(KeyIsDynamic, true);
  if (Info.IsImplicit)
    Elem.setBool(KeyIsImplicit, true);
  if (Info.IsTestCandidate)
    Elem.setBool(KeyIsTestCandidate, true);

  if (!Info.Attrs.empty()) {
    auto AttrArray = Elem.setArray(KeyAttributes);
    for (auto Attr : Info.Attrs) {
      auto AttrDict = AttrArray.appendDictionary();
      AttrDict.set(KeyAttribute, Attr);
    }
  }

  EntitiesStack.push_back({ Info.Kind, Elem, ResponseBuilder::Array(),
                            ResponseBuilder::Array()});
  return true;
}

bool SKIndexingConsumer::recordRelatedEntity(const EntityInfo &Info) {
  assert(EntitiesStack.size() > 1 && "Related entity at top-level ?");
  Entity &Parent = EntitiesStack.back();
  ResponseBuilder::Array &Arr = Parent.Related;
  if (Arr.isNull())
    Arr = Parent.Data.setArray(KeyRelated);

  auto Elem = Arr.appendDictionary();
  Elem.set(KeyKind, Info.Kind);
  if (!Info.Name.empty())
    Elem.set(KeyName, Info.Name);
  if (!Info.USR.empty())
    Elem.set(KeyUSR, Info.USR);
  if (Info.Line != 0) {
    assert(Info.Column != 0);
    Elem.set(KeyLine, Info.Line);
    Elem.set(KeyColumn, Info.Column);
  }

  return true;
}

bool SKIndexingConsumer::finishSourceEntity(UIdent Kind) {
  Entity &CurrEnt = EntitiesStack.back();
  assert(CurrEnt.Kind == Kind);
  (void) CurrEnt;
  EntitiesStack.pop_back();
  return true;
}

//===----------------------------------------------------------------------===//
// ReportDocInfo
//===----------------------------------------------------------------------===//

namespace {

class SKDocConsumer : public DocInfoConsumer {
  ResponseBuilder &RespBuilder;

  struct Entity {
    UIdent Kind;
    ResponseBuilder::Dictionary Data;
    ResponseBuilder::Array Entities;
    ResponseBuilder::Array Inherits;
    ResponseBuilder::Array Conforms;
    ResponseBuilder::Array Attrs;
  };
  SmallVector<Entity, 6> EntitiesStack;

  ResponseBuilder::Dictionary TopDict;
  ResponseBuilder::Array Diags;

  DocSupportAnnotationArrayBuilder AnnotationsBuilder;

  bool Cancelled = false;

  void addDocEntityInfoToDict(const DocEntityInfo &Info,
                              ResponseBuilder::Dictionary Dict);
public:
  std::string ErrorDescription;

  explicit SKDocConsumer(ResponseBuilder &RespBuilder)
      : RespBuilder(RespBuilder) {
    TopDict = RespBuilder.getDictionary();

    // First in stack is the top-level "key.entities" container.
    EntitiesStack.push_back(
        { UIdent(),
          TopDict,
          ResponseBuilder::Array(),
          ResponseBuilder::Array(),
          ResponseBuilder::Array(),
          ResponseBuilder::Array() });
  }
  ~SKDocConsumer() override {
    assert(Cancelled || EntitiesStack.size() == 1);
    (void) Cancelled;
  }

  sourcekitd_response_t createResponse() {
    TopDict.setCustomBuffer(KeyAnnotations,
        CustomBufferKind::DocSupportAnnotationArray,
        AnnotationsBuilder.createBuffer());
    return RespBuilder.createResponse();
  }

  void failed(StringRef ErrDescription) override;

  bool handleSourceText(StringRef Text) override;

  bool handleAnnotation(const DocEntityInfo &Info) override;

  bool startSourceEntity(const DocEntityInfo &Info) override;

  bool handleInheritsEntity(const DocEntityInfo &Info) override;
  bool handleConformsToEntity(const DocEntityInfo &Info) override;
  bool handleExtendsEntity(const DocEntityInfo &Info) override;

  bool handleAvailableAttribute(const AvailableAttrInfo &Info) override;

  bool finishSourceEntity(UIdent Kind) override;

  bool handleDiagnostic(const DiagnosticEntryInfo &Info) override;
};
} // end anonymous namespace

static sourcekitd_response_t demangleNames(ArrayRef<const char *> MangledNames,
                                           bool Simplified) {
  swift::Demangle::DemangleOptions DemangleOptions;
  if (Simplified) {
    DemangleOptions =
      swift::Demangle::DemangleOptions::SimplifiedUIDemangleOptions();
  }

  auto getDemangledName = [&](StringRef MangledName) -> std::string {
    if (!swift::Demangle::isSwiftSymbol(MangledName))
      return std::string(); // Not a mangled name

    std::string Result = swift::Demangle::demangleSymbolAsString(
        MangledName, DemangleOptions);

    if (Result == MangledName)
      return std::string(); // Not a mangled name

    return Result;
  };

  ResponseBuilder RespBuilder;
  auto Arr = RespBuilder.getDictionary().setArray(KeyResults);
  for (auto MangledName : MangledNames) {
    std::string Result = getDemangledName(MangledName);
    auto Entry = Arr.appendDictionary();
    Entry.set(KeyName, Result.c_str());
  }

  return RespBuilder.createResponse();
}

static std::string mangleSimpleClass(StringRef moduleName,
                                     StringRef className) {
  using namespace swift::Demangle;
  Demangler Dem;
  auto moduleNode = Dem.createNode(Node::Kind::Module, moduleName);
  auto IdNode = Dem.createNode(Node::Kind::Identifier, className);
  auto classNode = Dem.createNode(Node::Kind::Class);
  auto typeNode = Dem.createNode(Node::Kind::Type);
  auto typeManglingNode = Dem.createNode(Node::Kind::TypeMangling);
  auto globalNode = Dem.createNode(Node::Kind::Global);

  classNode->addChild(moduleNode, Dem);
  classNode->addChild(IdNode, Dem);
  typeNode->addChild(classNode, Dem);
  typeManglingNode->addChild(typeNode, Dem);
  globalNode->addChild(typeManglingNode, Dem);
  return mangleNode(globalNode);
}

static sourcekitd_response_t
mangleSimpleClassNames(ArrayRef<std::pair<StringRef, StringRef>> ModuleClassPairs) {
  ResponseBuilder RespBuilder;
  auto Arr = RespBuilder.getDictionary().setArray(KeyResults);
  for (auto &pair : ModuleClassPairs) {
    std::string Result = mangleSimpleClass(pair.first, pair.second);
    auto Entry = Arr.appendDictionary();
    Entry.set(KeyName, Result.c_str());
  }

  return RespBuilder.createResponse();
}

static sourcekitd_response_t reportDocInfo(llvm::MemoryBuffer *InputBuf,
                                           StringRef ModuleName,
                                           ArrayRef<const char *> Args) {
  ResponseBuilder RespBuilder;
  SKDocConsumer DocConsumer(RespBuilder);
  LangSupport &Lang = getGlobalContext().getSwiftLangSupport();
  Lang.getDocInfo(InputBuf, ModuleName, Args, DocConsumer);

  if (!DocConsumer.ErrorDescription.empty())
    return createErrorRequestFailed(DocConsumer.ErrorDescription.c_str());

  return DocConsumer.createResponse();
}

void SKDocConsumer::addDocEntityInfoToDict(const DocEntityInfo &Info,
                                           ResponseBuilder::Dictionary Elem) {
  Elem.set(KeyKind, Info.Kind);
  if (!Info.Name.empty())
    Elem.set(KeyName, Info.Name);
  if (!Info.Argument.empty())
    Elem.set(KeyKeyword, Info.Argument);
  if (!Info.SubModuleName.empty())
    Elem.set(KeyModuleName, Info.SubModuleName);
  if (!Info.USR.empty())
    Elem.set(KeyUSR, Info.USR);
  if (!Info.OriginalUSR.empty())
    Elem.set(KeyOriginalUSR, Info.OriginalUSR);
  if (!Info.ProvideImplementationOfUSR.empty())
    Elem.set(KeyDefaultImplementationOf, Info.ProvideImplementationOfUSR);
  if (Info.Length > 0) {
    Elem.set(KeyOffset, Info.Offset);
    Elem.set(KeyLength, Info.Length);
  }
  if (Info.IsUnavailable)
    Elem.set(KeyIsUnavailable, Info.IsUnavailable);
  if (Info.IsDeprecated)
    Elem.set(KeyIsDeprecated, Info.IsDeprecated);
  if (Info.IsOptional)
    Elem.set(KeyIsOptional, Info.IsOptional);
  if (!Info.DocComment.empty())
    Elem.set(KeyDocFullAsXML, Info.DocComment);
  if (!Info.FullyAnnotatedDecl.empty())
    Elem.set(KeyFullyAnnotatedDecl, Info.FullyAnnotatedDecl);
  if (!Info.FullyAnnotatedGenericSig.empty())
    Elem.set(KeyFullyAnnotatedGenericSignature, Info.FullyAnnotatedGenericSig);
  if (!Info.LocalizationKey.empty())
    Elem.set(KeyLocalizationKey, Info.LocalizationKey);

  if (!Info.GenericParams.empty()) {
    auto GPArray = Elem.setArray(KeyGenericParams);
    for (auto &GP : Info.GenericParams) {
      auto GPElem = GPArray.appendDictionary();
      GPElem.set(KeyName, GP.Name);
      if (!GP.Inherits.empty())
        GPElem.set(KeyInherits, GP.Inherits);
    }
  }
  // Note that due to protocol extensions, GenericRequirements may be non-empty
  // while GenericParams is empty.
  if (!Info.GenericRequirements.empty()) {
    auto ReqArray = Elem.setArray(KeyGenericRequirements);
    for (auto &Req : Info.GenericRequirements) {
      auto ReqElem = ReqArray.appendDictionary();
      ReqElem.set(KeyDescription, Req);
    }
  }
}

void SKDocConsumer::failed(StringRef ErrDescription) {
  ErrorDescription = ErrDescription;
}

bool SKDocConsumer::handleSourceText(StringRef Text) {
  TopDict.set(KeySourceText, Text);
  return true;
}

bool SKDocConsumer::handleAnnotation(const DocEntityInfo &Info) {
  AnnotationsBuilder.add(Info);
  return true;
}

bool SKDocConsumer::startSourceEntity(const DocEntityInfo &Info) {
  Entity &Parent = EntitiesStack.back();
  ResponseBuilder::Array &Arr = Parent.Entities;
  if (Arr.isNull())
    Arr = Parent.Data.setArray(KeyEntities);

  auto Elem = Arr.appendDictionary();
  addDocEntityInfoToDict(Info, Elem);

  EntitiesStack.push_back({ Info.Kind, Elem, ResponseBuilder::Array(),
                            ResponseBuilder::Array(),
                            ResponseBuilder::Array(),
                            ResponseBuilder::Array()});
  return true;
}

bool SKDocConsumer::handleInheritsEntity(const DocEntityInfo &Info) {
  assert(EntitiesStack.size() > 1 && "Related entity at top-level ?");
  Entity &Parent = EntitiesStack.back();
  ResponseBuilder::Array &Arr = Parent.Inherits;
  if (Arr.isNull())
    Arr = Parent.Data.setArray(KeyInherits);

  addDocEntityInfoToDict(Info, Arr.appendDictionary());
  return true;
}

bool SKDocConsumer::handleConformsToEntity(const DocEntityInfo &Info) {
  assert(EntitiesStack.size() > 1 && "Related entity at top-level ?");
  Entity &Parent = EntitiesStack.back();
  ResponseBuilder::Array &Arr = Parent.Conforms;
  if (Arr.isNull())
    Arr = Parent.Data.setArray(KeyConforms);

  addDocEntityInfoToDict(Info, Arr.appendDictionary());
  return true;
}

bool SKDocConsumer::handleExtendsEntity(const DocEntityInfo &Info) {
  assert(EntitiesStack.size() > 1 && "Related entity at top-level ?");
  Entity &Parent = EntitiesStack.back();
  addDocEntityInfoToDict(Info, Parent.Data.setDictionary(KeyExtends));
  return true;
}

bool SKDocConsumer::handleAvailableAttribute(const AvailableAttrInfo &Info) {
  Entity &Parent = EntitiesStack.back();
  ResponseBuilder::Array &Arr = Parent.Attrs;
  if (Arr.isNull())
    Arr = Parent.Data.setArray(KeyAttributes);

  auto Elem = Arr.appendDictionary();
  Elem.set(KeyKind, Info.AttrKind);
  if (Info.IsUnavailable)
    Elem.set(KeyIsUnavailable, Info.IsUnavailable);
  if (Info.IsDeprecated)
    Elem.set(KeyIsDeprecated, Info.IsDeprecated);
  if (Info.Platform.isValid())
    Elem.set(KeyPlatform, Info.Platform);
  if (!Info.Message.empty())
    Elem.set(KeyMessage, Info.Message);
  if (Info.Introduced.hasValue())
    Elem.set(KeyIntroduced, Info.Introduced.getValue().getAsString());
  if (Info.Deprecated.hasValue())
    Elem.set(KeyDeprecated, Info.Deprecated.getValue().getAsString());
  if (Info.Obsoleted.hasValue())
    Elem.set(KeyObsoleted, Info.Obsoleted.getValue().getAsString());

  return true;
}

bool SKDocConsumer::finishSourceEntity(UIdent Kind) {
  Entity &CurrEnt = EntitiesStack.back();
  assert(CurrEnt.Kind == Kind);
  (void) CurrEnt;
  EntitiesStack.pop_back();
  return true;
}

bool SKDocConsumer::handleDiagnostic(const DiagnosticEntryInfo &Info) {
  ResponseBuilder::Array &Arr = Diags;
  if (Arr.isNull())
    Arr = TopDict.setArray(KeyDiagnostics);

  auto Elem = Arr.appendDictionary();
  fillDictionaryForDiagnosticInfo(Elem, Info);
  return true;
}

//===----------------------------------------------------------------------===//
// ReportCursorInfo
//===----------------------------------------------------------------------===//

static void reportCursorInfo(const RequestResult<CursorInfoData> &Result,
                             ResponseReceiver Rec) {
  if (Result.isCancelled())
    return Rec(createErrorRequestCancelled());
  if (Result.isError())
    return Rec(createErrorRequestFailed(Result.getError()));

  const CursorInfoData &Info = Result.value();

  ResponseBuilder RespBuilder;
  if (!Info.InternalDiagnostic.empty()) {
    auto Elem = RespBuilder.getDictionary();
    Elem.set(KeyInternalDiagnostic, Info.InternalDiagnostic);
    return Rec(RespBuilder.createResponse());
  }
  if (Info.Kind.isInvalid())
    return Rec(RespBuilder.createResponse());

  auto Elem = RespBuilder.getDictionary();
  Elem.set(KeyKind, Info.Kind);
  Elem.set(KeyName, Info.Name);
  if (!Info.USR.empty())
    Elem.set(KeyUSR, Info.USR);
  if (!Info.TypeName.empty())
    Elem.set(KeyTypeName, Info.TypeName);
  if (!Info.DocComment.empty())
    Elem.set(KeyDocFullAsXML, Info.DocComment);
  if (!Info.AnnotatedDeclaration.empty())
    Elem.set(KeyAnnotatedDecl, Info.AnnotatedDeclaration);
  if (!Info.FullyAnnotatedDeclaration.empty())
    Elem.set(KeyFullyAnnotatedDecl, Info.FullyAnnotatedDeclaration);
  if (!Info.ModuleName.empty())
    Elem.set(KeyModuleName, Info.ModuleName);
  if (!Info.GroupName.empty())
    Elem.set(KeyGroupName, Info.GroupName);
  if (!Info.LocalizationKey.empty())
    Elem.set(KeyLocalizationKey, Info.LocalizationKey);
  if (!Info.ModuleInterfaceName.empty())
    Elem.set(KeyModuleInterfaceName, Info.ModuleInterfaceName);
  if (Info.DeclarationLoc.hasValue()) {
    Elem.set(KeyOffset, Info.DeclarationLoc.getValue().first);
    Elem.set(KeyLength, Info.DeclarationLoc.getValue().second);
    if (!Info.Filename.empty())
      Elem.set(KeyFilePath, Info.Filename);
  }
  if (!Info.OverrideUSRs.empty()) {
    auto Overrides = Elem.setArray(KeyOverrides);
    for (auto USR : Info.OverrideUSRs) {
      auto Override = Overrides.appendDictionary();
      Override.set(KeyUSR, USR);
    }
  }
  if (!Info.ModuleGroupArray.empty()) {
    auto Groups = Elem.setArray(KeyModuleGroups);
    for (auto Name : Info.ModuleGroupArray) {
      auto Entry = Groups.appendDictionary();
      Entry.set(KeyGroupName, Name);
    }
  }
  if (!Info.AvailableActions.empty()) {
    auto Actions = Elem.setArray(KeyRefactorActions);
    for (auto Info : Info.AvailableActions) {
      auto Entry = Actions.appendDictionary();
      Entry.set(KeyActionUID, Info.Kind);
      Entry.set(KeyActionName, Info.KindName);
      if (!Info.UnavailableReason.empty())
        Entry.set(KeyActionUnavailableReason, Info.UnavailableReason);
    }
  }
  if (Info.ParentNameOffset) {
    Elem.set(KeyParentLoc, Info.ParentNameOffset.getValue());
  }
  if (!Info.AnnotatedRelatedDeclarations.empty()) {
    auto RelDecls = Elem.setArray(KeyRelatedDecls);
    for (auto AnnotDecl : Info.AnnotatedRelatedDeclarations) {
      auto RelDecl = RelDecls.appendDictionary();
      RelDecl.set(KeyAnnotatedDecl, AnnotDecl);
    }
  }
  if (Info.IsSystem)
    Elem.setBool(KeyIsSystem, true);
  if (!Info.TypeInterface.empty())
    Elem.set(KeyTypeInterface, Info.TypeInterface);
  if (!Info.TypeUSR.empty())
    Elem.set(KeyTypeUsr, Info.TypeUSR);
  if (!Info.ContainerTypeUSR.empty())
    Elem.set(KeyContainerTypeUsr, Info.ContainerTypeUSR);

  return Rec(RespBuilder.createResponse());
}

//===----------------------------------------------------------------------===//
// ReportRangeInfo
//===----------------------------------------------------------------------===//

static void reportRangeInfo(const RequestResult<RangeInfo> &Result,
                            ResponseReceiver Rec) {
  if (Result.isCancelled())
    return Rec(createErrorRequestCancelled());
  if (Result.isError())
    return Rec(createErrorRequestFailed(Result.getError()));

  const RangeInfo &Info = Result.value();

  ResponseBuilder RespBuilder;
  auto Elem = RespBuilder.getDictionary();
  Elem.set(KeyKind, Info.RangeKind);
  Elem.set(KeyTypeName, Info.ExprType);
  Elem.set(KeyRangeContent, Info.RangeContent);
  Rec(RespBuilder.createResponse());
}

//===----------------------------------------------------------------------===//
// ReportNameInfo
//===----------------------------------------------------------------------===//

static void reportNameInfo(const RequestResult<NameTranslatingInfo> &Result,
                           ResponseReceiver Rec) {
  if (Result.isCancelled())
    return Rec(createErrorRequestCancelled());
  if (Result.isError())
    return Rec(createErrorRequestFailed(Result.getError()));

  const NameTranslatingInfo &Info = Result.value();

  ResponseBuilder RespBuilder;
  if (!Info.InternalDiagnostic.empty()) {
    auto Elem = RespBuilder.getDictionary();
    Elem.set(KeyInternalDiagnostic, Info.InternalDiagnostic);
    return Rec(RespBuilder.createResponse());
  }
  if (Info.NameKind.isInvalid())
    return Rec(RespBuilder.createResponse());
  if (Info.BaseName.empty() && Info.ArgNames.empty())
    return Rec(RespBuilder.createResponse());

  auto Elem = RespBuilder.getDictionary();
  Elem.set(KeyNameKind, Info.NameKind);

  if (!Info.BaseName.empty()) {
    Elem.set(KeyBaseName, Info.BaseName);
  }
  if (!Info.ArgNames.empty()) {
    static UIdent UIDKindNameSwift(KindNameSwift.str());
    auto Arr = Elem.setArray(Info.NameKind == UIDKindNameSwift ?
                             KeyArgNames : KeySelectorPieces);
    for (auto N : Info.ArgNames) {
      auto NameEle = Arr.appendDictionary();
      NameEle.set(KeyName, N);
    }
  }
  if (Info.IsZeroArgSelector) {
    Elem.set(KeyIsZeroArgSelector, Info.IsZeroArgSelector);
  }
  Rec(RespBuilder.createResponse());
}

//===----------------------------------------------------------------------===//
// ReportExpressionTypeInfo
//===----------------------------------------------------------------------===//
static void reportExpressionTypeInfo(const RequestResult<ExpressionTypesInFile> &Result,
                                     ResponseReceiver Rec) {
  if (Result.isCancelled())
    return Rec(createErrorRequestCancelled());
  if (Result.isError())
    return Rec(createErrorRequestFailed(Result.getError()));

  const ExpressionTypesInFile &Info = Result.value();

  ResponseBuilder Builder;
  auto Dict = Builder.getDictionary();
  ExpressionTypeArrayBuilder ArrBuilder(Info.TypeBuffer);
  for (auto &R: Info.Results) {
    ArrBuilder.add(R);
  }
  Dict.setCustomBuffer(KeyExpressionTypeList, CustomBufferKind::ExpressionTypeArray,
                       ArrBuilder.createBuffer());
  Rec(Builder.createResponse());
}

//===----------------------------------------------------------------------===//
// FindRelatedIdents
//===----------------------------------------------------------------------===//

static void findRelatedIdents(StringRef Filename,
                              int64_t Offset,
                              bool CancelOnSubsequentRequest,
                              ArrayRef<const char *> Args,
                              ResponseReceiver Rec) {
  LangSupport &Lang = getGlobalContext().getSwiftLangSupport();
  Lang.findRelatedIdentifiersInFile(Filename, Offset, CancelOnSubsequentRequest,
                                    Args,
                                    [Rec](const RequestResult<RelatedIdentsInfo> &Result) {
  if (Result.isCancelled())
    return Rec(createErrorRequestCancelled());
  if (Result.isError())
    return Rec(createErrorRequestFailed(Result.getError()));

  const RelatedIdentsInfo &Info = Result.value();

    ResponseBuilder RespBuilder;
    auto Arr = RespBuilder.getDictionary().setArray(KeyResults);
    for (auto R : Info.Ranges) {
      auto Elem = Arr.appendDictionary();
      Elem.set(KeyOffset, R.first);
      Elem.set(KeyLength, R.second);
    }

    Rec(RespBuilder.createResponse());
  });
}

//===----------------------------------------------------------------------===//
// CodeComplete
//===----------------------------------------------------------------------===//

namespace {
class SKCodeCompletionConsumer : public CodeCompletionConsumer {
  ResponseBuilder &RespBuilder;
  CodeCompletionResultsArrayBuilder ResultsBuilder;

  std::string ErrorDescription;

public:
  explicit SKCodeCompletionConsumer(ResponseBuilder &RespBuilder)
    : RespBuilder(RespBuilder) {
  }

  sourcekitd_response_t createResponse() {
    if (!ErrorDescription.empty())
      return createErrorRequestFailed(ErrorDescription.c_str());

    RespBuilder.getDictionary().setCustomBuffer(KeyResults,
        CustomBufferKind::CodeCompletionResultsArray,
        ResultsBuilder.createBuffer());
    return RespBuilder.createResponse();
  }


  void failed(StringRef ErrDescription) override;

  bool handleResult(const CodeCompletionInfo &Info) override;
};
} // end anonymous namespace

static sourcekitd_response_t
codeComplete(llvm::MemoryBuffer *InputBuf, int64_t Offset,
             ArrayRef<const char *> Args,
             llvm::IntrusiveRefCntPtr<llvm::vfs::FileSystem> FileSystem) {
  assert(FileSystem);
  ResponseBuilder RespBuilder;
  SKCodeCompletionConsumer CCC(RespBuilder);
  LangSupport &Lang = getGlobalContext().getSwiftLangSupport();
  Lang.codeComplete(InputBuf, Offset, CCC, Args, FileSystem);
  return CCC.createResponse();
}

void SKCodeCompletionConsumer::failed(StringRef ErrDescription) {
  ErrorDescription = ErrDescription;
}

bool SKCodeCompletionConsumer::handleResult(const CodeCompletionInfo &R) {
  Optional<StringRef> ModuleNameOpt;
  if (!R.ModuleName.empty())
    ModuleNameOpt = R.ModuleName;
  Optional<StringRef> DocBriefOpt;
  if (!R.DocBrief.empty())
    DocBriefOpt = R.DocBrief;
  Optional<StringRef> AssocUSRsOpt;
  if (!R.AssocUSRs.empty())
    AssocUSRsOpt = R.AssocUSRs;

  assert(!R.ModuleImportDepth && "not implemented on CompactArray path");

  ResultsBuilder.add(R.Kind,
                     R.Name,
                     R.Description,
                     R.SourceText,
                     R.TypeName,
                     ModuleNameOpt,
                     DocBriefOpt,
                     AssocUSRsOpt,
                     R.SemanticContext,
                     R.NotRecommended,
                     R.NumBytesToErase);
  return true;
}


//===----------------------------------------------------------------------===//
// (New) CodeComplete
//===----------------------------------------------------------------------===//

namespace {
class SKGroupedCodeCompletionConsumer : public GroupedCodeCompletionConsumer {
  ResponseBuilder &RespBuilder;
  ResponseBuilder::Dictionary Response;
  SmallVector<ResponseBuilder::Array, 3> GroupContentsStack;
  std::string ErrorDescription;

public:
  explicit SKGroupedCodeCompletionConsumer(ResponseBuilder &RespBuilder)
      : RespBuilder(RespBuilder) {}

  sourcekitd_response_t createResponse() {
    if (!ErrorDescription.empty())
      return createErrorRequestFailed(ErrorDescription.c_str());
    assert(GroupContentsStack.empty() && "mismatched start/endGroup");
    return RespBuilder.createResponse();
  }

  void failed(StringRef ErrDescription) override;
  bool handleResult(const CodeCompletionInfo &Info) override;
  void startGroup(UIdent kind, StringRef name) override;
  void endGroup() override;
  void setNextRequestStart(unsigned offset) override;
};

class SKOptionsDictionary : public OptionsDictionary {
  RequestDict &Options;

public:
  explicit SKOptionsDictionary(RequestDict &Options) : Options(Options) {}

  bool valueForOption(UIdent Key, unsigned &Val) override {
    int64_t result;
    if (Options.getInt64(Key, result, false))
      return false;
    Val = static_cast<unsigned>(result);
    return true;
  }

  bool valueForOption(UIdent Key, bool &Val) override {
    int64_t result;
    if (Options.getInt64(Key, result, false))
      return false;
    Val = result ? true : false;
    return true;
  }

  bool valueForOption(UIdent Key, StringRef &Val) override {
    Optional<StringRef> value = Options.getString(Key);
    if (!value)
      return false;
    Val = *value;
    return true;
  }
};
} // end anonymous namespace

static sourcekitd_response_t codeCompleteOpen(StringRef Name,
                                              llvm::MemoryBuffer *InputBuf,
                                              int64_t Offset,
                                              Optional<RequestDict> optionsDict,
                                              ArrayRef<const char *> Args) {
  ResponseBuilder RespBuilder;
  SKGroupedCodeCompletionConsumer CCC(RespBuilder);
  std::unique_ptr<SKOptionsDictionary> options;
  std::vector<FilterRule> filterRules;
  if (optionsDict) {
    options = llvm::make_unique<SKOptionsDictionary>(*optionsDict);
    bool failed = false;
    optionsDict->dictionaryArrayApply(KeyFilterRules, [&](RequestDict dict) {
      FilterRule rule;
      auto kind = dict.getUID(KeyKind);
      if (kind == KindCodeCompletionEverything) {
        rule.kind = FilterRule::Everything;
      } else if (kind == KindCodeCompletionModule) {
        rule.kind = FilterRule::Module;
      } else if (kind == KindCodeCompletionKeyword) {
        rule.kind = FilterRule::Keyword;
      } else if (kind == KindCodeCompletionLiteral) {
        rule.kind = FilterRule::Literal;
      } else if (kind == KindCodeCompletionCustom) {
        rule.kind = FilterRule::CustomCompletion;
      } else if (kind == KindCodeCompletionIdentifier) {
        rule.kind = FilterRule::Identifier;
      } else if (kind == KindCodeCompletionDescription) {
        rule.kind = FilterRule::Description;
      } else {
        // Warning: unknown
      }

      int64_t hide;
      if (dict.getInt64(KeyHide, hide, false)) {
        failed = true;
        CCC.failed("filter rule missing required key 'key.hide'");
        return true;
      }

      rule.hide = hide;

      switch (rule.kind) {
      case FilterRule::Everything:
        break;
      case FilterRule::Module:
      case FilterRule::Identifier: {
        SmallVector<const char *, 8> names;
        if (dict.getStringArray(KeyNames, names, false)) {
          failed = true;
          CCC.failed("filter rule missing required key 'key.names'");
          return true;
        }
        rule.names.assign(names.begin(), names.end());
        break;
      }
      case FilterRule::Description: {
        SmallVector<const char *, 8> names;
        if (dict.getStringArray(KeyNames, names, false)) {
          failed = true;
          CCC.failed("filter rule missing required key 'key.names'");
          return true;
        }
        rule.names.assign(names.begin(), names.end());
        break;
      }
      case FilterRule::Keyword:
      case FilterRule::Literal:
      case FilterRule::CustomCompletion: {
        SmallVector<sourcekitd_uid_t, 8> uids;
        dict.getUIDArray(KeyUIDs, uids, true);
        for (auto uid : uids)
          rule.uids.push_back(UIdentFromSKDUID(uid));
        break;
      }
      }

      filterRules.push_back(std::move(rule));
      return false; // continue
    });

    if (failed)
      return CCC.createResponse();
  }
  LangSupport &Lang = getGlobalContext().getSwiftLangSupport();
  Lang.codeCompleteOpen(Name, InputBuf, Offset, options.get(), filterRules, CCC,
                        Args);
  return CCC.createResponse();
}

static sourcekitd_response_t codeCompleteClose(StringRef Name, int64_t Offset) {
  ResponseBuilder RespBuilder;
  SKGroupedCodeCompletionConsumer CCC(RespBuilder);
  LangSupport &Lang = getGlobalContext().getSwiftLangSupport();
  Lang.codeCompleteClose(Name, Offset, CCC);
  return CCC.createResponse();
}

static sourcekitd_response_t
codeCompleteUpdate(StringRef name, int64_t offset,
                   Optional<RequestDict> optionsDict) {
  ResponseBuilder RespBuilder;
  SKGroupedCodeCompletionConsumer CCC(RespBuilder);
  std::unique_ptr<SKOptionsDictionary> options;
  if (optionsDict)
    options = llvm::make_unique<SKOptionsDictionary>(*optionsDict);
  LangSupport &Lang = getGlobalContext().getSwiftLangSupport();
  Lang.codeCompleteUpdate(name, offset, options.get(), CCC);
  return CCC.createResponse();
}

void SKGroupedCodeCompletionConsumer::failed(StringRef ErrDescription) {
  ErrorDescription = ErrDescription;
}

bool SKGroupedCodeCompletionConsumer::handleResult(const CodeCompletionInfo &R) {
  assert(!GroupContentsStack.empty() && "missing root group");

  auto result = GroupContentsStack.back().appendDictionary();
  if (R.CustomKind)
    result.set(KeyKind, sourcekitd_uid_t(R.CustomKind));
  else
    result.set(KeyKind, R.Kind);
  result.set(KeyName, R.Name);
  result.set(KeyDescription, R.Description);
  result.set(KeySourceText, R.SourceText);
  result.set(KeyTypeName, R.TypeName);
  result.set(KeyContext, R.SemanticContext);
  if (!R.ModuleName.empty())
    result.set(KeyModuleName, R.ModuleName);
  if (!R.DocBrief.empty())
    result.set(KeyDocBrief, R.DocBrief);
  if (!R.AssocUSRs.empty())
    result.set(KeyAssociatedUSRs, R.AssocUSRs);
  if (R.ModuleImportDepth)
    result.set(KeyModuleImportDepth, *R.ModuleImportDepth);
  if (R.NotRecommended)
    result.set(KeyNotRecommended, R.NotRecommended);
  result.set(KeyNumBytesToErase, R.NumBytesToErase);

  if (R.descriptionStructure) {
    auto addRange = [](ResponseBuilder::Dictionary dict, UIdent offset,
                       UIdent length, CodeCompletionInfo::IndexRange range) {
      if (!range.empty()) {
        dict.set(offset, range.begin);
        dict.set(length, range.length());
      }
    };

    auto structure = result.setDictionary(KeySubStructure);
    addRange(structure, KeyNameOffset, KeyNameLength,
             R.descriptionStructure->baseName);
    addRange(structure, KeyBodyOffset, KeyBodyLength,
             R.descriptionStructure->parameterRange);
    addRange(structure, KeyThrowOffset, KeyThrowLength,
             R.descriptionStructure->throwsRange);

    if (R.parametersStructure) {
      auto params = structure.setArray(KeySubStructure);
      for (auto &P : *R.parametersStructure) {
        auto param = params.appendDictionary();
        addRange(param, KeyNameOffset, KeyNameLength, P.name);
        addRange(param, KeyBodyOffset, KeyBodyLength, P.afterColon);
        if (P.isLocalName)
          param.set(KeyIsLocal, true);
      }
    }
  }

  return true;
}

void SKGroupedCodeCompletionConsumer::startGroup(UIdent kind, StringRef name) {
  ResponseBuilder::Dictionary group;
  if (GroupContentsStack.empty()) {
    group = RespBuilder.getDictionary();
    Response = group;
  } else {
    group = GroupContentsStack.back().appendDictionary();
  }
  group.set(KeyKind, kind);
  group.set(KeyName, name);
  auto contents = group.setArray(KeyResults);
  GroupContentsStack.push_back(contents);
}
void SKGroupedCodeCompletionConsumer::endGroup() {
  assert(!GroupContentsStack.empty());
  GroupContentsStack.pop_back();
}
void SKGroupedCodeCompletionConsumer::setNextRequestStart(unsigned offset) {
  assert(!Response.isNull());
  Response.set(KeyNextRequestStart, offset);
}

//===----------------------------------------------------------------------===//
// Type Context Info
//===----------------------------------------------------------------------===//

static sourcekitd_response_t typeContextInfo(llvm::MemoryBuffer *InputBuf,
                                             int64_t Offset,
                                             ArrayRef<const char *> Args) {
  ResponseBuilder RespBuilder;

  class Consumer : public TypeContextInfoConsumer {
    ResponseBuilder::Array SKResults;
    Optional<std::string> ErrorDescription;

  public:
    Consumer(ResponseBuilder Builder)
        : SKResults(Builder.getDictionary().setArray(KeyResults)) {}

    void handleResult(const TypeContextInfoItem &Item) override {
      auto SKElem = SKResults.appendDictionary();
      SKElem.set(KeyTypeName, Item.TypeName);
      SKElem.set(KeyTypeUsr, Item.TypeUSR);
      auto members = SKElem.setArray(KeyImplicitMembers);
      for (auto member : Item.ImplicitMembers) {
        auto memberElem = members.appendDictionary();
        memberElem.set(KeyName, member.Name);
        memberElem.set(KeyDescription, member.Description);
        memberElem.set(KeySourceText, member.SourceText);
        if (!member.DocBrief.empty())
          memberElem.set(KeyDocBrief, member.DocBrief);
      }
    }

    void failed(StringRef ErrDescription) override {
      ErrorDescription = ErrDescription;
    }

    bool isError() const { return ErrorDescription.hasValue(); }
    const char *getErrorDescription() const {
      return ErrorDescription->c_str();
    }
  } Consumer(RespBuilder);

  LangSupport &Lang = getGlobalContext().getSwiftLangSupport();
  Lang.getExpressionContextInfo(InputBuf, Offset, Args, Consumer);

  if (Consumer.isError())
    return createErrorRequestFailed(Consumer.getErrorDescription());
  return RespBuilder.createResponse();
}

//===----------------------------------------------------------------------===//
// Conforming Method List
//===----------------------------------------------------------------------===//

static sourcekitd_response_t
conformingMethodList(llvm::MemoryBuffer *InputBuf, int64_t Offset,
                     ArrayRef<const char *> Args,
                     ArrayRef<const char *> ExpectedTypes) {
  ResponseBuilder RespBuilder;

  class Consumer : public ConformingMethodListConsumer {
    ResponseBuilder::Dictionary SKResult;
    Optional<std::string> ErrorDescription;

  public:
    Consumer(ResponseBuilder Builder) : SKResult(Builder.getDictionary()) {}

    void handleResult(const ConformingMethodListResult &Result) override {
      SKResult.set(KeyTypeName, Result.TypeName);
      SKResult.set(KeyTypeUsr, Result.TypeUSR);
      auto members = SKResult.setArray(KeyMembers);
      for (auto member : Result.Members) {
        auto memberElem = members.appendDictionary();
        memberElem.set(KeyName, member.Name);
        memberElem.set(KeyTypeName, member.TypeName);
        memberElem.set(KeyTypeUsr, member.TypeUSR);
        memberElem.set(KeyDescription, member.Description);
        memberElem.set(KeySourceText, member.SourceText);
        if (!member.DocBrief.empty())
          memberElem.set(KeyDocBrief, member.DocBrief);
      }
    }

    void failed(StringRef ErrDescription) override {
      ErrorDescription = ErrDescription;
    }

    bool isError() const { return ErrorDescription.hasValue(); }
    const char *getErrorDescription() const {
      return ErrorDescription->c_str();
    }
  } Consumer(RespBuilder);

  LangSupport &Lang = getGlobalContext().getSwiftLangSupport();
  Lang.getConformingMethodList(InputBuf, Offset, Args, ExpectedTypes, Consumer);

  if (Consumer.isError())
    return createErrorRequestFailed(Consumer.getErrorDescription());
  return RespBuilder.createResponse();
}

//===----------------------------------------------------------------------===//
// Editor
//===----------------------------------------------------------------------===//

namespace {
class SKEditorConsumer : public EditorConsumer {
  ResponseReceiver RespReceiver;
  ResponseBuilder RespBuilder;

public:
  ResponseBuilder::Dictionary Dict;
  DocStructureArrayBuilder DocStructure;
  TokenAnnotationsArrayBuilder SyntaxMap;
  TokenAnnotationsArrayBuilder SemanticAnnotations;

  ResponseBuilder::Array Diags;
  sourcekitd_response_t Error = nullptr;

  SKEditorConsumerOptions Opts;

public:
  SKEditorConsumer(SKEditorConsumerOptions Opts) : Opts(Opts) {
    Dict = RespBuilder.getDictionary();
  }

  SKEditorConsumer(ResponseReceiver RespReceiver, SKEditorConsumerOptions Opts)
      : SKEditorConsumer(Opts) {
    this->RespReceiver = RespReceiver;
  }

  sourcekitd_response_t createResponse();

  bool needsSemanticInfo() override {
    return !Opts.SyntacticOnly && !isSemanticEditorDisabled();
  }

  void handleRequestError(const char *Description) override;

  bool syntaxMapEnabled() override { return Opts.EnableSyntaxMap; }

  void handleSyntaxMap(unsigned Offset, unsigned Length, UIdent Kind) override;

  void handleSemanticAnnotation(unsigned Offset, unsigned Length, UIdent Kind,
                                bool isSystem) override;

  bool documentStructureEnabled() override { return Opts.EnableStructure; }

  void beginDocumentSubStructure(unsigned Offset, unsigned Length, UIdent Kind,
                                 UIdent AccessLevel,
                                 UIdent SetterAccessLevel,
                                 unsigned NameOffset,
                                 unsigned NameLength,
                                 unsigned BodyOffset,
                                 unsigned BodyLength,
                                 unsigned DocOffset,
                                 unsigned DocLength,
                                 StringRef DisplayName,
                                 StringRef TypeName,
                                 StringRef RuntimeName,
                                 StringRef SelectorName,
                                 ArrayRef<StringRef> InheritedTypes,
                                 ArrayRef<std::tuple<UIdent, unsigned, unsigned>> Attrs) override;

  void endDocumentSubStructure() override;

  void handleDocumentSubStructureElement(UIdent Kind, unsigned Offset,
                                         unsigned Length) override;

  void recordAffectedRange(unsigned Offset, unsigned Length) override;

  void recordAffectedLineRange(unsigned Line, unsigned Length) override;

  void recordFormattedText(StringRef Text) override;

  void setDiagnosticStage(UIdent DiagStage) override;
  void handleDiagnostic(const DiagnosticEntryInfo &Info,
                        UIdent DiagStage) override;

  void handleSourceText(StringRef Text) override;

  void handleSyntaxTree(const swift::syntax::SourceFileSyntax &SyntaxTree,
                        std::unordered_set<unsigned> &ReusedNodeIds) override;

  SyntaxTreeTransferMode syntaxTreeTransferMode() override {
    return Opts.SyntaxTransferMode;
  }

  void finished() override {
    if (RespReceiver)
      RespReceiver(createResponse());
  }
};

} // end anonymous namespace

static sourcekitd_response_t
editorOpen(StringRef Name, llvm::MemoryBuffer *Buf,
           SKEditorConsumerOptions Opts, ArrayRef<const char *> Args,
           llvm::IntrusiveRefCntPtr<llvm::vfs::FileSystem> FileSystem) {
  assert(FileSystem);
  SKEditorConsumer EditC(Opts);
  LangSupport &Lang = getGlobalContext().getSwiftLangSupport();
  Lang.editorOpen(Name, Buf, EditC, Args, FileSystem);
  return EditC.createResponse();
}

static sourcekitd_response_t
editorOpenInterface(StringRef Name, StringRef ModuleName,
                    Optional<StringRef> Group, ArrayRef<const char *> Args,
                    bool SynthesizedExtensions,
                    Optional<StringRef> InterestedUSR) {
  SKEditorConsumerOptions Opts;
  Opts.EnableSyntaxMap = true;
  Opts.EnableStructure = true;
  SKEditorConsumer EditC(Opts);
  LangSupport &Lang = getGlobalContext().getSwiftLangSupport();
  Lang.editorOpenInterface(EditC, Name, ModuleName, Group, Args,
                           SynthesizedExtensions, InterestedUSR);
  return EditC.createResponse();
}


/// Getting the interface from a swift source file differs from getting interfaces
/// from headers or modules for its performing asynchronously.
static void
editorOpenSwiftSourceInterface(StringRef Name, StringRef HeaderName,
                               ArrayRef<const char *> Args,
                               ResponseReceiver Rec) {
  SKEditorConsumerOptions Opts;
  Opts.EnableSyntaxMap = true;
  Opts.EnableStructure = true;
  auto EditC = std::make_shared<SKEditorConsumer>(Rec, Opts);
  LangSupport &Lang = getGlobalContext().getSwiftLangSupport();
  Lang.editorOpenSwiftSourceInterface(Name, HeaderName, Args, EditC);
}

static void
editorOpenSwiftTypeInterface(StringRef TypeUsr, ArrayRef<const char *> Args,
                             ResponseReceiver Rec) {
  SKEditorConsumerOptions Opts;
  Opts.EnableSyntaxMap = true;
  Opts.EnableStructure = true;
  auto EditC = std::make_shared<SKEditorConsumer>(Rec, Opts);
  LangSupport &Lang = getGlobalContext().getSwiftLangSupport();
  Lang.editorOpenTypeInterface(*EditC, Args, TypeUsr);
}

static sourcekitd_response_t editorExtractTextFromComment(StringRef Source) {
  SKEditorConsumerOptions Opts;
  Opts.SyntacticOnly = true;
  SKEditorConsumer EditC(Opts);
  LangSupport &Lang = getGlobalContext().getSwiftLangSupport();
  Lang.editorExtractTextFromComment(Source, EditC);
  return EditC.createResponse();
}

static sourcekitd_response_t editorConvertMarkupToXML(StringRef Source) {
  SKEditorConsumerOptions Opts;
  Opts.SyntacticOnly = true;
  SKEditorConsumer EditC(Opts);
  LangSupport &Lang = getGlobalContext().getSwiftLangSupport();
  Lang.editorConvertMarkupToXML(Source, EditC);
  return EditC.createResponse();
}

static sourcekitd_response_t
editorOpenHeaderInterface(StringRef Name, StringRef HeaderName,
                          ArrayRef<const char *> Args,
                          bool UsingSwiftArgs,
                          bool SynthesizedExtensions,
                          StringRef swiftVersion) {
  SKEditorConsumerOptions Opts;
  Opts.EnableSyntaxMap = true;
  Opts.EnableStructure = true;
  SKEditorConsumer EditC(Opts);
  LangSupport &Lang = getGlobalContext().getSwiftLangSupport();
  Lang.editorOpenHeaderInterface(EditC, Name, HeaderName, Args, UsingSwiftArgs,
                                 SynthesizedExtensions, swiftVersion);
  return EditC.createResponse();
}

static sourcekitd_response_t
editorClose(StringRef Name, bool RemoveCache) {
  ResponseBuilder RespBuilder;
  LangSupport &Lang = getGlobalContext().getSwiftLangSupport();
  Lang.editorClose(Name, RemoveCache);
  return RespBuilder.createResponse();
}

static sourcekitd_response_t
editorReplaceText(StringRef Name, llvm::MemoryBuffer *Buf, unsigned Offset,
                  unsigned Length, SKEditorConsumerOptions Opts) {
  SKEditorConsumer EditC(Opts);
  LangSupport &Lang = getGlobalContext().getSwiftLangSupport();
  Lang.editorReplaceText(Name, Buf, Offset, Length, EditC);
  return EditC.createResponse();
}

static void
editorApplyFormatOptions(StringRef Name, RequestDict &FmtOptions) {
  LangSupport &Lang = getGlobalContext().getSwiftLangSupport();
  SKOptionsDictionary SKFmtOptions(FmtOptions);
  Lang.editorApplyFormatOptions(Name, SKFmtOptions);
}

static sourcekitd_response_t
editorFormatText(StringRef Name, unsigned Line, unsigned Length) {
  SKEditorConsumerOptions Opts;
  Opts.SyntacticOnly = true;
  SKEditorConsumer EditC(Opts);
  LangSupport &Lang = getGlobalContext().getSwiftLangSupport();
  Lang.editorFormatText(Name, Line, Length, EditC);
  return EditC.createResponse();
}

static sourcekitd_response_t
editorExpandPlaceholder(StringRef Name, unsigned Offset, unsigned Length) {
  SKEditorConsumerOptions Opts;
  Opts.SyntacticOnly = true;
  SKEditorConsumer EditC(Opts);
  LangSupport &Lang = getGlobalContext().getSwiftLangSupport();
  Lang.editorExpandPlaceholder(Name, Offset, Length, EditC);
  return EditC.createResponse();
}

sourcekitd_response_t SKEditorConsumer::createResponse() {
  if (Error)
    return Error;

  if (Opts.EnableSyntaxMap) {
    Dict.setCustomBuffer(KeySyntaxMap,
        CustomBufferKind::TokenAnnotationsArray,
        SyntaxMap.createBuffer());
  }
  if (!SemanticAnnotations.empty()) {
    Dict.setCustomBuffer(KeyAnnotations,
        CustomBufferKind::TokenAnnotationsArray,
        SemanticAnnotations.createBuffer());
  }
  if (Opts.EnableStructure) {
    Dict.setCustomBuffer(KeySubStructure, CustomBufferKind::DocStructureArray,
                         DocStructure.createBuffer());
  }


  return RespBuilder.createResponse();
}

void SKEditorConsumer::handleRequestError(const char *Description) {
  if (!Error) {
    Error = createErrorRequestFailed(Description);
  }
  if (RespReceiver) {
    RespReceiver(Error);
    RespReceiver = ResponseReceiver();
  }
}

void SKEditorConsumer::handleSyntaxMap(unsigned Offset, unsigned Length,
                                       UIdent Kind) {
  if (!Opts.EnableSyntaxMap)
    return;

  SyntaxMap.add(Kind, Offset, Length, /*IsSystem=*/false);
}

void SKEditorConsumer::handleSemanticAnnotation(unsigned Offset,
                                                unsigned Length, UIdent Kind,
                                                bool isSystem) {
  assert(Kind.isValid());
  SemanticAnnotations.add(Kind, Offset, Length, isSystem);
}

void
SKEditorConsumer::beginDocumentSubStructure(unsigned Offset,
                                            unsigned Length, UIdent Kind,
                                            UIdent AccessLevel,
                                            UIdent SetterAccessLevel,
                                            unsigned NameOffset,
                                            unsigned NameLength,
                                            unsigned BodyOffset,
                                            unsigned BodyLength,
                                            unsigned DocOffset,
                                            unsigned DocLength,
                                            StringRef DisplayName,
                                            StringRef TypeName,
                                            StringRef RuntimeName,
                                            StringRef SelectorName,
                                            ArrayRef<StringRef> InheritedTypes,
                                            ArrayRef<std::tuple<UIdent, unsigned, unsigned>> Attrs) {
  if (Opts.EnableStructure) {
    DocStructure.beginSubStructure(
        Offset, Length, Kind, AccessLevel, SetterAccessLevel, NameOffset,
        NameLength, BodyOffset, BodyLength, DocOffset, DocLength, DisplayName,
        TypeName, RuntimeName, SelectorName, InheritedTypes, Attrs);
  }
}

void SKEditorConsumer::endDocumentSubStructure() {
  if (Opts.EnableStructure)
    DocStructure.endSubStructure();
}

void SKEditorConsumer::handleDocumentSubStructureElement(UIdent Kind,
                                                         unsigned Offset,
                                                         unsigned Length) {
  if (Opts.EnableStructure)
    DocStructure.addElement(Kind, Offset, Length);
}

void SKEditorConsumer::recordAffectedRange(unsigned Offset, unsigned Length) {
  Dict.set(KeyOffset, Offset);
  Dict.set(KeyLength, Length);
}

void SKEditorConsumer::recordAffectedLineRange(unsigned Line, unsigned Length) {
  Dict.set(KeyLine, Line);
  Dict.set(KeyLength, Length);
}

void SKEditorConsumer::recordFormattedText(StringRef Text) {
  Dict.set(KeySourceText, Text);
}

static void fillDictionaryForDiagnosticInfoBase(
    ResponseBuilder::Dictionary Elem, const DiagnosticEntryInfoBase &Info);

static void fillDictionaryForDiagnosticInfo(
    ResponseBuilder::Dictionary Elem, const DiagnosticEntryInfo &Info) {

  UIdent SeverityUID;
  static UIdent UIDKindDiagWarning(KindDiagWarning.str());
  static UIdent UIDKindDiagError(KindDiagError.str());
  switch (Info.Severity) {
  case DiagnosticSeverityKind::Warning:
    SeverityUID = UIDKindDiagWarning;
    break;
  case DiagnosticSeverityKind::Error:
    SeverityUID = UIDKindDiagError;
    break;
  }

  Elem.set(KeySeverity, SeverityUID);
  fillDictionaryForDiagnosticInfoBase(Elem, Info);

  if (!Info.Notes.empty()) {
    auto NotesArr = Elem.setArray(KeyDiagnostics);
    for (auto &NoteDiag : Info.Notes) {
      auto NoteElem = NotesArr.appendDictionary();
      NoteElem.set(KeySeverity, KindDiagNote);
      fillDictionaryForDiagnosticInfoBase(NoteElem, NoteDiag);
    }
  }
}

static void fillDictionaryForDiagnosticInfoBase(
    ResponseBuilder::Dictionary Elem, const DiagnosticEntryInfoBase &Info) {

  Elem.set(KeyDescription, Info.Description);
  if (Info.Line != 0) {
    Elem.set(KeyLine, Info.Line);
    Elem.set(KeyColumn, Info.Column);
  } else {
    Elem.set(KeyOffset, Info.Offset);
  }
  if (!Info.Filename.empty())
    Elem.set(KeyFilePath, Info.Filename);

  if (!Info.Ranges.empty()) {
    auto RangesArr = Elem.setArray(KeyRanges);
    for (auto R : Info.Ranges) {
      auto RangeElem = RangesArr.appendDictionary();
      RangeElem.set(KeyOffset, R.first);
      RangeElem.set(KeyLength, R.second);
    }
  }

  if (!Info.Fixits.empty()) {
    auto FixitsArr = Elem.setArray(KeyFixits);
    for (auto F : Info.Fixits) {
      auto FixitElem = FixitsArr.appendDictionary();
      FixitElem.set(KeyOffset, F.Offset);
      FixitElem.set(KeyLength, F.Length);
      FixitElem.set(KeySourceText, F.Text);
    }
  }
}

void SKEditorConsumer::setDiagnosticStage(UIdent DiagStage) {
  Dict.set(KeyDiagnosticStage, DiagStage);
}

void SKEditorConsumer::handleDiagnostic(const DiagnosticEntryInfo &Info,
                                        UIdent DiagStage) {
  if (!Opts.EnableDiagnostics)
    return;

  ResponseBuilder::Array &Arr = Diags;
  if (Arr.isNull())
    Arr = Dict.setArray(KeyDiagnostics);

  auto Elem = Arr.appendDictionary();
  Elem.set(KeyDiagnosticStage, DiagStage);
  fillDictionaryForDiagnosticInfo(Elem, Info);
}

void SKEditorConsumer::handleSourceText(StringRef Text) {
  Dict.set(KeySourceText, Text);
}

void serializeSyntaxTreeAsByteTree(
    const swift::syntax::SourceFileSyntax &SyntaxTree,
    std::unordered_set<unsigned> &ReusedNodeIds,
    ResponseBuilder::Dictionary &Dict) {
  auto StartClock = clock();
  // Serialize the syntax tree as a ByteTree
  swift::ExponentialGrowthAppendingBinaryByteStream Stream(
      llvm::support::endianness::little);
  Stream.reserve(32 * 1024);
  std::map<void *, void *> UserInfo;
  UserInfo[swift::byteTree::UserInfoKeyReusedNodeIds] = &ReusedNodeIds;
  swift::byteTree::ByteTreeWriter::write(Stream,
                                         swift::byteTree::SYNTAX_TREE_VERSION,
                                         *SyntaxTree.getRaw(), UserInfo);

  std::unique_ptr<llvm::WritableMemoryBuffer> Buf =
      llvm::WritableMemoryBuffer::getNewUninitMemBuffer(Stream.data().size());
  memcpy(Buf->getBufferStart(), Stream.data().data(), Stream.data().size());

  Dict.setCustomBuffer(KeySerializedSyntaxTree, CustomBufferKind::RawData,
                       std::move(Buf));

  auto EndClock = clock();
  LOG_SECTION("incrParse Performance", InfoLowPrio) {
    Log->getOS() << "Serialized " << Stream.data().size()
                 << " bytes as ByteTree in ";
    auto Seconds = (double)(EndClock - StartClock) * 1000 / CLOCKS_PER_SEC;
    llvm::write_double(Log->getOS(), Seconds, llvm::FloatStyle::Fixed, 2);
    Log->getOS() << "ms";
  }
}

void serializeSyntaxTreeAsJson(
    const swift::syntax::SourceFileSyntax &SyntaxTree,
    std::unordered_set<unsigned> ReusedNodeIds,
    ResponseBuilder::Dictionary &Dict) {
  auto StartClock = clock();
  // 4096 is a heuristic buffer size that appears to usually be able to fit an
  // incremental syntax tree
  size_t ReserveBufferSize = 4096;
  std::string SyntaxTreeString;
  SyntaxTreeString.reserve(ReserveBufferSize);
  {
    llvm::raw_string_ostream SyntaxTreeStream(SyntaxTreeString);
    SyntaxTreeStream.SetBufferSize(ReserveBufferSize);
    swift::json::Output::UserInfoMap JsonUserInfo;
    JsonUserInfo[swift::json::OmitNodesUserInfoKey] = &ReusedNodeIds;
    swift::json::Output SyntaxTreeOutput(SyntaxTreeStream, JsonUserInfo,
                                         /*PrettyPrint=*/false);
    SyntaxTreeOutput << *SyntaxTree.getRaw();
  }
  Dict.set(KeySerializedSyntaxTree, SyntaxTreeString);

  auto EndClock = clock();
  LOG_SECTION("incrParse Performance", InfoLowPrio) {
    Log->getOS() << "Serialized " << SyntaxTreeString.size()
                 << " bytes as JSON in ";
    auto Seconds = (double)(EndClock - StartClock) * 1000 / CLOCKS_PER_SEC;
    llvm::write_double(Log->getOS(), Seconds, llvm::FloatStyle::Fixed, 2);
    Log->getOS() << "ms";
  }
}

void SKEditorConsumer::handleSyntaxTree(
    const swift::syntax::SourceFileSyntax &SyntaxTree,
    std::unordered_set<unsigned> &ReusedNodeIds) {

  std::unordered_set<unsigned> OmitNodes;
  switch (Opts.SyntaxTransferMode) {
  case SourceKit::SyntaxTreeTransferMode::Off:
    // Don't serialize the tree at all
    return;
  case SourceKit::SyntaxTreeTransferMode::Full:
    // Serialize the tree without omitting any nodes
    OmitNodes = {};
    break;
  case SourceKit::SyntaxTreeTransferMode::Incremental:
    // Serialize the tree and omit all nodes that have been reused
    OmitNodes = ReusedNodeIds;
    break;
  }

  switch (Opts.SyntaxSerializationFormat) {
  case SourceKit::SyntaxTreeSerializationFormat::JSON:
    serializeSyntaxTreeAsJson(SyntaxTree, OmitNodes, Dict);
    break;
  case SourceKit::SyntaxTreeSerializationFormat::ByteTree:
    serializeSyntaxTreeAsByteTree(SyntaxTree, OmitNodes, Dict);
    break;
  }
}

static sourcekitd_response_t
editorFindUSR(StringRef DocumentName, StringRef USR) {
  ResponseBuilder RespBuilder;
  LangSupport &Lang = getGlobalContext().getSwiftLangSupport();
  llvm::Optional<std::pair<unsigned, unsigned>>
      Range = Lang.findUSRRange(DocumentName, USR);
  if (!Range) {
    // If cannot find the synthesized USR, find the actual USR instead.
    Range = Lang.findUSRRange(DocumentName,
                              USR.split(LangSupport::SynthesizedUSRSeparator).
                                first);
  }
  if (Range.hasValue()) {
    RespBuilder.getDictionary().set(KeyOffset, Range->first);
    RespBuilder.getDictionary().set(KeyLength, Range->second);
  }
  return RespBuilder.createResponse();
}

static sourcekitd_response_t
editorFindInterfaceDoc(StringRef ModuleName, ArrayRef<const char *> Args) {
  ResponseBuilder RespBuilder;
  sourcekitd_response_t Resp;
  LangSupport &Lang = getGlobalContext().getSwiftLangSupport();
  Lang.findInterfaceDocument(ModuleName, Args,
    [&](const RequestResult<InterfaceDocInfo> &Result) {
      if (Result.isCancelled()) {
        Resp = createErrorRequestCancelled();
        return;
      }
      if (Result.isError()) {
        Resp = createErrorRequestFailed(Result.getError());
        return;
      }

      const InterfaceDocInfo &Info = Result.value();

      auto Elem = RespBuilder.getDictionary();
      if (!Info.ModuleInterfaceName.empty())
        Elem.set(KeyModuleInterfaceName, Info.ModuleInterfaceName);
      if (!Info.CompilerArgs.empty())
        Elem.set(KeyCompilerArgs, Info.CompilerArgs);
      Resp = RespBuilder.createResponse();
    });

  return Resp;
}

static sourcekitd_response_t
editorFindModuleGroups(StringRef ModuleName, ArrayRef<const char *> Args) {
  ResponseBuilder RespBuilder;
  sourcekitd_response_t Resp;
  LangSupport &Lang = getGlobalContext().getSwiftLangSupport();
  Lang.findModuleGroups(ModuleName, Args,
                        [&](const RequestResult<ArrayRef<StringRef>> &Result) {
    if (Result.isCancelled()) {
      Resp = createErrorRequestCancelled();
      return;
    }
    if (Result.isError()) {
      Resp = createErrorRequestFailed(Result.getError());
      return;
    }

    ArrayRef<StringRef> Groups = Result.value();

    auto Dict = RespBuilder.getDictionary();
    auto Arr = Dict.setArray(KeyModuleGroups);
    for (auto G : Groups) {
      auto Entry = Arr.appendDictionary();
      Entry.set(KeyGroupName, G);
    }
    Resp = RespBuilder.createResponse();
  });
  return Resp;
}

static bool
buildRenameLocationsFromDict(RequestDict &Req, bool UseNewName,
                             std::vector<RenameLocations> &RenameLocations,
                             llvm::SmallString<64> &Error) {
  bool Failed = Req.dictionaryArrayApply(KeyRenameLocations,
                                         [&](RequestDict RenameLocation) {
    int64_t IsFunctionLike = false;
    if (RenameLocation.getInt64(KeyIsFunctionLike, IsFunctionLike, false)) {
      Error = "missing key.is_function_like";
      return true;
    }

    int64_t IsNonProtocolType = false;
    if (RenameLocation.getInt64(KeyIsNonProtocolType, IsNonProtocolType, false)) {
      Error = "missing key.is_non_protocol_type";
      return true;
    }

    Optional<StringRef> OldName = RenameLocation.getString(KeyName);
    if (!OldName.hasValue()) {
      Error = "missing key.name";
      return true;
    }

    Optional<StringRef> NewName;
    if (UseNewName) {
      NewName = RenameLocation.getString(KeyNewName);
      if (!NewName.hasValue()) {
        Error = "missing key.newname";
        return true;
      }
    }

    RenameLocations.push_back({*OldName,
                               UseNewName ? *NewName : "",
                               static_cast<bool>(IsFunctionLike),
                               static_cast<bool>(IsNonProtocolType),
                               {}});
    auto &LineCols = RenameLocations.back().LineColumnLocs;
    bool Failed = RenameLocation.dictionaryArrayApply(KeyLocations,
                                                      [&](RequestDict LineAndCol) {
      int64_t Line = 0;
      int64_t Column = 0;

      if (LineAndCol.getInt64(KeyLine, Line, false)) {
        Error = "missing key.line";
        return true;
      }
      if (LineAndCol.getInt64(KeyColumn, Column, false)) {
        Error = "missing key.column";
        return true;
      }

      sourcekitd_uid_t NameType = LineAndCol.getUID(KeyNameType);
      if (!NameType) {
        Error = "missing key.nametype";
        return true;
      }
      RenameType RenameType = RenameType::Unknown;
      if (NameType == KindDefinition) {
        RenameType = RenameType::Definition;
      } else if (NameType == KindReference) {
        RenameType = RenameType::Reference;
      } else if (NameType == KindCall) {
        RenameType = RenameType::Call;
      } else if (NameType != KindUnknown) {
        Error = "invalid value for 'key.nametype'";
        return true;
      }
      LineCols.push_back({static_cast<unsigned>(Line),
        static_cast<unsigned>(Column), RenameType});
      return false;
    });
    if (Failed && Error.empty()) {
      Error = "invalid key.locations";
    }
    return Failed;
  });
  if (Failed && Error.empty()) {
    Error = "invalid key.renamelocations";
  }
  return Failed;
}

static sourcekitd_response_t
createCategorizedEditsResponse(const RequestResult<ArrayRef<CategorizedEdits>> &Result) {
  if (Result.isCancelled())
    return createErrorRequestCancelled();
  if (Result.isError())
    return createErrorRequestFailed(Result.getError());

  const ArrayRef<CategorizedEdits> &AllEdits = Result.value();

  ResponseBuilder RespBuilder;
  auto Dict = RespBuilder.getDictionary();
  auto Arr = Dict.setArray(KeyCategorizedEdits);
  for (auto &TheEdit : AllEdits) {
    auto Entry = Arr.appendDictionary();
    Entry.set(KeyCategory, TheEdit.Category);
    auto Edits = Entry.setArray(KeyEdits);
    for(auto E: TheEdit.Edits) {
      auto Edit = Edits.appendDictionary();
      Edit.set(KeyLine, E.StartLine);
      Edit.set(KeyColumn, E.StartColumn);
      Edit.set(KeyEndLine, E.EndLine);
      Edit.set(KeyEndColumn, E.EndColumn);
      Edit.set(KeyText, E.NewText);
      if (!E.RegionsWithNote.empty()) {
        auto Notes = Edit.setArray(KeyRangesWorthNote);
        for (auto R : E.RegionsWithNote) {
          auto N = Notes.appendDictionary();
          N.set(KeyKind, R.Kind);
          N.set(KeyLine, R.StartLine);
          N.set(KeyColumn, R.StartColumn);
          N.set(KeyEndLine, R.EndLine);
          N.set(KeyEndColumn, R.EndColumn);
          if (R.ArgIndex)
            N.set(KeyArgIndex, *R.ArgIndex);
        }
      }
    }
  }
  return RespBuilder.createResponse();
}

static sourcekitd_response_t
syntacticRename(llvm::MemoryBuffer *InputBuf,
                ArrayRef<RenameLocations> RenameLocations,
                ArrayRef<const char*> Args) {
  LangSupport &Lang = getGlobalContext().getSwiftLangSupport();
  sourcekitd_response_t Result;
  Lang.syntacticRename(InputBuf, RenameLocations, Args,
    [&](const RequestResult<ArrayRef<CategorizedEdits>> &ReqResult) {
      Result = createCategorizedEditsResponse(ReqResult);
  });
  return Result;
}

static sourcekitd_response_t
createCategorizedRenameRangesResponse(const RequestResult<ArrayRef<CategorizedRenameRanges>> &Result) {
  if (Result.isCancelled())
    return createErrorRequestCancelled();
  if (Result.isError())
    return createErrorRequestFailed(Result.getError());

  const ArrayRef<CategorizedRenameRanges> &Ranges = Result.value();

  ResponseBuilder RespBuilder;
  auto Dict = RespBuilder.getDictionary();
  auto Arr = Dict.setArray(KeyCategorizedRanges);
  for (const auto &CategorizedRange : Ranges) {
    auto Entry = Arr.appendDictionary();
    Entry.set(KeyCategory, CategorizedRange.Category);
    auto Ranges = Entry.setArray(KeyRanges);
    for (const auto &R : CategorizedRange.Ranges) {
      auto Range = Ranges.appendDictionary();
      Range.set(KeyLine, R.StartLine);
      Range.set(KeyColumn, R.StartColumn);
      Range.set(KeyEndLine, R.EndLine);
      Range.set(KeyEndColumn, R.EndColumn);
      Range.set(KeyKind, R.Kind);
      if (R.ArgIndex) {
        Range.set(KeyArgIndex, *R.ArgIndex);
      }
    }
  }
  return RespBuilder.createResponse();
}

static sourcekitd_response_t
findRenameRanges(llvm::MemoryBuffer *InputBuf,
                 ArrayRef<RenameLocations> RenameLocations,
                 ArrayRef<const char *> Args) {
  LangSupport &Lang = getGlobalContext().getSwiftLangSupport();
  sourcekitd_response_t Result;
  Lang.findRenameRanges(
      InputBuf, RenameLocations, Args,
      [&](const RequestResult<ArrayRef<CategorizedRenameRanges>> &ReqResult) {
        Result = createCategorizedRenameRangesResponse(ReqResult);
      });
  return Result;
}

static bool isSemanticEditorDisabled() {
  enum class SemaInfoToggle : char {
    None, Disable, Enable
  };
  static SemaInfoToggle Toggle = SemaInfoToggle::None;

  if (Toggle == SemaInfoToggle::None) {
    static std::once_flag flag;
    std::call_once(flag, []() {
      Toggle = SemaInfoToggle::Enable;

      const char *EnvOpt = ::getenv("SOURCEKIT_DELAY_SEMA_EDITOR");
      if (!EnvOpt) {
        return;
      }

      unsigned Seconds;
      if (StringRef(EnvOpt).getAsInteger(10, Seconds))
        return;

      // A crash occurred previously. Disable semantic info in the editor for
      // the given amount, to avoid repeated crashers.
      LOG_WARN_FUNC("delaying semantic editor for " << Seconds << " seconds");
      Toggle = SemaInfoToggle::Disable;
      dispatch_time_t When = dispatch_time(DISPATCH_TIME_NOW,
                                           NSEC_PER_SEC * Seconds);
      dispatch_after(When, dispatch_get_main_queue(), ^{
        Toggle = SemaInfoToggle::Enable;
      });
    });
  }

  assert(Toggle != SemaInfoToggle::None);
  return Toggle == SemaInfoToggle::Disable;
}

namespace {
class CompileTrackingConsumer final : public trace::TraceConsumer {
public:
  void operationStarted(uint64_t OpId, trace::OperationKind OpKind,
                        const trace::SwiftInvocation &Inv,
                        const trace::StringPairs &OpArgs) override;
  void operationFinished(uint64_t OpId, trace::OperationKind OpKind,
                         ArrayRef<DiagnosticEntryInfo> Diagnostics) override;
  swift::OptionSet<trace::OperationKind> desiredOperations() override {
    return swift::OptionSet<trace::OperationKind>() |
           trace::OperationKind::PerformSema |
           trace::OperationKind::CodeCompletion;
  }
};
} // end anonymous namespace

void CompileTrackingConsumer::operationStarted(
    uint64_t OpId, trace::OperationKind OpKind,
    const trace::SwiftInvocation &Inv, const trace::StringPairs &OpArgs) {
  if (!desiredOperations().contains(OpKind))
    return;

  static UIdent CompileWillStartUID("source.notification.compile-will-start");
  ResponseBuilder RespBuilder;
  auto Dict = RespBuilder.getDictionary();
  Dict.set(KeyNotification, CompileWillStartUID);
  Dict.set(KeyCompileID, std::to_string(OpId));
  Dict.set(KeyFilePath, Inv.Args.PrimaryFile);
  // FIXME: OperationKind
  Dict.set(KeyCompilerArgsString, Inv.Args.Arguments);
  sourcekitd::postNotification(RespBuilder.createResponse());
}

void CompileTrackingConsumer::operationFinished(
    uint64_t OpId, trace::OperationKind OpKind,
    ArrayRef<DiagnosticEntryInfo> Diagnostics) {
  if (!desiredOperations().contains(OpKind))
    return;

  static UIdent CompileDidFinishUID("source.notification.compile-did-finish");
  ResponseBuilder RespBuilder;
  auto Dict = RespBuilder.getDictionary();
  Dict.set(KeyNotification, CompileDidFinishUID);
  Dict.set(KeyCompileID, std::to_string(OpId));
  auto DiagArray = Dict.setArray(KeyDiagnostics);
  for (const auto &DiagInfo : Diagnostics) {
    fillDictionaryForDiagnosticInfo(DiagArray.appendDictionary(), DiagInfo);
  }

  sourcekitd::postNotification(RespBuilder.createResponse());
}

static void enableCompileNotifications(bool value) {
  static std::atomic<bool> status{false};
  if (status.exchange(value) == value) {
    return; // Unchanged.
  }

  static CompileTrackingConsumer compileConsumer;
  if (value) {
    trace::registerConsumer(&compileConsumer);
  } else {
    trace::unregisterConsumer(&compileConsumer);
  }
}<|MERGE_RESOLUTION|>--- conflicted
+++ resolved
@@ -976,7 +976,6 @@
       Req.getInt64(KeyRetrieveRefactorActions, Actionables, /*isOptional=*/true);
       return Lang.getCursorInfo(
           *SourceFile, Offset, Length, Actionables, CancelOnSubsequentRequest,
-<<<<<<< HEAD
           Args, [Rec](const RequestResult<CursorInfoData> &Result) {
             reportCursorInfo(Result, Rec);
           });
@@ -987,15 +986,6 @@
           [Rec](const RequestResult<CursorInfoData> &Result) {
             reportCursorInfo(Result, Rec);
           });
-=======
-          Args, FileSystem,
-          [Rec](const CursorInfoData &Info) { reportCursorInfo(Info, Rec); });
-    }
-    if (auto USR = Req.getString(KeyUSR)) {
-      return Lang.getCursorInfoFromUSR(
-          *SourceFile, *USR, CancelOnSubsequentRequest, Args, FileSystem,
-          [Rec](const CursorInfoData &Info) { reportCursorInfo(Info, Rec); });
->>>>>>> cec88da4
     }
 
     return Rec(createErrorRequestInvalid(

--- conflicted
+++ resolved
@@ -105,16 +105,11 @@
 }
 
 ImportedObjCGenerics.test("ClassConstraints") {
-<<<<<<< HEAD
   func makeContainedAnimalMakeNoise<T>(x: AnimalContainer<T>) -> NSString {
     return x.object.noise as NSString
-=======
-  func makeContainedAnimalMakeNoise<T>(_ x: AnimalContainer<T>) -> NSString {
-    return x.object.noise
->>>>>>> 039331c4
   }
   let petCarrier = AnimalContainer(object: Dog())
-  expectEqual("woof", makeContainedAnimalMakeNoise(petCarrier))
+  expectEqual("woof", makeContainedAnimalMakeNoise(x: petCarrier))
 }
 
 class ClassWithMethodsUsingObjCGenerics: NSObject {
@@ -152,20 +147,20 @@
 
 public class InheritInSwift: Container<NSString> {
   public override init(object: NSString) {
-    super.init(object: object.lowercased)
+    super.init(object: object.lowercased as NSString)
   }
   public override var object: NSString {
     get {
-      return super.object.uppercased
+      return super.object.uppercased as NSString
     }
     set {
-      super.object = newValue.lowercased
+      super.object = newValue.lowercased as NSString
     }
   }
 
   public var superObject: NSString {
     get {
-      return super.object
+      return super.object as NSString
     }
   }
 }

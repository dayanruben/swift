--- conflicted
+++ resolved
@@ -1000,47 +1000,39 @@
         '%s %s %%s -o %%t/a.out -module-name main %s && '
         '%s %%t/a.out &&'
         '%s %%t/a.out'
-<<<<<<< HEAD
         % (config.target_build_swift, mcp_opt, swift_tensorflow_linker_options, config.target_codesign, config.target_run))
-=======
-        % (config.target_build_swift, mcp_opt, config.target_codesign, config.target_run))
     config.target_run_simple_opt_O_swift = (
         '%%empty-directory(%%t) && '
-        '%s %s -O %%s -o %%t/a.out -module-name main && '
+        '%s %s -O %%s -o %%t/a.out -module-name main %s && '
         '%s %%t/a.out &&'
         '%s %%t/a.out'
-        % (config.target_build_swift, mcp_opt, config.target_codesign, config.target_run))
+        % (config.target_build_swift, mcp_opt, swift_tensorflow_linker_options, config.target_codesign, config.target_run))
     config.target_run_simple_opt_Osize_swift = (
         '%%empty-directory(%%t) && '
-        '%s %s -Osize %%s -o %%t/a.out -module-name main && '
+        '%s %s -Osize %%s -o %%t/a.out -module-name main %s && '
         '%s %%t/a.out &&'
         '%s %%t/a.out'
-        % (config.target_build_swift, mcp_opt, config.target_codesign, config.target_run))
+        % (config.target_build_swift, mcp_opt, swift_tensorflow_linker_options, config.target_codesign, config.target_run))
     config.target_run_simple_swift_swift3 = (
         '%%empty-directory(%%t) && '
-        '%s %s %%s -o %%t/a.out -module-name main -swift-version 3 && '
+        '%s %s %%s -o %%t/a.out -module-name main -swift-version 3 %s && '
         '%s %%t/a.out &&'
         '%s %%t/a.out'
-        % (config.target_build_swift, mcp_opt, config.target_codesign, config.target_run))
->>>>>>> 436b8610
+        % (config.target_build_swift, mcp_opt, swift_tensorflow_linker_options, config.target_codesign, config.target_run))
     config.target_run_stdlib_swift = (
         '%%empty-directory(%%t) && '
         '%s %s %%s -o %%t/a.out -module-name main '
         '-Xfrontend -disable-access-control %s && '
         '%s %%t/a.out &&'
         '%s %%t/a.out'
-<<<<<<< HEAD
         % (config.target_build_swift, mcp_opt, swift_tensorflow_linker_options, config.target_codesign, config.target_run))
-=======
-        % (config.target_build_swift, mcp_opt, config.target_codesign, config.target_run))
     config.target_run_stdlib_swift_swift3 = (
         '%%empty-directory(%%t) && '
         '%s %s %%s -o %%t/a.out -module-name main '
-        '-Xfrontend -disable-access-control -swift-version 3 && '
+        '-Xfrontend -disable-access-control -swift-version 3 %s && '
         '%s %%t/a.out &&'
         '%s %%t/a.out'
-        % (config.target_build_swift, mcp_opt, config.target_codesign, config.target_run))
->>>>>>> 436b8610
+        % (config.target_build_swift, mcp_opt, swift_tensorflow_linker_options, config.target_codesign, config.target_run))
     config.target_run_simple_swiftgyb = (
         '%%empty-directory(%%t) && '
         '%%gyb %%s -o %%t/main.swift && '
@@ -1049,40 +1041,36 @@
         '%s %%t/a.out &&'
         '%%line-directive %%t/main.swift -- '
         '%s %%t/a.out'
-<<<<<<< HEAD
         % (config.target_build_swift, mcp_opt, swift_tensorflow_linker_options, config.target_codesign, config.target_run))
-=======
-        % (config.target_build_swift, mcp_opt, config.target_codesign, config.target_run))
     config.target_run_simple_swiftgyb_swift3 = (
         '%%empty-directory(%%t) && '
         '%%gyb %%s -o %%t/main.swift && '
         '%%line-directive %%t/main.swift -- '
-        '%s %s %%t/main.swift -o %%t/a.out -module-name main -swift-version 3 && '
+        '%s %s %%t/main.swift -o %%t/a.out -module-name main -swift-version 3 %s && '
         '%s %%t/a.out &&'
         '%%line-directive %%t/main.swift -- '
         '%s %%t/a.out'
-        % (config.target_build_swift, mcp_opt, config.target_codesign, config.target_run))
->>>>>>> 436b8610
+        % (config.target_build_swift, mcp_opt, swift_tensorflow_linker_options, config.target_codesign, config.target_run))
     config.target_run_stdlib_swiftgyb = (
         '%%empty-directory(%%t) && '
         '%%gyb %%s -o %%t/main.swift && '
         '%%line-directive %%t/main.swift -- '
-        '%s %s %%t/main.swift -o %%t/a.out -module-name main '
+        '%s %s %%t/main.swift -o %%t/a.out -module-name main %s '
         '-Xfrontend -disable-access-control && '
         '%s %%t/a.out &&'
         '%%line-directive %%t/main.swift -- '
         '%s %%t/a.out'
-        % (config.target_build_swift, mcp_opt, config.target_codesign, config.target_run))
+        % (config.target_build_swift, mcp_opt, swift_tensorflow_linker_options, config.target_codesign, config.target_run))
     config.target_run_stdlib_swiftgyb_swift3 = (
         '%%empty-directory(%%t) && '
         '%%gyb %%s -o %%t/main.swift && '
         '%%line-directive %%t/main.swift -- '
-        '%s %s %%t/main.swift -o %%t/a.out -module-name main -swift-version 3 '
+        '%s %s %%t/main.swift -o %%t/a.out -module-name main -swift-version 3 %s '
         '-Xfrontend -disable-access-control && '
         '%s %%t/a.out &&'
         '%%line-directive %%t/main.swift -- '
         '%s %%t/a.out'
-        % (config.target_build_swift, mcp_opt, config.target_codesign, config.target_run))
+        % (config.target_build_swift, mcp_opt, swift_tensorflow_linker_options, config.target_codesign, config.target_run))
 
 subst_target_jit_run = ""
 if 'swift_interpreter' in config.available_features:

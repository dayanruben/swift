// RUN: %target-swift-ide-test -code-completion -source-filename %s -code-completion-token=AVAILABILITY1 | %FileCheck %s -check-prefix=AVAILABILITY1
// RUN: %target-swift-ide-test -code-completion -source-filename %s -code-completion-token=AVAILABILITY2 | %FileCheck %s -check-prefix=AVAILABILITY2
// RUN: %target-swift-ide-test -code-completion -source-filename %s -code-completion-token=KEYWORD2 | %FileCheck %s -check-prefix=KEYWORD2
// RUN: %target-swift-ide-test -code-completion -source-filename %s -code-completion-token=KEYWORD3 | %FileCheck %s -check-prefix=KEYWORD3
// RUN: %target-swift-ide-test -code-completion -source-filename %s -code-completion-token=KEYWORD4 | %FileCheck %s -check-prefix=KEYWORD4
// RUN: %target-swift-ide-test -code-completion -source-filename %s -code-completion-token=KEYWORD5 | %FileCheck %s -check-prefix=KEYWORD5
// RUN: %target-swift-ide-test -code-completion -source-filename %s -code-completion-token=KEYWORD_LAST | %FileCheck %s -check-prefix=KEYWORD_LAST

@available(#^AVAILABILITY1^#)

// AVAILABILITY1: Begin completions, 9 items
// AVAILABILITY1-NEXT: Keyword/None:                       *[#Platform#]; name=*{{$}}
// AVAILABILITY1-NEXT: Keyword/None:                       iOS[#Platform#]; name=iOS{{$}}
// AVAILABILITY1-NEXT: Keyword/None:                       tvOS[#Platform#]; name=tvOS{{$}}
// AVAILABILITY1-NEXT: Keyword/None:                       watchOS[#Platform#]; name=watchOS{{$}}
// AVAILABILITY1-NEXT: Keyword/None:                       OSX[#Platform#]; name=OSX{{$}}
// AVAILABILITY1-NEXT: Keyword/None:                       iOSApplicationExtension[#Platform#]; name=iOSApplicationExtension{{$}}
// AVAILABILITY1-NEXT: Keyword/None:                       tvOSApplicationExtension[#Platform#]; name=tvOSApplicationExtension{{$}}
// AVAILABILITY1-NEXT: Keyword/None:                       watchOSApplicationExtension[#Platform#]; name=watchOSApplicationExtension{{$}}
// AVAILABILITY1-NEXT: Keyword/None:                       OSXApplicationExtension[#Platform#]; name=OSXApplicationExtension{{$}}
// AVAILABILITY1-NEXT: End completions

@available(*, #^AVAILABILITY2^#)

// AVAILABILITY2:             Begin completions, 5 items
// AVAILABILITY2-NEXT:        Keyword/None:                       unavailable; name=unavailable{{$}}
// AVAILABILITY2-NEXT:        Keyword/None:                       message: [#Specify message#]; name=message{{$}}
// AVAILABILITY2-NEXT:        Keyword/None:                       renamed: [#Specify replacing name#]; name=renamed{{$}}
// AVAILABILITY2-NEXT:        Keyword/None:                       introduced: [#Specify version number#]; name=introduced{{$}}
// AVAILABILITY2-NEXT:        Keyword/None:                       deprecated: [#Specify version number#]; name=deprecated{{$}}
// AVAILABILITY2-NEXT:        End completions

@#^KEYWORD2^#
func method(){}

// SWIFT_ENABLE_TENSORFLOW
// KEYWORD2:                  Begin completions, 14 items
// KEYWORD2-NEXT:             Keyword/None:                       available[#Func Attribute#]; name=available{{$}}
// KEYWORD2-NEXT:             Keyword/None:                       objc[#Func Attribute#]; name=objc{{$}}
// KEYWORD2-NEXT:             Keyword/None:                       noreturn[#Func Attribute#]; name=noreturn{{$}}
// KEYWORD2-NEXT:             Keyword/None:                       IBAction[#Func Attribute#]; name=IBAction{{$}}
// KEYWORD2-NEXT:             Keyword/None:                       NSManaged[#Func Attribute#]; name=NSManaged{{$}}
// KEYWORD2-NEXT:             Keyword/None:                       inline[#Func Attribute#]; name=inline{{$}}
// KEYWORD2-NEXT:             Keyword/None:                       nonobjc[#Func Attribute#]; name=nonobjc{{$}}
// KEYWORD2-NEXT:             Keyword/None:                       inlinable[#Func Attribute#]; name=inlinable{{$}}
// KEYWORD2-NEXT:             Keyword/None:                       warn_unqualified_access[#Func Attribute#]; name=warn_unqualified_access{{$}}
// KEYWORD2-NEXT:             Keyword/None:                       usableFromInline[#Func Attribute#]; name=usableFromInline
// KEYWORD2-NEXT:             Keyword/None:                       discardableResult[#Func Attribute#]; name=discardableResult
// SWIFT_ENABLE_TENSORFLOW
// KEYWORD2-NEXT:             Keyword/None:                       differentiable[#Func Attribute#]; name=differentiable
// KEYWORD2-NEXT:             Keyword/None:                       compilerEvaluable[#Func Attribute#]; name=compilerEvaluable
// KEYWORD2-NEXT:             Keyword/None:                       TensorFlowGraph[#Func Attribute#]; name=TensorFlowGraph
// KEYWORD2-NEXT:             End completions

@#^KEYWORD3^#
class C {}

// KEYWORD3:                  Begin completions, 10 items
// KEYWORD3-NEXT:             Keyword/None:                       available[#Class Attribute#]; name=available{{$}}
// KEYWORD3-NEXT:             Keyword/None:                       objc[#Class Attribute#]; name=objc{{$}}
// KEYWORD3-NEXT:             Keyword/None:                       dynamicCallable[#Class Attribute#]; name=dynamicCallable{{$}}
// KEYWORD3-NEXT:             Keyword/None:                       dynamicMemberLookup[#Class Attribute#]; name=dynamicMemberLookup{{$}}
// KEYWORD3-NEXT:             Keyword/None:                       IBDesignable[#Class Attribute#]; name=IBDesignable{{$}}
// KEYWORD3-NEXT:             Keyword/None:                       UIApplicationMain[#Class Attribute#]; name=UIApplicationMain{{$}}
// KEYWORD3-NEXT:             Keyword/None:                       requires_stored_property_inits[#Class Attribute#]; name=requires_stored_property_inits{{$}}
// KEYWORD3-NEXT:             Keyword/None:                       objcMembers[#Class Attribute#]; name=objcMembers{{$}}
// KEYWORD3-NEXT:             Keyword/None:                       NSApplicationMain[#Class Attribute#]; name=NSApplicationMain{{$}}
// KEYWORD3-NEXT:             Keyword/None:                       usableFromInline[#Class Attribute#]; name=usableFromInline
// KEYWORD3-NEXT:             End completions

@#^KEYWORD4^#
enum E {}
// KEYWORD4:                  Begin completions, 5 items
// KEYWORD4-NEXT:             Keyword/None:                       available[#Enum Attribute#]; name=available{{$}}
// KEYWORD4-NEXT:             Keyword/None:                       objc[#Enum Attribute#]; name=objc{{$}}
// KEYWORD4-NEXT:             Keyword/None:                       dynamicCallable[#Enum Attribute#]; name=dynamicCallable
// KEYWORD4-NEXT:             Keyword/None:                       dynamicMemberLookup[#Enum Attribute#]; name=dynamicMemberLookup
// KEYWORD4-NEXT:             Keyword/None:                       usableFromInline[#Enum Attribute#]; name=usableFromInline
// KEYWORD4-NEXT:             End completions


@#^KEYWORD5^#
struct S{}
// KEYWORD5:                  Begin completions, 4 items
// KEYWORD5-NEXT:             Keyword/None:                       available[#Struct Attribute#]; name=available{{$}}
// KEYWORD5-NEXT:             Keyword/None:                       dynamicCallable[#Struct Attribute#]; name=dynamicCallable
// KEYWORD5-NEXT:             Keyword/None:                       dynamicMemberLookup[#Struct Attribute#]; name=dynamicMemberLookup
// KEYWORD5-NEXT:             Keyword/None:                       usableFromInline[#Struct Attribute#]; name=usableFromInline
// KEYWORD5-NEXT:             End completions


@#^KEYWORD_LAST^#

<<<<<<< HEAD
// KEYWORD_LAST:                  Begin completions, 26 items
=======
// SWIFT_ENABLE_TENSORFLOW
// KEYWORD_LAST:                  Begin completions, 27 items
>>>>>>> fc09e94b
// KEYWORD_LAST-NEXT:             Keyword/None:                       available[#Declaration Attribute#]; name=available{{$}}
// KEYWORD_LAST-NEXT:             Keyword/None:                       objc[#Declaration Attribute#]; name=objc{{$}}
// KEYWORD_LAST-NEXT:             Keyword/None:                       dynamicCallable[#Declaration Attribute#]; name=dynamicCallable
// KEYWORD_LAST-NEXT:             Keyword/None:                       noreturn[#Declaration Attribute#]; name=noreturn{{$}}
// KEYWORD_LAST-NEXT:             Keyword/None:                       dynamicMemberLookup[#Declaration Attribute#]; name=dynamicMemberLookup
// KEYWORD_LAST-NEXT:             Keyword/None:                       NSCopying[#Declaration Attribute#]; name=NSCopying{{$}}
// KEYWORD_LAST-NEXT:             Keyword/None:                       IBAction[#Declaration Attribute#]; name=IBAction{{$}}
// KEYWORD_LAST-NEXT:             Keyword/None:                       IBDesignable[#Declaration Attribute#]; name=IBDesignable{{$}}
// KEYWORD_LAST-NEXT:             Keyword/None:                       IBInspectable[#Declaration Attribute#]; name=IBInspectable{{$}}
// KEYWORD_LAST-NEXT:             Keyword/None:                       IBOutlet[#Declaration Attribute#]; name=IBOutlet{{$}}
// KEYWORD_LAST-NEXT:             Keyword/None:                       NSManaged[#Declaration Attribute#]; name=NSManaged{{$}}
// KEYWORD_LAST-NEXT:             Keyword/None:                       UIApplicationMain[#Declaration Attribute#]; name=UIApplicationMain{{$}}
// KEYWORD_LAST-NEXT:             Keyword/None:                       inline[#Declaration Attribute#]; name=inline{{$}}
// KEYWORD_LAST-NEXT:             Keyword/None:                       requires_stored_property_inits[#Declaration Attribute#]; name=requires_stored_property_inits{{$}}
// KEYWORD_LAST-NEXT:             Keyword/None:                       nonobjc[#Declaration Attribute#]; name=nonobjc{{$}}
// KEYWORD_LAST-NEXT:             Keyword/None:                       inlinable[#Declaration Attribute#]; name=inlinable{{$}}
// KEYWORD_LAST-NEXT:             Keyword/None:                       objcMembers[#Declaration Attribute#]; name=objcMembers{{$}}
// KEYWORD_LAST-NEXT:             Keyword/None:                       NSApplicationMain[#Declaration Attribute#]; name=NSApplicationMain{{$}}
// KEYWORD_LAST-NEXT:             Keyword/None:                       warn_unqualified_access[#Declaration Attribute#]; name=warn_unqualified_access
// KEYWORD_LAST-NEXT:             Keyword/None:                       usableFromInline[#Declaration Attribute#]; name=usableFromInline{{$}}
// KEYWORD_LAST-NEXT:             Keyword/None:                       discardableResult[#Declaration Attribute#]; name=discardableResult
// KEYWORD_LAST-NEXT:             Keyword/None:                       GKInspectable[#Declaration Attribute#]; name=GKInspectable{{$}}
// SWIFT_ENABLE_TENSORFLOW
// KEYWORD_LAST-NEXT:             Keyword/None:                       differentiable[#Declaration Attribute#]; name=differentiable
// KEYWORD_LAST-NEXT:             Keyword/None:                       compilerEvaluable[#Declaration Attribute#]; name=compilerEvaluable
// KEYWORD_LAST-NEXT:             Keyword/None:                       TensorFlowGraph[#Declaration Attribute#]; name=TensorFlowGraph
// KEYWORD_LAST-NEXT:             Keyword/None:                       TFParameter[#Declaration Attribute#]; name=TFParameter
// KEYWORD_LAST-NEXT:             Keyword/None:                       noDerivative[#Declaration Attribute#]; name=noDerivative
// KEYWORD_LAST-NEXT:             End completions<|MERGE_RESOLUTION|>--- conflicted
+++ resolved
@@ -91,12 +91,8 @@
 
 @#^KEYWORD_LAST^#
 
-<<<<<<< HEAD
-// KEYWORD_LAST:                  Begin completions, 26 items
-=======
 // SWIFT_ENABLE_TENSORFLOW
 // KEYWORD_LAST:                  Begin completions, 27 items
->>>>>>> fc09e94b
 // KEYWORD_LAST-NEXT:             Keyword/None:                       available[#Declaration Attribute#]; name=available{{$}}
 // KEYWORD_LAST-NEXT:             Keyword/None:                       objc[#Declaration Attribute#]; name=objc{{$}}
 // KEYWORD_LAST-NEXT:             Keyword/None:                       dynamicCallable[#Declaration Attribute#]; name=dynamicCallable

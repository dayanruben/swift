// RUN: %target-swift-frontend(mock-sdk: %clang-importer-sdk) -typecheck -verify -disable-objc-attr-requires-foundation-module %s
// RUN: %target-swift-ide-test(mock-sdk: %clang-importer-sdk) -print-usrs -source-filename %s | %FileCheck %s -strict-whitespace

import macros

// CHECK: [[@LINE+1]]:8 s:14swift_ide_test1SV{{$}}
struct S {
  // CHECK: [[@LINE+1]]:7 s:14swift_ide_test1SV1xSiv{{$}}
  var x : Int
}

// CHECK: [[@LINE+1]]:11 s:14swift_ide_test6MyGInt{{$}}
typealias MyGInt = Int

// CHECK: [[@LINE+1]]:7 s:14swift_ide_test5MyClsC{{$}}
class MyCls {
  // CHECK: [[@LINE+1]]:13 s:14swift_ide_test5MyClsC2TA{{$}}
  typealias TA = Int
  // CHECK: [[@LINE+1]]:7 s:14swift_ide_test5MyClsC3wwwSiv{{$}}
  var www : Int = 0
  // CHECK: [[@LINE+1]]:8 s:14swift_ide_test5MyClsC3fooySiF{{$}}
  func foo(_ x : Int) {}
  // CHECK: [[@LINE+1]]:3 s:14swift_ide_test5MyClsC9subscriptSfSici{{$}}
  subscript(i: Int) -> Float {
    // CHECK: [[@LINE+1]]:5 s:14swift_ide_test5MyClsC9subscriptSfSicfg{{$}}
    get { return 0.0 }
    // CHECK: [[@LINE+1]]:5 s:14swift_ide_test5MyClsC9subscriptSfSicfs{{$}}
    set {}
  }
  // CHECK: [[@LINE+1]]:3 s:14swift_ide_test5MyClsC9subscriptSfSi_Sitci{{$}}
  subscript(_: Int, _: Int) -> Float {
<<<<<<< HEAD
    // CHECK: [[@LINE+1]]:5 s:14swift_ide_test5MyClsC9subscriptSfSi_Sitcfg
    get { return 0.0 }
    // CHECK: [[@LINE+1]]:5 s:14swift_ide_test5MyClsC9subscriptSfSi_Sitcfs
=======
    // CHECK: [[@LINE+1]]:5 s:14swift_ide_test5MyClsC9subscriptSfSi_Sitcfg{{$}}
    get { return 0.0 }
    // CHECK: [[@LINE+1]]:5 s:14swift_ide_test5MyClsC9subscriptSfSi_Sitcfs{{$}}
>>>>>>> a7e09a7a
    set {}
  }
}

// CHECK: [[@LINE+1]]:7 s:14swift_ide_test12GenericClassC{{$}}
class GenericClass {

  // CHECK: [[@LINE+1]]:13 s:14swift_ide_test12GenericClassC2TA{{$}}
  typealias TA = Int

  // CHECK: [[@LINE+1]]:7 s:14swift_ide_test12GenericClassC11instanceVarSiv{{$}}
  var instanceVar: Int = 0

  // CHECK: [[@LINE+1]]:8 s:14swift_ide_test12GenericClassC12instanceFuncyyF{{$}}
  func instanceFunc() {
    // CHECK: [[@LINE+2]]:18 s:14swift_ide_test12GenericClassC9classFuncyACFZ{{$}}
    // CHECK: [[@LINE+1]]:28 s:14swift_ide_test12GenericClassC12instanceFuncyyF4selfL_ACv{{$}}
    GenericClass.classFunc(self)
  }

  // CHECK: [[@LINE+2]]:3 s:14swift_ide_test12GenericClassC9subscriptSfSici{{$}}
  // CHECK: [[@LINE+1]]:13 s:14swift_ide_test12GenericClassC1iL_Siv{{$}}
  subscript(i: Int) -> Float {
    // CHECK: [[@LINE+1]]:5 s:14swift_ide_test12GenericClassC9subscriptSfSicfg{{$}}
    get { return 0.0 }
    // CHECK: [[@LINE+1]]:5 s:14swift_ide_test12GenericClassC9subscriptSfSicfs{{$}}
    set {}
  }

  // CHECK: [[@LINE+1]]:3 s:14swift_ide_test12GenericClassCfd{{$}}
  deinit {
    // CHECK: [[@LINE+2]]:18 s:14swift_ide_test12GenericClassC9classFuncyACFZ{{$}}
    // CHECK: [[@LINE+1]]:28 ERROR:no-usr{{$}}
    GenericClass.classFunc(self)
  }

  // CHECK: [[@LINE+2]]:14 s:14swift_ide_test12GenericClassC9classFuncyACFZ{{$}}
  // CHECK: [[@LINE+1]]:26 s:14swift_ide_test12GenericClassC9classFuncyACFZ1aL_ACv{{$}}
  class func classFunc(_ a: GenericClass) {}
}

// CHECK: [[@LINE+1]]:10 s:14swift_ide_test4ProtP{{$}}
protocol Prot {
  // CHECK: [[@LINE+1]]:18 s:14swift_ide_test4ProtP5Blarg{{$}}
  associatedtype Blarg
  // CHECK: [[@LINE+1]]:8 s:14swift_ide_test4ProtP8protMeth5BlargQzAFF{{$}}
  func protMeth(_ x: Blarg) -> Blarg
  // CHECK: [[@LINE+2]]:7 s:14swift_ide_test4ProtP17protocolProperty1Siv{{$}}
  // CHECK: [[@LINE+1]]:32 s:14swift_ide_test4ProtP17protocolProperty1Sifg{{$}}
  var protocolProperty1: Int { get }
}
protocol Prot2 {}

class SubCls : MyCls, Prot {
  // CHECK: [[@LINE+1]]:13 s:14swift_ide_test6SubClsC5Blarg{{$}}
  typealias Blarg = Prot2
  // CHECK: [[@LINE+1]]:8 s:14swift_ide_test6SubClsC8protMethAA5Prot2_pAaE_pF{{$}}
  func protMeth(_ x: Blarg) -> Blarg {}
  // CHECK: [[@LINE+1]]:7 s:14swift_ide_test6SubClsC17protocolProperty1Siv{{$}}
  var protocolProperty1 = 0
}

// CHECK: [[@LINE+1]]:6 s:14swift_ide_test5genFnSixAA4ProtRzAA5Prot25BlargRpzlF{{$}}
func genFn<T : Prot>(_ p : T) -> Int where T.Blarg : Prot2 {}

// CHECK: [[@LINE+1]]:6 s:14swift_ide_test3barSi_SftSiF{{$}}
func bar(_ x: Int) -> (Int, Float) {}

// CHECK: [[@LINE+1]]:7 s:14swift_ide_test6GenClsC{{$}}
class GenCls<T> {
  // CHECK: [[@LINE+1]]:3 s:14swift_ide_test6GenClsCACyxGycfc{{$}}
  init() {}
  // CHECK: [[@LINE+1]]:3 s:14swift_ide_test6GenClsCfd{{$}}
  deinit {}
  // CHECK: [[@LINE+1]]:14 s:14swift_ide_test6GenClsC4cfooyyFZ{{$}}
  class func cfoo() {}

  // CHECK: [[@LINE+1]]:3 s:14swift_ide_test6GenClsC9subscriptS2i_Sitci{{$}}
  subscript (i : Int, j : Int) -> Int {
    // CHECK: [[@LINE+1]]:5 s:14swift_ide_test6GenClsC9subscriptS2i_Sitcfg{{$}}
    get {
      return i + j
    }
    // CHECK: [[@LINE+1]]:5 s:14swift_ide_test6GenClsC9subscriptS2i_Sitcfs{{$}}
    set(v) {
      _ = v + i - j
    }
  }
}

class C4 {
  // CHECK: [[@LINE+1]]:9 s:14swift_ide_test2C4C2InC{{$}}
  class In {
    // CHECK: [[@LINE+1]]:16 s:14swift_ide_test2C4C2InC3gooyyFZ{{$}}
    class func goo() {}
  }
}

class C5 {}
extension C5 {
  // CHECK: [[@LINE+1]]:8 s:14swift_ide_test2C5C5extFnyyF{{$}}
  func extFn() {}
}

class Observers {
  func doit() {}

  // CHECK: [[@LINE+1]]:7 s:14swift_ide_test9ObserversC2p1Siv{{$}}
  var p1 : Int = 0 {
    // CHECK: [[@LINE+1]]:5 s:14swift_ide_test9ObserversC2p1Sifw{{$}}
    willSet(newValue) { doit() }
    // CHECK: [[@LINE+1]]:5 s:14swift_ide_test9ObserversC2p1SifW{{$}}
    didSet { doit() }
  }

  // CHECK: [[@LINE+1]]:7 s:14swift_ide_test9ObserversC2p2Siv{{$}}
  var p2 = 42 {
    // CHECK: [[@LINE+1]]:5 s:14swift_ide_test9ObserversC2p2Sifw{{$}}
    willSet(newValue) { doit() }
    // CHECK: [[@LINE+1]]:5 s:14swift_ide_test9ObserversC2p2SifW{{$}}
    didSet { doit() }
  }
}

// CHECK: [[@LINE+2]]:7 c:objc(cs)ObjCClass1{{$}}
@objc
class ObjCClass1 {
  // CHECK: [[@LINE+1]]:7 c:objc(cs)ObjCClass1(py)instanceVar{{$}}
  var instanceVar: Int = 1
  // CHECK: [[@LINE+1]]:14 c:objc(cs)ObjCClass1(cpy)typeVar{{$}}
  static var typeVar: Int = 1

  // CHECK: [[@LINE+1]]:7 c:objc(cs)ObjCClass1(py)computed{{$}}
  var computed: Int {
    // CHECK: [[@LINE+1]]:5 c:objc(cs)ObjCClass1(im)computed{{$}}
    get { return 1}
    // CHECK: [[@LINE+1]]:5 c:objc(cs)ObjCClass1(im)setComputed:{{$}}
    set {}
  }

  // CHECK: [[@LINE+1]]:13 c:objc(cs)ObjCClass1(cpy)typeComputed{{$}}
  class var typeComputed: Int {
    // CHECK: [[@LINE+1]]:5 c:objc(cs)ObjCClass1(cm)typeComputed{{$}}
    get { return 1 }
    // CHECK: [[@LINE+1]]:5 c:objc(cs)ObjCClass1(cm)setTypeComputed:{{$}}
    set {}
  }

  // CHECK: [[@LINE+1]]:3 c:objc(cs)ObjCClass1(im)initWithX:{{$}}
  init(x: Int) {}
  // CHECK: [[@LINE+1]]:3 c:objc(cs)ObjCClass1(im)init{{$}}
  init() {}

  // CHECK: [[@LINE+1]]:8 c:objc(cs)ObjCClass1(im)instanceFunc1:{{$}}
  func instanceFunc1(_ a: Int) {

    // CHECK: [[@LINE+1]]:16 s:14swift_ide_test10ObjCClass1C13instanceFunc1ySiF9LocalEnumL_O
    @objc enum LocalEnum : Int {
      // CHECK: [[@LINE+1]]:12 s:14swift_ide_test10ObjCClass1C13instanceFunc1ySiF9LocalEnumL_O8someCaseA2FmF
      case someCase
    }
  }
  // CHECK: [[@LINE+1]]:14 c:objc(cs)ObjCClass1(cm)staticFunc1:{{$}}
  class func staticFunc1(_ a: Int) {}

  // CHECK: [[@LINE+2]]:10 s:14swift_ide_test10ObjCClass1C9subscriptS2ici{{$}}
  // CHECK: [[@LINE+1]]:20 s:14swift_ide_test10ObjCClass1C1xL_Siv{{$}}
  public subscript(x: Int) -> Int {

    // CHECK: [[@LINE+1]]:5 c:objc(cs)ObjCClass1(im)objectAtIndexedSubscript:{{$}}
    get { return 1 }

    // CHECK: [[@LINE+1]]:5 c:objc(cs)ObjCClass1(im)setObject:atIndexedSubscript:{{$}}
    set {}
  }

  // CHECK: [[@LINE+2]]:10 s:14swift_ide_test10ObjCClass1C9subscriptSiACci{{$}}
  // CHECK: [[@LINE+1]]:20 s:14swift_ide_test10ObjCClass1C1xL_ACv{{$}}
  public subscript(x: ObjCClass1) -> Int {

    // CHECK: [[@LINE+1]]:5 c:objc(cs)ObjCClass1(im)objectForKeyedSubscript:{{$}}
    get { return 1 }

    // CHECK: [[@LINE+1]]:5 c:objc(cs)ObjCClass1(im)setObject:forKeyedSubscript:{{$}}
    set {}
  }

  // Nested types are not officially supported
  // CHECK: [[@LINE+1]]:15 s:14swift_ide_test10ObjCClass1C6NestedC{{$}}
  @objc class Nested {}
}

// CHECK: [[@LINE+1]]:23 c:objc(pl)ObjCProto{{$}}
@objc public protocol ObjCProto {

  // CHECK: [[@LINE+1]]:8 c:objc(pl)ObjCProto(im)protoMeth{{$}}
  func protoMeth()
}

// CHECK: [[@LINE+1]]:12 c:@E@ObjCEnum{{$}}
@objc enum ObjCEnum : Int {

  // CHECK: [[@LINE+1]]:8 c:@E@ObjCEnum@ObjCEnumAmazingCase{{$}}
  case amazingCase
}

extension ObjCClass1 {
  // CHECK: [[@LINE+1]]:15 c:objc(cs)ObjCClass1(im)objcExtMethodWithX:{{$}}
  public func objcExtMethod(x: Int) {}
}

// CHECK: [[@LINE+1]]:6 s:14swift_ide_test5SuitsO{{$}}
enum Suits {
  // CHECK: [[@LINE+1]]:8 s:14swift_ide_test5SuitsO5ClubsA2CmF{{$}}
  case Clubs
  // CHECK: [[@LINE+1]]:8 s:14swift_ide_test5SuitsO8DiamondsA2CmF{{$}}
  case Diamonds

  // CHECK: [[@LINE+1]]:8 s:14swift_ide_test5SuitsO5enfooyyF{{$}}
  func enfoo() {}
}

func importedMacros() {
  // CHECK: [[@LINE+1]]:12 c:@macro@M_PI{{$}}
  let m1 = M_PI
  // CHECK: [[@LINE+1]]:12 c:@macro@MACRO_FROM_IMPL{{$}}
  let m2 = MACRO_FROM_IMPL
  // CHECK: [[@LINE+1]]:12 c:@macro@USES_MACRO_FROM_OTHER_MODULE_1{{$}}
  let m3 = USES_MACRO_FROM_OTHER_MODULE_1
  
  _ = m1; _ = m2; _ = m3
}
<|MERGE_RESOLUTION|>--- conflicted
+++ resolved
@@ -29,15 +29,9 @@
   }
   // CHECK: [[@LINE+1]]:3 s:14swift_ide_test5MyClsC9subscriptSfSi_Sitci{{$}}
   subscript(_: Int, _: Int) -> Float {
-<<<<<<< HEAD
-    // CHECK: [[@LINE+1]]:5 s:14swift_ide_test5MyClsC9subscriptSfSi_Sitcfg
-    get { return 0.0 }
-    // CHECK: [[@LINE+1]]:5 s:14swift_ide_test5MyClsC9subscriptSfSi_Sitcfs
-=======
     // CHECK: [[@LINE+1]]:5 s:14swift_ide_test5MyClsC9subscriptSfSi_Sitcfg{{$}}
     get { return 0.0 }
     // CHECK: [[@LINE+1]]:5 s:14swift_ide_test5MyClsC9subscriptSfSi_Sitcfs{{$}}
->>>>>>> a7e09a7a
     set {}
   }
 }

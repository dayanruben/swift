--- conflicted
+++ resolved
@@ -293,13 +293,8 @@
 //CHECK: return
 sil hidden @option_init : $@convention(thin) <T> (@in AnyObject) -> () {
 bb0(%0 : $*AnyObject):
-<<<<<<< HEAD
   %g0 = alloc_stack $IteratorOverOne<AnyObject> // 831
-  %s0 = struct_element_addr %g0#1 : $*IteratorOverOne<AnyObject>, #IteratorOverOne._elements
-=======
-  %g0 = alloc_stack $GeneratorOfOne<AnyObject> // 831
-  %s0 = struct_element_addr %g0 : $*GeneratorOfOne<AnyObject>, #GeneratorOfOne.elements
->>>>>>> b58522b8
+  %s0 = struct_element_addr %g0 : $*IteratorOverOne<AnyObject>, #IteratorOverOne._elements
 
   %l0 = alloc_stack $Optional<AnyObject>
   // function_ref Swift.Optional.Some <A>(Swift.Optional<A>.Type)(A) -> Swift.Optional<A>
@@ -307,21 +302,12 @@
   %t0 = metatype $@thin Optional<AnyObject>.Type
   %i0 = apply %f0<AnyObject>(%l0, %0, %t0) : $@convention(thin) <τ_0_0> (@out Optional<τ_0_0>, @in τ_0_0, @thin Optional<τ_0_0>.Type) -> ()
 
-<<<<<<< HEAD
   %g1 = alloc_stack $IteratorOverOne<AnyObject> // 850
-  %s1 = struct_element_addr %g1#1 : $*IteratorOverOne<AnyObject>, #IteratorOverOne._elements
-=======
-  %g1 = alloc_stack $GeneratorOfOne<AnyObject> // 850
-  %s1 = struct_element_addr %g1 : $*GeneratorOfOne<AnyObject>, #GeneratorOfOne.elements
->>>>>>> b58522b8
+  %s1 = struct_element_addr %g1 : $*IteratorOverOne<AnyObject>, #IteratorOverOne._elements
   // We can't backward propagate this yet because we can't analyze struct_element_addr copy dest.
   copy_addr [take] %l0 to [initialization] %s1 : $*Optional<AnyObject>
   // We ignore this copy because its Def is used by struct_element_addr
-<<<<<<< HEAD
-  copy_addr [take] %g1#1 to [initialization] %g0#1 : $*IteratorOverOne<AnyObject>
-=======
-  copy_addr [take] %g1 to [initialization] %g0 : $*GeneratorOfOne<AnyObject>
->>>>>>> b58522b8
+  copy_addr [take] %g1 to [initialization] %g0 : $*IteratorOverOne<AnyObject>
 
   %l1 = alloc_stack $Optional<AnyObject> // 869
 
@@ -345,25 +331,14 @@
   retain_value %o2 : $Optional<AnyObject>
 
   %f1 = function_ref @_TFsoi2neU__FTGSqQ__Vs26_OptionalNilComparisonType_Sb : $@convention(thin) <τ_0_0> (@in Optional<τ_0_0>, _OptionalNilComparisonType) -> Bool
-<<<<<<< HEAD
-  %c5 = apply %f1<AnyObject>(%l4#1, %s5) : $@convention(thin) <τ_0_0> (@in Optional<τ_0_0>, _OptionalNilComparisonType) -> Bool
-  dealloc_stack %l4#0 : $*@local_storage Optional<AnyObject>
-  destroy_addr %l1#1 : $*Optional<AnyObject>
-  dealloc_stack %l1#0 : $*@local_storage Optional<AnyObject>
-  dealloc_stack %g1#0 : $*@local_storage IteratorOverOne<AnyObject>
-  dealloc_stack %l0#0 : $*@local_storage Optional<AnyObject>
-  destroy_addr %g0#1 : $*IteratorOverOne<AnyObject>
-  dealloc_stack %g0#0 : $*@local_storage IteratorOverOne<AnyObject>
-=======
   %c5 = apply %f1<AnyObject>(%l4, %s5) : $@convention(thin) <τ_0_0> (@in Optional<τ_0_0>, _OptionalNilComparisonType) -> Bool
   dealloc_stack %l4 : $*Optional<AnyObject>
   destroy_addr %l1 : $*Optional<AnyObject>
   dealloc_stack %l1 : $*Optional<AnyObject>
-  dealloc_stack %g1 : $*GeneratorOfOne<AnyObject>
+  dealloc_stack %g1 : $*IteratorOverOne<AnyObject>
   dealloc_stack %l0 : $*Optional<AnyObject>
-  destroy_addr %g0 : $*GeneratorOfOne<AnyObject>
-  dealloc_stack %g0 : $*GeneratorOfOne<AnyObject>
->>>>>>> b58522b8
+  destroy_addr %g0 : $*IteratorOverOne<AnyObject>
+  dealloc_stack %g0 : $*IteratorOverOne<AnyObject>
   %p0 = tuple ()
   return %p0 : $()
 }
